# encoding: utf-8
#
# Never edit this file. It will be overwritten when translations are pulled from Transifex.
#
# To work with us on translations, join this project:
# https://www.transifex.com/projects/p/discourse-org/

ja:
  site_settings:
<<<<<<< HEAD
    details_enabled: "詳細機能を有効にします。これを変更した場合は、「rake posts：rebake」ですべての投稿を再作成する必要があります。"
=======
    details_enabled: '詳細機能を有効にします。これを変更した場合は、「rake posts：rebake」ですべての投稿を再作成する必要があります。'
>>>>>>> baba1cc0
  details:
    excerpt_details: "(詳細を見るためにクリック)"<|MERGE_RESOLUTION|>--- conflicted
+++ resolved
@@ -7,10 +7,6 @@
 
 ja:
   site_settings:
-<<<<<<< HEAD
-    details_enabled: "詳細機能を有効にします。これを変更した場合は、「rake posts：rebake」ですべての投稿を再作成する必要があります。"
-=======
     details_enabled: '詳細機能を有効にします。これを変更した場合は、「rake posts：rebake」ですべての投稿を再作成する必要があります。'
->>>>>>> baba1cc0
   details:
     excerpt_details: "(詳細を見るためにクリック)"