# WARNING: Never edit this file.
# It will be overwritten when translations are pulled from Crowdin.
#
# To work with us on translations, join this project:
# https://translate.discourse.org/

fa_IR:
  site_settings:
    chat_allowed_groups: "کاربران در این گروه‌ها می‌توانند گفتگو کنند. توجه داشته باشید که کارکنان همیشه می‌توانند به گفتگو دسترسی داشته باشند."
    chat_allow_uploads: "بارگذاری در کانال‌های گفتگو عمومی و کانال‌های پیام مستقیم مجاز است."
    default_emoji_reactions: "واکنش‌های شکلک پیش‌فرض برای پیام‌های گفتگو. برای واکنش سریع تا ۵ شکلک اضافه کنید."
    chat_message_flag_allowed_groups: "کاربران در این گروه‌ها مجاز به گزارش دادن، پیام‌های گفتگو هستند."
    errors:
      chat_upload_not_allowed_secure_uploads: "وقتی که در تنظیمات سایت آپلودهای ایمن فعال باشد، آپلود گفتگو مجاز نیست."
  system_messages:
    chat_channel_archive_complete:
      text_body_template: |
        بایگانی کانال گفتگو %{channel_hashtag_or_name} با موفقیت انجام شد. پیام‌ها در موضوع [%{topic_title}](%{topic_url}) کپی شده‌اند.
  chat:
    deleted_chat_username: حذف شد
    errors:
      channel_exists_for_category: "یک کانال دیگر از قبل برای این دسته‌بندی و نام وجود دارد"
<<<<<<< HEAD
      message_too_long: "پیام خیلی طولانی است، پیام‌ها باید حداکثر %{maximum} کاراکتر داشته باشند."
=======
      message_too_long:
        one: "پیام خیلی طولانی است، پیام‌ها باید حداکثر %{count} کاراکتر داشته باشند."
        other: "پیام خیلی طولانی است، پیام‌ها باید حداکثر %{count} کاراکتر داشته باشند."
>>>>>>> 9b339bcd
      draft_too_long: "پیش‌نویس خیلی طولانی است."
      cant_update_direct_message_channel: "ویژگی پیام مستقیم کانال مانند نام و توضیحات را نمی‌توان به‌روز کرد."
      not_accepting_dms: "با عرض پوزش، کاربر %{username} در حال حاضر پیام نمی‌پذیرد."
      actor_ignoring_target_user: "شما در حال نادیده گرفتن %{username} هستید، بنابراین نمی‌توانید پیامی را برای او ارسال کنید."
      actor_muting_target_user: "شما در حال بی‌صدا کردن %{username} هستید، بنابراین نمی‌توانید پیامی را برای آنها ارسال کنید."
      actor_disallowed_dms: "شما انتخاب کرده‌اید که از ارسال پیام‌های خصوصی و پیام‌های مستقیم در گفتگو توسط کاربران دیگر به شما جلوگیری کنیم، بنابراین نمی‌توانید پیام‌های مستقیم جدید در گفتگو ارسال کنید."
      actor_preventing_target_user_from_dm: "شما انتخاب کرده‌اید که %{username}، از ارسال پیام‌های خصوصی و پیام‌های مستقیم در گفتگو برای شما جلوگیری کنیم، بنابراین نمی‌توانید پیام مستقیم جدیدی در گفتگو برای او ارسال کنید."
      user_cannot_send_direct_messages: "با عرض پوزش، شما نمی‌توانید پیام مستقیم ارسال کنید."
    reviewables:
      message_already_handled: "با تشکر از شما، اما ما در حال حاضر این پیام را بررسی کرده‌ایم و تشخیص داده‌ایم که نیازی به گزارش دوباره ندارد."
      actions:
        agree:
          title: "موافقم..."
        agree_and_suspend:
          title: "کاربر تعلیق شده"
        agree_and_delete:
          title: "حذف پیام"
          description: "پیام را حذف کنید تا کاربران نتوانند آن را ببینند."
        delete_and_agree:
          title: "حذف پیام"
        disagree_and_restore:
          title: "مخالفت و بازگرداندن پیام"
          description: "پیام را بازیابی کنید تا همه کاربران بتوانند آن را ببینند."
        disagree:
          title: "مخالف"
        ignore:
          title: "چشم پوشی"
      direct_messages:
        transcript_title: "رونوشت پیام‌های قبلی در %{channel_name}"
        transcript_body: "برای ارائه متن بیشتر به شما، رونوشتی از پیام‌های قبلی را در این گفتگو (حداکثر ده مورد) قرار دادیم:\n\n%{transcript}"
    channel:
      dm_title:
        single_user: "%{username}"
        multi_user_truncated:
          one: "%{comma_separated_usernames} و %{count} نفر دیگر"
          other: "%{comma_separated_usernames} و %{count} نفر دیگر"
    bookmarkable:
      notification_title: "پیام در %{channel_name}"
    personal_chat: "گفتگوی شخصی"
    onebox:
      inline_to_channel: "گفتگو #%{chat_channel}"
      inline_to_topic_channel: "گفتگو برای موضوع %{topic_title}"
      x_members:
        one: "%{count} عضو"
        other: "%{count} عضو"
      and_x_others:
        one: "و %{count} نفر دیگر"
        other: "و %{count} نفر دیگر"
  discourse_automation:
    scriptables:
      send_chat_message:
        title: ارسال پیام
  reviewable_score_types:
    needs_review:
      title: "نیاز به بررسی دارد"
    notify_user:
      chat_pm_body: "%{link}\n\n%{message}"
    notify_moderators:
      chat_pm_body: "%{link}\n\n%{message}"
  user_notifications:
    chat_summary:
      deleted_user: "کاربر حذف شده"
      description:
        one: "شما یک پیام گفتگو جدیدی دارید"
        other: "شما پیام‌های گفتگو جدیدی دارید"
      from: "%{site_name}"
      subject:
        direct_message_from_1: "[%{email_prefix}] پیام جدید از %{username}"
        direct_message_from_2: "[%{email_prefix}] پیام جدید از %{username1} و %{username2}"
        direct_message_from_more:
          one: "[%{email_prefix}] پیام جدید از %{username} و %{count} نفر دیگر"
          other: "[%{email_prefix}] پیام جدید از %{username} و %{count} نفر دیگر"
        chat_channel_1: "[%{email_prefix}] پیام جدید در %{channel}"
        chat_channel_2: "[%{email_prefix}] پیام جدید در %{channel1} و %{channel2}"
        chat_channel_more:
          one: "[%{email_prefix}] پیام جدید در %{channel} و %{count} نفر دیگر"
          other: "[%{email_prefix}] پیام جدید در %{channel} و %{count} نفر دیگر"
        chat_channel_and_direct_message: "[%{email_prefix}] پیام جدید در %{channel} و از %{username}"
      view_messages:
        one: "مشاهده پیام"
        other: "مشاهده %{count} پیام"
      view_more:
        one: "مشاهده %{count} پیام بیشتر"
        other: "مشاهده %{count} پیام بیشتر"
  unsubscribe:
    chat_summary:
      never: هرگز
  category:
    cannot_delete:
      has_chat_channels: "نمی‌توان این دسته‌بندی را حذف کرد، چون دارای کانال‌های گفتگو است"<|MERGE_RESOLUTION|>--- conflicted
+++ resolved
@@ -20,13 +20,9 @@
     deleted_chat_username: حذف شد
     errors:
       channel_exists_for_category: "یک کانال دیگر از قبل برای این دسته‌بندی و نام وجود دارد"
-<<<<<<< HEAD
-      message_too_long: "پیام خیلی طولانی است، پیام‌ها باید حداکثر %{maximum} کاراکتر داشته باشند."
-=======
       message_too_long:
         one: "پیام خیلی طولانی است، پیام‌ها باید حداکثر %{count} کاراکتر داشته باشند."
         other: "پیام خیلی طولانی است، پیام‌ها باید حداکثر %{count} کاراکتر داشته باشند."
->>>>>>> 9b339bcd
       draft_too_long: "پیش‌نویس خیلی طولانی است."
       cant_update_direct_message_channel: "ویژگی پیام مستقیم کانال مانند نام و توضیحات را نمی‌توان به‌روز کرد."
       not_accepting_dms: "با عرض پوزش، کاربر %{username} در حال حاضر پیام نمی‌پذیرد."
