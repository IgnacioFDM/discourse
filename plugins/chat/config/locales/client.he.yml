--- conflicted
+++ resolved
@@ -131,48 +131,18 @@
           other: "%{count} השעות האחרונות"
       mention_warning:
         dismiss: "התעלמות"
-<<<<<<< HEAD
-        cannot_see:
-          one: "ל־%{username} אין גישה לערוץ הזה ולא נשלחה הודעה."
-          two: "ל־%{username} ולעוד %{others} אין גישה לערוץ הזה ולא נשלחו הודעות."
-          many: "ל־%{username} ולעוד %{others} אין גישה לערוץ הזה ולא נשלחו הודעות."
-          other: "ל־%{username} ולעוד %{others} אין גישה לערוץ הזה ולא נשלחו הודעות."
-=======
         cannot_see: "ל־%{username} אין גישה לערוץ הזה ולא נשלחה התראה."
         cannot_see_multiple:
           one: "ל־%{username} ולעוד %{count} אין גישה לערוץ הזה ולא נשלחו הודעות."
           two: "ל־%{username} ולעוד %{count} אין גישה לערוץ הזה ולא נשלחו הודעות."
           many: "ל־%{username} ולעוד %{count} אין גישה לערוץ הזה ולא נשלחו הודעות."
           other: "ל־%{username} ולעוד %{count} אין גישה לערוץ הזה ולא נשלחו הודעות."
->>>>>>> 9b339bcd
         invitations_sent:
           one: "נשלחה הזמנה"
           two: "נשלחו הזמנות"
           many: "נשלחו הזמנות"
           other: "נשלחו הזמנות"
         invite: "הזמנה לערוץ"
-<<<<<<< HEAD
-        without_membership:
-          one: "לא הצטרפו לערוץ הזה: %{username}."
-          two: "לא הצטרפו לערוץ הזה: %{username} ועוד %{others}."
-          many: "לא הצטרפו לערוץ הזה: %{username} ועוד %{others}."
-          other: "לא הצטרפו לערוץ הזה: %{username} ועוד %{others}."
-        group_mentions_disabled:
-          one: "אזכורים אסורים בקבוצה %{group_name}"
-          two: "אזכורים אסורים בקבוצה %{group_name} ובעוד %{others}"
-          many: "אזכורים אסורים בקבוצה %{group_name} ובעוד %{others}"
-          other: "אזכורים אסורים בקבוצה %{group_name} ובעוד %{others}"
-        too_many_members:
-          one: "בקבוצה %{group_name} יש יותר מדי חברים. לא נשלחו התראות."
-          two: "בקבוצה %{group_name} וב־%{others} נוספות יש יותר מדי חברים. לא נשלחו התראות."
-          many: "בקבוצה %{group_name} וב־%{others} נוספות יש יותר מדי חברים. לא נשלחו התראות."
-          other: "בקבוצה %{group_name} וב־%{others} נוספות יש יותר מדי חברים. לא נשלחו התראות."
-        warning_multiple:
-          one: "%{count} נוסף"
-          two: "%{count} נוספים"
-          many: "%{count} נוספים"
-          other: "%{count} נוספים"
-=======
         without_membership: "לא הצטרפו לערוץ הזה: %{username}."
         without_membership_multiple:
           one: "לא הצטרפו לערוץ הזה: %{username} ועוד %{count}."
@@ -191,37 +161,10 @@
           two: "בקבוצה %{group_name} וב־%{count} נוספות יש יותר מדי חברים. לא נשלחו התראות."
           many: "בקבוצה %{group_name} וב־%{count} נוספות יש יותר מדי חברים. לא נשלחו התראות."
           other: "בקבוצה %{group_name} וב־%{count} נוספות יש יותר מדי חברים. לא נשלחו התראות."
->>>>>>> 9b339bcd
         groups:
           header:
             some: "חלק מהמשתמשים לא יקבלו התראה"
             all: "אף אחד לא יקבל התראה"
-<<<<<<< HEAD
-          unreachable:
-            one: "אזכורים אסורים בקבוצה ‎@%{group}"
-            two: "אזכורים אסורים בקבוצה ‎@%{group} ובקבוצה ‎@%{group_2}"
-            many: "אזכורים אסורים בקבוצה ‎@%{group} ובקבוצה ‎@%{group_2}"
-            other: "אזכורים אסורים בקבוצה ‎@%{group} ובקבוצה ‎@%{group_2}"
-          unreachable_multiple: "‎@%{group} ועוד %{count} נוספות לא מרשות לאזכר"
-          too_many_members:
-            one: "אזכור ‎@%{group} חורג מ%{notification_limit} של %{limit}"
-            two: "אזכור של ‎@%{group} או ‎@%{group_2} חורג מ%{notification_limit} של %{limit}"
-            many: "אזכור של @%{group} או @%{group_2} חורג מ%{notification_limit} של %{limit}"
-            other: "אזכור של @%{group} או @%{group_2} חורג מ%{notification_limit} של %{limit}"
-          too_many_members_multiple: "%{count} קבוצות אלו חורגות מ%{notification_limit} של %{limit}"
-          users_limit:
-            one: "משתמש/ת %{count}"
-            two: "%{count} משתמשים"
-            many: "%{count} משתמשים"
-            other: "%{count} משתמשים"
-          notification_limit: "מגבלת התראה"
-        too_many_mentions: "הודעה זו חורגת מ%{notification_limit} של %{limit}"
-        mentions_limit:
-          one: "אזכור %{count}"
-          two: "%{count} אזכורים"
-          many: "%{count} אזכורים"
-          other: "%{count} אזכורים"
-=======
           unreachable_1: "@אזכורים אסורים בקבוצה %{group}."
           unreachable_2: "‎@%{group1} ו־‎@%{group2} לא מרשות אזכורים."
           unreachable_multiple:
@@ -293,7 +236,6 @@
           two: 'הודעה זו חורגת מ<a href="%{siteSettingUrl}" target="_blank">מגבלת ההתראות</a> על סך %{count} אזכורים.'
           many: 'הודעה זו חורגת מ<a href="%{siteSettingUrl}" target="_blank">מגבלת ההתראות</a> על סך %{count} אזכורים.'
           other: 'הודעה זו חורגת מ<a href="%{siteSettingUrl}" target="_blank">מגבלת ההתראות</a> על סך %{count} אזכורים.'
->>>>>>> 9b339bcd
       aria_roles:
         header: "כותרת צ׳אט"
         composer: "כותב צ׳אט"
@@ -401,12 +343,6 @@
           about: אודות
           members: חברים
           settings: הגדרות
-<<<<<<< HEAD
-      channel_edit_name_modal:
-        title: עריכת שם
-        input_placeholder: הוספת שם
-        description: נא להעניק שם מפורט אך קצר לערוץ שלך
-=======
       new_message_modal:
         title: שליחת הודעה
         add_user_long: <kbd>shift + לחיצת עכבר</kbd> או <kbd>shift + enter</kbd><span>מוסיפים ‎@%{username}</span>
@@ -424,7 +360,6 @@
         slug_description: במזהה הייצוגי נעשה שימוש בכתובת במקום בשם הערוץ
         name: שם הערוץ
         slug: מזהה ייצוגי של הערוץ (רשות)
->>>>>>> 9b339bcd
       channel_edit_description_modal:
         title: עריכת תיאור
         input_placeholder: הוספת תיאור
@@ -526,11 +461,8 @@
       settings:
         channel_wide_mentions_label: "לאפשר אזכורים של ‎@all (כולם) ו־‎@here (כאן)"
         channel_wide_mentions_description: "לאפשר למשתמשים להודיע לכל החברים שב־‎#%{channel} באמצעות ‎@all (כולם) או רק לאלו שפעילים כרגע עם ‎@here (כאן)"
-<<<<<<< HEAD
-=======
         channel_threading_label: "שרשור"
         channel_threading_description: "כאשר שרשור פעיל, תגובות להודעות בצ׳אט תיצורנה דיון נפרד, שיתקיים לצד הערוץ הראשי."
->>>>>>> 9b339bcd
         auto_join_users_label: "להוסיף משתמשים אוטומטית"
         auto_join_users_info: "לבדוק כל שעה אילו משתמשים היו פעילים ב־3 החודשים האחרונים. להוסיף אותם לערוץ אם יש להם גישה לקטגוריה %{category}."
         auto_join_users_info_no_category: "לבדוק כל שעה אילו משתמשים היו פעילים ב־3 החודשים האחרונים. להוסיף אותם לערוץ אם יש להם גישה לקטגוריה הנבחרת."
