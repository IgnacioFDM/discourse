--- conflicted
+++ resolved
@@ -39,14 +39,9 @@
       channel_cannot_be_archived: "A csatorna jelenleg nem archiválható, a csatornát vagy le kell zárni, vagy meg kell nyitni az archiváláshoz."
       duplicate_message: "Nemrég küldött egy azonos tartalmú üzenetet."
       delete_channel_failed: "A csatorna törlése sikertelen, próbálja meg újra."
-<<<<<<< HEAD
-      minimum_length_not_met: "Az üzenet túl rövid, legalább %{minimum} karaktert kell tartalmaznia."
-      message_too_long: "Az üzenet túl hosszú, az üzenetek legfeljebb %{maximum} karakterekből állhatnak."
-=======
       message_too_long:
         one: "Az üzenet túl hosszú, az üzenetek legfeljebb %{count} karakterekből állhatnak."
         other: "Az üzenet túl hosszú, az üzenetek legfeljebb %{count} karakterekből állhatnak."
->>>>>>> 9b339bcd
       draft_too_long: "A vázlat túl hosszú."
       max_reactions_limit_reached: "Új reakciók nem engedélyezettek ezen az üzeneten."
       message_move_invalid_channel: "A forrás- és célcsatornának nyilvános csatornának kell lennie."
