--- conflicted
+++ resolved
@@ -50,15 +50,10 @@
       channel_cannot_be_archived: "現在、チャンネルをアーカイブできません。アーカイブするには閉鎖されているかオープンである必要があります。"
       duplicate_message: "同一のメッセージを最近投稿しました。"
       delete_channel_failed: "チャンネルの削除に失敗しました。もう一度お試しください。"
-<<<<<<< HEAD
-      minimum_length_not_met: "メッセージが短すぎます。最低 %{minimum} 文字が必要です。"
-      message_too_long: "メッセージが長すぎます。メッセージは最大 %{maximum} 文字までです。"
-=======
       minimum_length_not_met:
         other: "メッセージが短すぎます。最低 %{count} 文字が必要です。"
       message_too_long:
         other: "メッセージが長すぎます。メッセージは最大 %{count} 文字までです。"
->>>>>>> 9b339bcd
       max_reactions_limit_reached: "このメッセージでは、新しいリアクションは許可されていません。"
       message_move_invalid_channel: "移動元と移動先のチャンネルは公開チャンネルである必要があります。"
       message_move_no_messages_found: "指定されたメッセージ ID を持つメッセージは見つかりませんでした。"
