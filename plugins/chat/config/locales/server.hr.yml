# WARNING: Never edit this file.
# It will be overwritten when translations are pulled from Crowdin.
#
# To work with us on translations, join this project:
# https://translate.discourse.org/

hr:
  system_messages:
    chat_channel_archive_failed:
      title: "Arhiva Chat kanala nije uspjela"
      subject_template: "Arhiva kanala za chat nije uspjela"
    chat_channel_archive_failed_no_topic:
      title: "Arhiva Chat kanala nije uspjela"
      subject_template: "Arhiva kanala za chat nije uspjela"
  chat:
    deleted_chat_username: izbrisao
    errors:
      not_accepting_dms: "Žao nam je, %{username} trenutno ne prihvaća poruke."
    reviewables:
      actions:
        agree_and_suspend:
          title: "Suspendiraj korisnika"
        agree_and_silence:
          title: "Ušuti korisnika"
        disagree:
          title: "Odbaci"
        ignore:
          title: "Zanemari"
    channel:
<<<<<<< HEAD
      statuses:
        closed: "Zatvoreno"
        open: "Otvori"
=======
      dm_title:
        single_user: "%{username}"
>>>>>>> 9b339bcd
    category_channel:
      errors:
        slug_contains_non_ascii_chars: "sadrži ne-ascii znakove"
        is_already_in_use: "je već u upotrebi"
  discourse_push_notifications:
    popup:
      chat_mention:
        direct: '%{username} vas je spomenuo u "%{channel}"'
  reviewable_score_types:
    notify_user:
      chat_pm_body: "%{link}\n\n%{message}"
    notify_moderators:
      chat_pm_body: "%{link}\n\n%{message}"
  user_notifications:
    chat_summary:
      deleted_user: "Izbrisani korisnik"
      subject:
        direct_message_from_1: "[%{email_prefix}] Nova poruka od %{username}"
        direct_message_from_2: "[%{email_prefix}] Nova poruka od %{username1} i %{username2}"
        direct_message_from_more:
          one: "[%{email_prefix}] Nova poruka od %{username} i %{count} drugoga"
          few: "[%{email_prefix}] Nova poruka od %{username} i %{count} drugih"
          other: "[%{email_prefix}] Nova poruka od %{username} i %{count} drugih"
        chat_channel_1: "[%{email_prefix}] Nova poruka u kanalu %{channel}"
        chat_channel_2: "[%{email_prefix}] Nova poruka u kanalima %{channel1} i %{channel2}"
  unsubscribe:
    chat_summary:
      never: Nikad<|MERGE_RESOLUTION|>--- conflicted
+++ resolved
@@ -27,14 +27,8 @@
         ignore:
           title: "Zanemari"
     channel:
-<<<<<<< HEAD
-      statuses:
-        closed: "Zatvoreno"
-        open: "Otvori"
-=======
       dm_title:
         single_user: "%{username}"
->>>>>>> 9b339bcd
     category_channel:
       errors:
         slug_contains_non_ascii_chars: "sadrži ne-ascii znakove"
