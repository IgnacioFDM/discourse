--- conflicted
+++ resolved
@@ -47,16 +47,6 @@
         channel_modal.select_category(category_1)
 
         expect(channel_modal).to have_name_prefilled("My Cool Channel")
-      end
-
-      it "does not override channel name if that was already specified" do
-        visit("/chat")
-        find(".new-channel-btn").click
-        fill_in("channel-name", with: "My Cool Channel")
-        find(".category-chooser").click
-        find(".category-row[data-value=\"#{category_1.id}\"]").click
-
-        expect(page).to have_field("channel-name", with: "My Cool Channel")
       end
 
       context "when category is private" do
@@ -280,20 +270,6 @@
 
       context "when successful" do
         it "redirects to created channel" do
-<<<<<<< HEAD
-          visit("/chat")
-          find(".new-channel-btn").click
-          name = "Cats"
-          find(".category-chooser").click
-          find(".category-row[data-value=\"#{category_1.id}\"]").click
-          expect(page).to have_field("channel-name", with: category_1.name)
-          fill_in("channel-name", with: name)
-          fill_in("channel-description", with: "All kind of cute cats")
-          find(".create-channel-modal .create").click
-
-          expect(page).to have_content(name)
-          created_channel = ChatChannel.find_by(chatable_id: category_1.id)
-=======
           chat_page.visit_browse
           chat_page.new_channel_button.click
           channel_modal.select_category(category_1)
@@ -304,7 +280,6 @@
 
           expect(page).to have_content(category_1.name)
           created_channel = Chat::Channel.find_by(chatable_id: category_1.id)
->>>>>>> 9b339bcd
           expect(page).to have_current_path(
             chat.channel_path(created_channel.slug, created_channel.id),
           )
