--- conflicted
+++ resolved
@@ -746,37 +746,7 @@
 
     resetIdle();
 
-<<<<<<< HEAD
-    // TODO: all send message logic is due for massive refactoring
-    // This is all the possible case Im currently aware of
-    // - messaging to a public channel where you are not a member yet (preview = true)
-    // - messaging to an existing direct channel you were not tracking yet through dm creator (channel draft)
-    // - messaging to a new direct channel through DM creator (channel draft)
-    // - message to a direct channel you were tracking (preview = false, not draft)
-    // - message to a public channel you were tracking (preview = false, not draft)
-    // - message to a channel when we haven't loaded all future messages yet.
-    if (!this.args.channel.isFollowing || this.args.channel.isDraft) {
-      const data = {
-        message: message.message,
-        upload_ids: message.uploads.map((upload) => upload.id),
-      };
-
-      this.resetComposerMessage();
-
-      return this._upsertChannelWithMessage(this.args.channel, data).finally(
-        () => {
-          if (this._selfDeleted) {
-            return;
-          }
-          this.pane.sending = false;
-          this.scrollToLatestMessage();
-        }
-      );
-    }
-
     await message.ensureMentionsLoaded({ ignoreFailure: true });
-=======
->>>>>>> 8270d76f
     await this.args.channel.stageMessage(message);
     this.resetComposerMessage();
 
