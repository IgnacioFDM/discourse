import Component from "@glimmer/component";
import { inject as service } from "@ember/service";
import ChatMessageInteractor from "discourse/plugins/chat/discourse/lib/chat-message-interactor";
import { getOwner } from "@ember/application";
import { schedule } from "@ember/runloop";
import { createPopper } from "@popperjs/core";
import chatMessageContainer from "discourse/plugins/chat/discourse/lib/chat-message-container";
import { action } from "@ember/object";
import { tracked } from "@glimmer/tracking";

const MSG_ACTIONS_VERTICAL_PADDING = -10;
<<<<<<< HEAD
=======
const FULL = "full";
const REDUCED = "reduced";
const REDUCED_WIDTH_THRESHOLD = 500;
>>>>>>> 9b339bcd

export default class ChatMessageActionsDesktop extends Component {
  @service chat;
  @service chatEmojiPickerManager;
  @service site;

  @tracked size = FULL;

  popper = null;

  get message() {
    return this.chat.activeMessage.model;
  }

  get context() {
    return this.chat.activeMessage.context;
  }

  get messageInteractor() {
    return new ChatMessageInteractor(
      getOwner(this),
      this.message,
      this.context
    );
  }

  get shouldRenderFavoriteReactions() {
    return this.size === FULL;
  }

  @action
  onWheel() {
    // prevents menu to stop scroll on the list of messages
    this.chat.activeMessage = null;
  }

  @action
  onMouseleave(event) {
    // if the mouse is leaving the actions menu for the actual menu, don't close it
    // this will avoid the menu rerendering
    if (
      (event.toElement || event.relatedTarget)?.closest(
        ".chat-message-container"
      )
    ) {
      return;
    }

    this.chat.activeMessage = null;
  }

  @action
  setup(element) {
    this.popper?.destroy();

    schedule("afterRender", () => {
<<<<<<< HEAD
      this.popper = createPopper(
        document.querySelector(
          `.chat-message-container[data-id="${this.message.id}"]`
        ),
        document.querySelector(
          `.chat-message-actions-container[data-id="${this.message.id}"] .chat-message-actions`
        ),
        {
          placement: "top-end",
          modifiers: [
            { name: "hide", enabled: true },
            { name: "eventListeners", options: { scroll: false } },
            {
              name: "offset",
              options: { offset: [-2, MSG_ACTIONS_VERTICAL_PADDING] },
            },
          ],
        }
=======
      const messageContainer = chatMessageContainer(
        this.message.id,
        this.context
>>>>>>> 9b339bcd
      );

      if (!messageContainer) {
        return;
      }

      const viewport = messageContainer.closest(".popper-viewport");
      this.size =
        viewport.clientWidth < REDUCED_WIDTH_THRESHOLD ? REDUCED : FULL;

      if (!messageContainer) {
        return;
      }

      this.popper = createPopper(messageContainer, element, {
        placement: "top-end",
        strategy: "fixed",
        modifiers: [
          {
            name: "flip",
            enabled: true,
            options: {
              boundary: viewport,
              fallbackPlacements: ["bottom-end"],
            },
          },
          { name: "hide", enabled: true },
          { name: "eventListeners", options: { scroll: false } },
          {
            name: "offset",
            options: { offset: [-2, MSG_ACTIONS_VERTICAL_PADDING] },
          },
        ],
      });
    });
  }

  @action
  teardown() {
    this.popper?.destroy();
    this.popper = null;
  }
}<|MERGE_RESOLUTION|>--- conflicted
+++ resolved
@@ -9,12 +9,9 @@
 import { tracked } from "@glimmer/tracking";
 
 const MSG_ACTIONS_VERTICAL_PADDING = -10;
-<<<<<<< HEAD
-=======
 const FULL = "full";
 const REDUCED = "reduced";
 const REDUCED_WIDTH_THRESHOLD = 500;
->>>>>>> 9b339bcd
 
 export default class ChatMessageActionsDesktop extends Component {
   @service chat;
@@ -71,30 +68,9 @@
     this.popper?.destroy();
 
     schedule("afterRender", () => {
-<<<<<<< HEAD
-      this.popper = createPopper(
-        document.querySelector(
-          `.chat-message-container[data-id="${this.message.id}"]`
-        ),
-        document.querySelector(
-          `.chat-message-actions-container[data-id="${this.message.id}"] .chat-message-actions`
-        ),
-        {
-          placement: "top-end",
-          modifiers: [
-            { name: "hide", enabled: true },
-            { name: "eventListeners", options: { scroll: false } },
-            {
-              name: "offset",
-              options: { offset: [-2, MSG_ACTIONS_VERTICAL_PADDING] },
-            },
-          ],
-        }
-=======
       const messageContainer = chatMessageContainer(
         this.message.id,
         this.context
->>>>>>> 9b339bcd
       );
 
       if (!messageContainer) {
