--- conflicted
+++ resolved
@@ -91,11 +91,7 @@
           title: "Rozšírená nápoveda"
           description: "Popis"
           header: "Hlavička"
-<<<<<<< HEAD
-          hover_to_see: "Ak chcete zobraziť nápovedu, prejdite myšou"
-=======
           hover_to_see: "Ak chcete zobraziť nápovedu, prejdite myšou"
         char_counter:
           title: "Počítadlo znakov"
-          placeholder: "Tu zadajte svoj text..."
->>>>>>> 9b339bcd
+          placeholder: "Tu zadajte svoj text..."