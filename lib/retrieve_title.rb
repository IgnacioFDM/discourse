--- conflicted
+++ resolved
@@ -79,13 +79,6 @@
     encoding = nil
 
     fd.get do |_response, chunk, uri|
-<<<<<<< HEAD
-      if (uri.present? && Onebox::DomainChecker.is_blocked?(uri.hostname))
-        throw :done
-      end
-
-=======
->>>>>>> 3ee0a492
       unless Net::HTTPRedirection === _response
         throw :done if uri.blank?
 
