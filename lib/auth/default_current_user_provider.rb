--- conflicted
+++ resolved
@@ -126,19 +126,6 @@
       limiter = RateLimiter.new(nil, "cookie_auth_#{request.ip}", COOKIE_ATTEMPTS_PER_MIN, 60)
 
       if limiter.can_perform?
-<<<<<<< HEAD
-        @env[USER_TOKEN_KEY] = @user_token = begin
-          UserAuthToken.lookup(
-            auth_token,
-            seen: true,
-            user_agent: @env['HTTP_USER_AGENT'],
-            path: @env['REQUEST_PATH'],
-            client_ip: @request.ip
-          )
-        rescue ActiveRecord::ReadOnlyError
-          nil
-        end
-=======
         @env[USER_TOKEN_KEY] = @user_token =
           begin
             UserAuthToken.lookup(
@@ -151,7 +138,6 @@
           rescue ActiveRecord::ReadOnlyError
             nil
           end
->>>>>>> 3ee0a492
 
         current_user = @user_token.try(:user)
       end
@@ -265,15 +251,6 @@
   end
 
   def log_on_user(user, session, cookie_jar, opts = {})
-<<<<<<< HEAD
-    @env[USER_TOKEN_KEY] = @user_token = UserAuthToken.generate!(
-      user_id: user.id,
-      user_agent: @env['HTTP_USER_AGENT'],
-      path: @env['REQUEST_PATH'],
-      client_ip: @request.ip,
-      staff: user.staff?,
-      impersonate: opts[:impersonate])
-=======
     @env[USER_TOKEN_KEY] = @user_token =
       UserAuthToken.generate!(
         user_id: user.id,
@@ -283,7 +260,6 @@
         staff: user.staff?,
         impersonate: opts[:impersonate],
       )
->>>>>>> 3ee0a492
 
     set_auth_cookie!(@user_token.unhashed_auth_token, user, cookie_jar)
     user.unstage!
