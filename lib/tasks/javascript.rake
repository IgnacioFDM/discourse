# frozen_string_literal: true

def public_root
  "#{Rails.root}/public"
end

def public_js
  "#{public_root}/javascripts"
end

def vendor_js
  "#{Rails.root}/vendor/assets/javascripts"
end

def library_src
  "#{Rails.root}/node_modules"
end

def html_for_section(group)
  icons =
    group["icons"].map do |icon|
      class_attr = icon["diversity"] ? " class=\"diversity\"" : ""
      "    {{replace-emoji \":#{icon["name"]}:\" (hash lazy=true#{class_attr} tabIndex=\"0\")}}"
    end

  <<~HTML
    <div class="section" data-section="#{group["name"]}">
      <div class="section-header">
        <span class="title">{{i18n "emoji_picker.#{group["name"]}"}}</span>
      </div>
      <div class="section-group">
        #{icons.join("\n").strip}
      </div>
    </div>
  HTML
end

def write_template(path, task_name, template)
  header = <<~JS
    // DO NOT EDIT THIS FILE!!!
    // Update it by running `rake javascript:#{task_name}`
  JS

  basename = File.basename(path)
  output_path = "#{Rails.root}/app/assets/javascripts/#{path}"

  File.write(output_path, "#{header}\n\n#{template}")
  puts "#{basename} created"
<<<<<<< HEAD
  %x{pnpm prettier --write #{output_path}}
=======
  `yarn run prettier --write #{output_path}`
>>>>>>> f3402be2
  puts "#{basename} prettified"
end

def write_hbs_template(path, task_name, template)
  header = <<~HBS
  {{!-- DO NOT EDIT THIS FILE!!! --}}
  {{!-- Update it by running `rake javascript:#{task_name}` --}}
  HBS

  basename = File.basename(path)
  output_path = "#{Rails.root}/app/assets/javascripts/#{path}"
  File.write(output_path, "#{header}\n#{template}")
  `yarn run prettier --write #{output_path}`
  puts "#{basename} created"
end

def dependencies
  [
    { source: "ace-builds/src-min-noconflict/ace.js", destination: "ace.js", public: true },
    {
      source: "@json-editor/json-editor/dist/jsoneditor.js",
      package_name: "@json-editor/json-editor",
      public: true,
    },
    { source: "chart.js/dist/chart.min.js", public: true },
    { source: "chartjs-plugin-datalabels/dist/chartjs-plugin-datalabels.min.js", public: true },
    { source: "diffhtml/dist/diffhtml.min.js", public: true },
    { source: "magnific-popup/dist/jquery.magnific-popup.min.js", public: true },
    { source: "pikaday/pikaday.js", public: true },
    { source: "@highlightjs/cdn-assets/.", destination: "highlightjs" },
    { source: "moment/moment.js" },
    { source: "moment/locale/.", destination: "moment-locale" },
    {
      source: "moment-timezone/builds/moment-timezone-with-data-10-year-range.js",
      destination: "moment-timezone-with-data.js",
    },
    {
      source: "@discourse/moment-timezone-names-translations/locales/.",
      destination: "moment-timezone-names-locale",
    },
    { source: "workbox-sw/build/.", destination: "workbox", public: true, skip_versioning: true },
    {
      source: "workbox-routing/build/.",
      destination: "workbox",
      public: true,
      skip_versioning: true,
    },
    { source: "workbox-core/build/.", destination: "workbox", public: true, skip_versioning: true },
    {
      source: "workbox-strategies/build/.",
      destination: "workbox",
      public: true,
      skip_versioning: true,
    },
    {
      source: "workbox-expiration/build/.",
      destination: "workbox",
      public: true,
      skip_versioning: true,
    },
    {
      source: "workbox-cacheable-response/build/.",
      destination: "workbox",
      skip_versioning: true,
      public: true,
    },
    {
      source: "squoosh/codecs/mozjpeg/enc/mozjpeg_enc.js",
      destination: "squoosh",
      public: true,
      skip_versioning: true,
    },
    {
      source: "squoosh/codecs/mozjpeg/enc/mozjpeg_enc.wasm",
      destination: "squoosh",
      public: true,
      skip_versioning: true,
    },
    {
      source: "squoosh/codecs/resize/pkg/squoosh_resize.js",
      destination: "squoosh",
      public: true,
      skip_versioning: true,
    },
    {
      source: "squoosh/codecs/resize/pkg/squoosh_resize_bg.wasm",
      destination: "squoosh",
      public: true,
      skip_versioning: true,
    },
  ]
end

def node_package_name(f)
  f[:package_name] || f[:source].split("/").first
end

def public_path_name(f)
  f[:destination] || node_package_name(f)
end

def absolute_sourcemap(dest)
  File.open(dest) do |file|
    contents = file.read
    contents.gsub!(/sourceMappingURL=(.*)/, 'sourceMappingURL=/\1')
    File.open(dest, "w+") { |d| d.write(contents) }
  end
end

task "javascript:update_constants" => :environment do
  task_name = "update_constants"

  write_template("discourse/app/lib/constants.js", task_name, <<~JS)
    export const SEARCH_PRIORITIES = #{Searchable::PRIORITIES.to_json};

    export const SEARCH_PHRASE_REGEXP = '#{Search::PHRASE_MATCH_REGEXP_PATTERN}';

    export const SIDEBAR_URL = {
      max_icon_length: #{SidebarUrl::MAX_ICON_LENGTH},
      max_name_length: #{SidebarUrl::MAX_NAME_LENGTH},
      max_value_length: #{SidebarUrl::MAX_VALUE_LENGTH}
    }

    export const SIDEBAR_SECTION = {
      max_title_length: #{SidebarSection::MAX_TITLE_LENGTH},
    }
  JS

  pretty_notifications = Notification.types.map { |n| "  #{n[0]}: #{n[1]}," }.join("\n")

  write_template("discourse/tests/fixtures/concerns/notification-types.js", task_name, <<~JS)
    export const NOTIFICATION_TYPES = {
    #{pretty_notifications}
    };
  JS

  write_template("pretty-text/addon/emoji/data.js", task_name, <<~JS)
    export const emojis = #{Emoji.standard.map(&:name).flatten.inspect};
    export const tonableEmojis = #{Emoji.tonable_emojis.flatten.inspect};
    export const aliases = #{Emoji.aliases.inspect.gsub("=>", ":")};
    export const searchAliases = #{Emoji.search_aliases.inspect.gsub("=>", ":")};
    export const translations = #{Emoji.translations.inspect.gsub("=>", ":")};
    export const replacements = #{Emoji.unicode_replacements_json};
  JS

  langs = []
  Dir
    .glob("vendor/assets/javascripts/highlightjs/languages/*.min.js")
    .each { |f| langs << File.basename(f, ".min.js") }
  bundle = HighlightJs.bundle(langs)

  ctx = MiniRacer::Context.new
  hljs_aliases = ctx.eval(<<~JS)
    #{bundle}

    let aliases = {};
    hljs.listLanguages().forEach((lang) => {
      if (hljs.getLanguage(lang).aliases) {
        aliases[lang] = hljs.getLanguage(lang).aliases;
      }
    });

    aliases;
  JS

  write_template("pretty-text/addon/highlightjs-aliases.js", task_name, <<~JS)
    export const HLJS_ALIASES = #{hljs_aliases.to_json};
  JS

  ctx.dispose

  write_template("pretty-text/addon/emoji/version.js", task_name, <<~JS)
    export const IMAGE_VERSION = "#{Emoji::EMOJI_VERSION}";
  JS

  groups_json = JSON.parse(File.read("lib/emoji/groups.json"))

  emoji_buttons = groups_json.map { |group| <<~HTML }
			<button type="button" data-section="#{group["name"]}" {{on "click" (fn this.onCategorySelection "#{group["name"]}")}} class="btn btn-default category-button emoji">
				 {{replace-emoji ":#{group["tabicon"]}:"}}
			</button>
    HTML

  emoji_sections = groups_json.map { |group| html_for_section(group) }

  components_dir = "discourse/app/components"
  write_hbs_template("#{components_dir}/emoji-group-buttons.hbs", task_name, emoji_buttons.join)
  write_hbs_template("#{components_dir}/emoji-group-sections.hbs", task_name, emoji_sections.join)
end

task "javascript:update" => "clean_up" do
  require "uglifier"

  pnpm = system("pnpm install")
  abort('Unable to run "pnpm install"') unless pnpm

  versions = {}
  start = Time.now

  dependencies.each do |f|
    src = "#{library_src}/#{f[:source]}"

    if f[:destination]
      filename = f[:destination]
    else
      filename = f[:source].split("/").last
    end

    if src.include? "highlightjs"
      puts "Cleanup highlightjs styles and install smaller test bundle"
      system("rm -rf node_modules/@highlightjs/cdn-assets/styles")

      # We don't need every language for tests
      langs = %w[javascript sql ruby]
      test_bundle_dest = "vendor/assets/javascripts/highlightjs/highlight-test-bundle.min.js"
      File.write(test_bundle_dest, HighlightJs.bundle(langs))
    end

    if f[:public_root]
      dest = "#{public_root}/#{filename}"
    elsif f[:public]
      if f[:skip_versioning]
        dest = "#{public_js}/#{filename}"
      else
        package_dir_name = public_path_name(f)
        package_version =
          JSON.parse(File.read("#{library_src}/#{node_package_name(f)}/package.json"))["version"]
        versions[filename.downcase] = "#{package_dir_name}/#{package_version}/#{filename}"

        path = "#{public_js}/#{package_dir_name}/#{package_version}"
        dest = "#{path}/#{filename}"

        FileUtils.mkdir_p(path) unless File.exist?(path)
      end
    else
      dest = "#{vendor_js}/#{filename}"
    end

    if src.include? "ace.js"
      versions["ace/ace.js"] = versions.delete("ace.js")
      ace_root = "#{library_src}/ace-builds/src-min-noconflict/"
      addtl_files = %w[
        ext-searchbox
        mode-html
        mode-scss
        mode-sql
        mode-yaml
        theme-chrome
        theme-chaos
        worker-html
      ]
      dest_path = dest.split("/")[0..-2].join("/")
      addtl_files.each { |file| FileUtils.cp_r("#{ace_root}#{file}.js", dest_path) }
    end

    STDERR.puts "New dependency added: #{dest}" unless File.exist?(dest)

    if f[:uglify]
      File.write(dest, Uglifier.new.compile(File.read(src)))
    else
      FileUtils.cp_r(src, dest)
    end
  end

  write_template("discourse/app/lib/public-js-versions.js", "update", <<~JS)
    export const PUBLIC_JS_VERSIONS = #{versions.to_json};
  JS

  STDERR.puts "Completed copying dependencies: #{(Time.now - start).round(2)} secs"
end

task "javascript:clean_up" do
  processed = []
  dependencies.each do |f|
    next unless f[:public] && !f[:skip_versioning]

    package_dir_name = public_path_name(f)
    next if processed.include?(package_dir_name)

    versions = Dir["#{File.join(public_js, package_dir_name)}/*"].collect { |p| p.split("/").last }
    next unless versions.present?

    versions = versions.sort { |a, b| Gem::Version.new(a) <=> Gem::Version.new(b) }
    puts "Keeping #{package_dir_name} version: #{versions[-1]}"

    # Keep the most recent version
    versions[0..-2].each do |version|
      remove_path = File.join(public_js, package_dir_name, version)
      puts "Removing: #{remove_path}"
      FileUtils.remove_dir(remove_path)
    end

    processed << package_dir_name
  end
end<|MERGE_RESOLUTION|>--- conflicted
+++ resolved
@@ -46,11 +46,7 @@
 
   File.write(output_path, "#{header}\n\n#{template}")
   puts "#{basename} created"
-<<<<<<< HEAD
-  %x{pnpm prettier --write #{output_path}}
-=======
-  `yarn run prettier --write #{output_path}`
->>>>>>> f3402be2
+  `pnpm prettier --write #{output_path}`
   puts "#{basename} prettified"
 end
 
