--- conflicted
+++ resolved
@@ -30,7 +30,7 @@
   def self.onebox_nocache(url)
     oneboxer = onebox_for_url(url)
     return oneboxer.onebox if oneboxer.present?
-    
+
     whitelist_entry = Whitelist.entry_for_url(url)
 
     if whitelist_entry.present?
@@ -38,23 +38,14 @@
       if page_html.present?
         doc = Nokogiri::HTML(page_html)
 
-<<<<<<< HEAD
         if whitelist_entry.allows_oembed?
           # See if if it has an oembed thing we can use
           (doc/"link[@type='application/json+oembed']").each do |oembed|
             return OembedOnebox.new(oembed[:href]).onebox
           end
           (doc/"link[@type='text/json+oembed']").each do |oembed|
-            return OembedOnebox.new(oembed[:href]).onebox   
+            return OembedOnebox.new(oembed[:href]).onebox
           end
-=======
-        # See if if it has an oembed thing we can use
-        (doc/"link[@type='application/json+oembed']").each do |oembed|
-          return OembedOnebox.new(oembed[:href]).onebox
-        end
-        (doc/"link[@type='text/json+oembed']").each do |oembed|
-          return OembedOnebox.new(oembed[:href]).onebox
->>>>>>> cafc75b2
         end
 
         # Check for opengraph
