# frozen_string_literal: true

module EmberCli
  def self.assets
    @assets ||=
      begin
        assets = %w[
          discourse.js
          admin.js
          wizard.js
          ember_jquery.js
          markdown-it-bundle.js
          start-discourse.js
          vendor.js
        ]
        assets +=
          Dir.glob("app/assets/javascripts/discourse/scripts/*.js").map { |f| File.basename(f) }

        Discourse
          .find_plugin_js_assets(include_disabled: true)
          .each do |file|
            next if file.ends_with?("_extra") # these are still handled by sprockets
            assets << "#{file}.js"
          end

        assets
      end
  end

  def self.script_chunks
    return @@chunk_infos if defined?(@@chunk_infos)

    raw_chunk_infos =
      JSON.parse(
        File.read("#{Rails.configuration.root}/app/assets/javascripts/discourse/dist/chunks.json"),
      )

    chunk_infos =
      raw_chunk_infos["scripts"]
        .map do |info|
          logical_name = info["afterFile"][%r{\Aassets/(.*)\.js\z}, 1]
          chunks = info["scriptChunks"].map { |filename| filename[%r{\Aassets/(.*)\.js\z}, 1] }
          [logical_name, chunks]
        end
        .to_h

    @@chunk_infos = chunk_infos if Rails.env.production?
    chunk_infos
  rescue Errno::ENOENT
    {}
  end

  def self.is_ember_cli_asset?(name)
    assets.include?(name) || name.start_with?("chunk.")
  end

  def self.ember_version
<<<<<<< HEAD
    @version ||= begin
      ember_source_package_raw = File.read("#{Rails.root}/app/assets/javascripts/discourse/node_modules/ember-source/package.json")
      JSON.parse(ember_source_package_raw)["version"]
    end
=======
    @version ||=
      begin
        ember_source_package_raw =
          File.read("#{Rails.root}/app/assets/javascripts/node_modules/ember-source/package.json")
        JSON.parse(ember_source_package_raw)["version"]
      end
>>>>>>> f3402be2
  end
end<|MERGE_RESOLUTION|>--- conflicted
+++ resolved
@@ -55,18 +55,13 @@
   end
 
   def self.ember_version
-<<<<<<< HEAD
-    @version ||= begin
-      ember_source_package_raw = File.read("#{Rails.root}/app/assets/javascripts/discourse/node_modules/ember-source/package.json")
-      JSON.parse(ember_source_package_raw)["version"]
-    end
-=======
     @version ||=
       begin
         ember_source_package_raw =
-          File.read("#{Rails.root}/app/assets/javascripts/node_modules/ember-source/package.json")
+          File.read(
+            "#{Rails.root}/app/assets/javascripts/discourse/node_modules/ember-source/package.json",
+          )
         JSON.parse(ember_source_package_raw)["version"]
       end
->>>>>>> f3402be2
   end
 end