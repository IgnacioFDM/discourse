--- conflicted
+++ resolved
@@ -18,13 +18,7 @@
 
         entries_of(compressed_file).each do |entry|
           entry_path = build_entry_path(sanitized_dest_path, entry, sanitized_compressed_file_path)
-<<<<<<< HEAD
-          if !is_safe_path_for_extraction?(entry_path, sanitized_dest_path)
-            next
-          end
-=======
           next if !is_safe_path_for_extraction?(entry_path, sanitized_dest_path)
->>>>>>> 3ee0a492
 
           FileUtils.mkdir_p(File.dirname(entry_path))
           if is_file?(entry)
