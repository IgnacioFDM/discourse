--- conflicted
+++ resolved
@@ -207,18 +207,6 @@
       get "/logs" => "staff_action_logs#index"
 
       # alias
-<<<<<<< HEAD
-      get '/logs/watched_words', to: redirect(relative_url_root + 'admin/customize/watched_words')
-      get '/logs/watched_words/*path', to: redirect(relative_url_root + 'admin/customize/watched_words/%{path}')
-
-      get "customize" => "color_schemes#index", constraints: AdminConstraint.new
-      get "customize/themes" => "themes#index", constraints: AdminConstraint.new
-      get "customize/colors" => "color_schemes#index", constraints: AdminConstraint.new
-      get "customize/colors/:id" => "color_schemes#index", constraints: AdminConstraint.new
-      get "customize/permalinks" => "permalinks#index", constraints: AdminConstraint.new
-      get "customize/embedding" => "embedding#show", constraints: AdminConstraint.new
-      put "customize/embedding" => "embedding#update", constraints: AdminConstraint.new
-=======
       get "/logs/watched_words", to: redirect(relative_url_root + "admin/customize/watched_words")
       get "/logs/watched_words/*path",
           to: redirect(relative_url_root + "admin/customize/watched_words/%{path}")
@@ -230,7 +218,6 @@
       get "customize/permalinks" => "permalinks#index", :constraints => AdminConstraint.new
       get "customize/embedding" => "embedding#show", :constraints => AdminConstraint.new
       put "customize/embedding" => "embedding#update", :constraints => AdminConstraint.new
->>>>>>> 3ee0a492
 
       resources :themes, constraints: AdminConstraint.new do
         member do
