# Available options:
#
# default            - The default value of the setting. For upload site settings, use the id of the upload seeded in db/fixtures/010_uploads.rb.
# client             - Set to true if the javascript should have access to this setting's value.
# refresh            - Set to true if clients should refresh when the setting is changed.
# min                - For a string setting, the minimum length. For an integer setting, the minimum value.
# max                - For a string setting, the maximum length. For an integer setting, the maximum value.
# regex              - A regex that the value must match.
# validator          - The name of the class that will be use to validate the value of the setting.
# allow_any          - For choice settings allow items not specified in the choice list (default true)
# secret             - Set to true if input type should be password and value needs to be scrubbed from logs (default false).
# enum               - The setting has a fixed set of allowed values, and only one can be chosen.
#                      Set to the class name that defines the set.
# locale_default     - A hash which overrides according to `SiteSetting.default_locale`.
#                      The key should be as the same as possible value of default_locale.
#
#
# type: email    - Must be a valid email address.
# type: username - Must match the username of an existing user.
# type: list     - A list of values, chosen from a set of valid values defined in the choices option.
# type: enum     - A single value, chosen from a set of valid values in the choices option.
#
# A type:list setting with the word 'colors' in its name will make color values have a bold line of the corresponding color
#
required:
  title:
    client: true
    default: "Discourse"
  site_description:
    default: ""
  short_site_description:
    default: ""
    client: true
  contact_email:
    default: ""
    type: email
  contact_url:
    default: ""
  notification_email:
    default: "noreply@unconfigured.discourse.org"
    type: email
  site_contact_username:
    default: ""
    type: username
  site_contact_group_name:
    default: ""
    type: group
  exclude_rel_nofollow_domains:
    client: true
    default: ""
    type: list
    list_type: simple
  company_name:
    default: ""
  governing_law:
    default: ""
  city_for_disputes:
    default: ""

branding:
  logo:
    default: -5
    client: true
    type: upload
  logo_small:
    default: -6
    client: true
    type: upload
  digest_logo:
    default: ""
    client: true
    type: upload
  mobile_logo:
    default: ""
    client: true
    type: upload
  logo_dark:
    default: ""
    client: true
    type: upload
  logo_small_dark:
    default: ""
    client: true
    type: upload
  mobile_logo_dark:
    default: ""
    client: true
    type: upload
  large_icon:
    default: ""
    client: true
    type: upload
  manifest_icon:
    default: ""
    type: upload
  manifest_screenshots:
    type: list
    list_type: simple
    default: ""
  favicon:
    default: ""
    client: true
    type: upload
  apple_touch_icon:
    default: ""
    client: true
    type: upload
  opengraph_image:
    default: ""
    type: upload
  twitter_summary_large_image:
    default: ""
    type: upload

basic:
  display_local_time_in_user_card:
    client: true
    default: false
  allow_user_locale:
    client: true
    default: false
  set_locale_from_accept_language_header:
    default: false
    client: true
    validator: "AllowUserLocaleEnabledValidator"
  set_locale_from_cookie:
    default: false
    hidden: true
    client: true
    validator: "AllowUserLocaleEnabledValidator"
  support_mixed_text_direction:
    client: true
    default: false
  categories_topics:
    default: 20
    validator: "CategoriesTopicsValidator"
  suggested_topics:
    client: true
    default: 5
    max: 2000
  limit_suggested_to_category:
    default: false
  suggested_topics_unread_max_days_old:
    default: 90
    min: 0
    max: 36500
  suggested_topics_max_days_old:
    default: 365
    min: 7
    max: 36500
  ga_version:
    type: enum
    default: v4_gtag
    choices:
      - v3_analytics
      - v4_gtag
  ga_universal_tracking_code:
    client: true
    default: ""
    regex: "^(UA|G)-[\\w-]+"
  ga_universal_domain_name:
    client: true
    default: "auto"
  ga_universal_auto_link_domains:
    default: ""
    type: list
    list_type: simple
  gtm_container_id:
    client: true
    default: ""
    regex: "^GTM-"
  top_menu:
    client: true
    refresh: true
    type: list
    list_type: simple
    default: "latest|new|unread|top|categories"
    regex: "latest"
    regex_error: "site_settings.errors.must_include_latest"
    validator: RegexPresenceValidator
    allow_any: false
    choices:
      - latest
      - new
      - unread
      - unseen
      - top
      - categories
      - read
      - posted
      - bookmarks
  post_menu:
    client: true
    type: list
    default: "read|like|share|flag|edit|bookmark|delete|admin|reply"
    allow_any: false
    choices:
      - read
      - like
      - edit
      - flag
      - delete
      - share
      - bookmark
      - admin
      - reply
  post_menu_hidden_items:
    client: true
    type: list
    default: "flag|bookmark|edit|delete|admin"
    allow_any: false
    choices:
      - like
      - edit
      - flag
      - delete
      - share
      - bookmark
      - admin
      - reply
  share_links:
    client: true
    type: list
    default: "twitter|facebook|email"
    allow_any: false
    choices:
      - twitter
      - facebook
      - email
  allow_username_in_share_links:
    client: true
    default: true
  share_quote_visibility:
    client: true
    type: enum
    default: "anonymous"
    choices:
      - none
      - anonymous
      - all
  share_quote_buttons:
    client: true
    type: list
    default: "twitter|email"
    allow_any: false
    choices:
      - twitter
      - facebook
      - email
  desktop_category_page_style:
    client: true
    enum: "CategoryPageStyle"
    default: "categories_and_latest_topics"
  category_colors:
    client: true
    type: list
    list_type: compact
    default: "BF1E2E|F1592A|F7941D|9EB83B|3AB54A|12A89D|25AAE2|0E76BD|652D90|92278F|ED207B|8C6238|231F20|808281|B3B5B4|E45735"
  category_style:
    client: true
    default: "bullet"
    type: enum
    choices:
      - bar
      - box
      - bullet
      - none
  max_category_nesting:
    client: true
    default: 2
    min: 2
    max: 3
    hidden: true
  enable_mobile_theme:
    client: true
    default: true
    hidden: true
  enable_direct_s3_uploads:
    client: true
    default: false
    hidden: true
  enable_upload_debug_mode:
    default: false
    hidden: true
    client: true
  default_theme_id:
    default: -1
    hidden: true
  default_dark_mode_color_scheme_id:
    default: -1
    type: enum
    enum: "ColorSchemeSetting"
    client: true
  relative_date_duration:
    client: true
    default: 30
  topics_per_period_in_top_summary:
    default: 20
    min: 1
  topics_per_period_in_top_page:
    default: 50
    min: 1
  top_page_default_timeframe:
    client: true
    default: "yearly"
    type: enum
    choices:
      - all
      - yearly
      - quarterly
      - monthly
      - weekly
      - daily
  fixed_category_positions:
    client: true
    default: false
  fixed_category_positions_on_create:
    client: true
    default: false
  enable_badges:
    client: true
    default: true
  enable_badge_sql:
    client: true
    default: false
    hidden: true
  max_favorite_badges:
    client: true
    default: 2
    min: 0
    max: 6
  whispers_allowed_groups:
    client: true
    type: group_list
    list_type: compact
    default: ""
    allow_any: false
    refresh: true
  hidden_post_visible_groups:
    type: group_list
    list_type: compact
    default: "14"
    allow_any: false
    refresh: true
  enable_bookmarks_with_reminders:
    client: true
    default: true
    hidden: true
  push_notifications_prompt:
    default: true
    client: true
  push_notifications_icon:
    default: ""
    type: upload
  enable_desktop_push_notifications:
    default: true
    client: true
  push_notification_time_window_mins:
    default: 10
    min: 0
  short_title:
    default: ""
    max: 12
  vapid_public_key_bytes:
    default: ""
    client: true
    hidden: true
  vapid_public_key:
    default: ""
    hidden: true
  vapid_private_key:
    default: ""
    hidden: true
  vapid_base_url:
    default: ""
    hidden: true
  base_font:
    default: "arial"
    enum: "BaseFontSetting"
    refresh: true
  heading_font:
    default: "arial"
    enum: "BaseFontSetting"
    refresh: true
  enable_sitemap:
    default: true
  sitemap_page_size:
    default: 10000
  enable_user_status:
    client: true
    default: false
  enable_user_tips:
    client: true
    default: true
    refresh: true
  page_loading_indicator:
    client: true
    type: enum
    default: "slider"
    choices:
      - spinner
      - slider

login:
  invite_only:
    refresh: true
    client: true
    default: false
  login_required:
    refresh: true
    client: true
    default: false
  must_approve_users:
    client: true
    default: false
  invite_code: ""
  enable_local_logins:
    client: true
    default: true
  enable_local_logins_via_email:
    client: true
    default: true
    validator: "EnableLocalLoginsViaEmailValidator"
  allow_new_registrations:
    client: true
    default: true
  enable_signup_cta:
    client: true
    default: true
  enable_google_oauth2_logins:
    default: false
  google_oauth2_client_id: ""
  google_oauth2_client_secret:
    default: ""
    secret: true
  google_oauth2_prompt:
    default: ""
    type: list
    choices:
      - ""
      - "none"
      - "consent"
      - "select_account"
  google_oauth2_hd:
    default: ""
  google_oauth2_hd_groups:
    default: false
    validator: GoogleOauth2HdGroupsValidator
  google_oauth2_hd_groups_service_account_admin_email:
    default: ""
  google_oauth2_hd_groups_service_account_json:
    default: ""
    textarea: true
  enable_twitter_logins:
    default: false
  twitter_consumer_key:
    default: ""
    regex: "^[\\w+-]+$"
  twitter_consumer_secret:
    default: ""
    regex: "^[\\w+-]+$"
    secret: true
  enable_facebook_logins:
    default: false
  facebook_app_id:
    client: true
    default: ""
    regex: "^\\d+$"
  facebook_app_secret:
    default: ""
    regex: "^[a-f0-9]+$"
    secret: true
  enable_github_logins:
    default: false
  github_client_id:
    default: ""
    regex: "^[a-zA-Z0-9\\.]+$"
  github_client_secret:
    default: ""
    regex: "^[a-f0-9]+$"
    secret: true
  enable_discord_logins:
    default: false
  discord_client_id:
    default: ""
  discord_secret:
    default: ""
    secret: true
  discord_trusted_guilds:
    default: ""
    type: list
    list_type: simple
  auth_skip_create_confirm:
    default: false
    client: true
  auth_immediately:
    default: true
  auth_overrides_email:
    default: false
    validator: "SsoOverridesEmailValidator"
    client: true
  auth_overrides_username: false
  auth_overrides_name: false
  enable_discourse_connect:
    client: true
    default: false
    validator: "EnableSsoValidator"
  discourse_connect_allowed_redirect_domains:
    default: ""
    type: list
    list_type: simple
  verbose_discourse_connect_logging: false
  verbose_upload_logging:
    hidden: true
    default: false
  verbose_auth_token_logging:
    hidden: true
    default: false
  max_suspicious_distance_km:
    hidden: true
    default: 100
  discourse_connect_url:
    default: ""
    regex: '^https?:\/\/.+[^\/]$'
  discourse_connect_secret:
    default: ""
    secret: true
  discourse_connect_overrides_groups: false
  discourse_connect_overrides_bio: false
  discourse_connect_overrides_avatar:
    default: false
    client: true
  discourse_connect_overrides_profile_background: false
  discourse_connect_overrides_location: false
  discourse_connect_overrides_website: false
  discourse_connect_overrides_card_background: false
  discourse_connect_not_approved_url: ""
  discourse_connect_csrf_protection:
    default: true
    hidden: true
  enable_discourse_connect_provider: false
  discourse_connect_provider_secrets:
    default: ""
    type: list
    list_type: secret
    secret: true
    placeholder:
      key: "sso_provider.key_placeholder"
      value: "sso_provider.value_placeholder"
  blocked_email_domains:
    default: "mailinator.com"
    type: host_list
    list_type: simple
  allowed_email_domains:
    default: ""
    type: host_list
    list_type: simple
  normalize_emails:
    default: false
  auto_approve_email_domains:
    default: ""
    type: host_list
    list_type: simple
  hide_email_address_taken:
    client: true
    default: false
  log_out_strict: false
  pending_users_reminder_delay_minutes:
    min: -1
    default: 480
  persistent_sessions: true
  maximum_session_age:
    default: 1440
    min: 1
    max: 175200
users:
  min_username_length:
    client: true
    default: 3
    validator: "MinUsernameLengthValidator"
  max_username_length:
    client: true
    default: 20
    validator: "MaxUsernameLengthValidator"
  unicode_usernames:
    default: false
    client: true
    validator: "UnicodeUsernameValidator"
  allowed_unicode_username_characters:
    validator: "UnicodeUsernameAllowlistValidator"
    default: ""
    locale_default:
      cs: "[ěščřžýáíéóůúďťňĚŠČŘŽÝÁÍÉÓŮÚĎŤŇ]"
      de: "[äöüßÄÖÜẞ]"
      fi: "[åäöÅÄÖ]"
      ja: '[\p{Han}\p{Katakana}\p{Hiragana}]'
      ko: '\p{Hangul}'
      zh_CN: '\p{Han}'
      zh_TW: '\p{Han}'
  reserved_usernames:
    type: list
    list_type: compact
    default: "admin|moderator|administrator|mod|sys|system|community|info|you|name|username|user|nickname|discourse|discourseorg|discourseforum|support|all|here"
  min_password_length:
    client: true
    default: 10
    min: 8
    max: 500
  min_admin_password_length:
    client: true
    default: 15
    min: 8
    max: 500
  password_unique_characters:
    default: 6
    min: 1
    max: 10
  block_common_passwords: true
  username_change_period: 3
  email_editable:
    client: true
    default: true
  logout_redirect:
    client: true
    default: ""
  full_name_required:
    client: true
    default: false
  enable_names:
    client: true
    default: true
  invite_expiry_days:
    default: 90
    client: true
    max: 36500
  invites_per_page:
    client: true
    default: 40
    hidden: true
  delete_user_max_post_age:
    client: true
    default: 60
  delete_all_posts_max:
    client: true
    default: 15
    min: 1
  delete_user_self_max_post_count:
    default: 1
    min: -1
  redirect_users_to_top_page: true
  prioritize_username_in_ux:
    client: true
    default: true
  email_token_valid_hours:
    default: 48
    min: 1
  purge_unactivated_users_grace_period_days:
    default: 14
    max: 36500
  public_user_custom_fields:
    type: list
    list_type: simple
    default: ""
  staff_user_custom_fields:
    type: list
    list_type: simple
    default: ""
  enable_user_directory:
    client: true
    default: true
  allow_anonymous_posting:
    default: false
    client: true
  allow_anonymous_likes:
    default: false
    client: true
  anonymous_posting_min_trust_level:
    default: 1
    enum: "TrustLevelSetting"
    client: true
  anonymous_account_duration_minutes:
    default: 10080
    max: 99000
  allow_users_to_hide_profile:
    default: true
    client: true
  hide_user_profiles_from_public:
    default: false
    client: true
  allow_featured_topic_on_user_profiles:
    default: true
    client: true
  show_inactive_accounts:
    default: false
  allowed_user_website_domains:
    default: ""
    type: list
    list_type: simple
  hide_suspension_reasons:
    default: false
    client: true
  log_personal_messages_views: false
  ignored_users_count_message_threshold:
    default: 5
    client: true
    min: 1
  ignored_users_message_gap_days:
    default: 365
    client: true
    min: 1
    max: 36500
  clean_up_inactive_users_after_days:
    default: 730
    min: 0
    max: 36500
  clean_up_unused_staged_users_after_days:
    default: 365
    min: 0
    max: 36500
  user_selected_primary_groups:
    default: false
    client: true
  max_notifications_per_user:
    default: 10000
  gravatar_name:
    default: Gravatar
    client: true
  gravatar_base_url:
    default: www.gravatar.com
    client: true
  gravatar_login_url:
    default: /emails
    client: true
  max_bookmarks_per_user:
    default: 2000
    hidden: true
  use_email_for_username_and_name_suggestions:
    default: false
  use_name_for_username_suggestions:
    default: true

groups:
  enable_group_directory:
    client: true
    default: true
  group_in_subject:
    default: false
  enable_category_group_moderation:
    client: true
    default: false

posting:
  min_post_length:
    client: true
    min: 1
    default: 20
    locale_default:
      ja: 8
      zh_CN: 8
      zh_TW: 8
  min_first_post_length:
    client: true
    min: 1
    default: 20
    locale_default:
      ja: 8
      zh_CN: 8
      zh_TW: 8
  min_personal_message_post_length:
    client: true
    min: 1
    default: 10
    locale_default:
      ja: 3
      zh_CN: 3
      zh_TW: 3
  max_post_length:
    client: true
    default: 32000
    max: 150000
  topic_featured_link_enabled:
    client: true
    default: true
  body_min_entropy:
    default: 7
    locale_default:
      ja: 3
      zh_CN: 3
      zh_TW: 3
  min_topic_views_for_delete_confirm:
    client: true
    default: 5000
  min_topic_title_length:
    client: true
    default: 15
    min: 1
    locale_default:
      ja: 6
      zh_CN: 6
      zh_TW: 6
  max_topic_title_length:
    client: true
    default: 255
    min: 5
    max: 255
  title_min_entropy:
    default: 10
    locale_default:
      ja: 3
      zh_CN: 3
      zh_TW: 3
  allow_uppercase_posts:
    default: false
    locale_default:
      ja: true
  max_consecutive_replies:
    default: 3
  enable_filtered_replies_view:
    default: false
    client: true
  title_prettify:
    default: true
    locale_default:
      ja: false
      zh_CN: false
      zh_TW: false
  title_remove_extraneous_space:
    default: false
    locale_default:
      en: true
      en_GB: true
  title_fancy_entities: true
  min_personal_message_title_length:
    client: true
    default: 2
    min: 1
  max_emojis_in_title: 1
  allow_uncategorized_topics:
    client: true
    default: false
    refresh: true
  allow_duplicate_topic_titles: false
  allow_duplicate_topic_titles_category: false
  min_title_similar_length:
    client: true
    default: 10
    locale_default:
      ja: 4
      zh_CN: 4
      zh_TW: 4
  enable_system_message_replies:
    default: true
  personal_message_enabled_groups:
    default: "11" # auto group trust_level_1
    type: group_list
    client: true
    allow_any: false
    refresh: true
    validator: "PersonalMessageEnabledGroupsValidator"
  editing_grace_period: 300
  editing_grace_period_max_diff: 100
  editing_grace_period_max_diff_high_trust: 400
  staff_edit_locks_post: false
  shared_drafts_category:
    type: category
    default: ""
  shared_drafts_min_trust_level:
    default: "staff"
    enum: "TrustLevelAndStaffSetting"
  post_edit_time_limit:
    default: 1440
    max: 10080
  tl2_post_edit_time_limit:
    default: 43200
    max: 525600
  edit_history_visible_to_public:
    client: true
    default: true
  delete_removed_posts_after:
    client: true
    default: 24
    max: 876000
  notify_users_after_responses_deleted_on_flagged_post:
    default: false
  traditional_markdown_linebreaks:
    client: true
    default: false
  enable_markdown_typographer:
    client: true
    default: true
  enable_markdown_linkify:
    client: true
    default: true
  markdown_linkify_tlds:
    client: true
    type: list
    default: "com|net|org|io|onion|co|tv|ru|cn|us|uk|me|de|fr|fi|gov"
    list_type: compact
    validator: "MarkdownLinkifyTldsValidator"
  markdown_typographer_quotation_marks:
    client: true
    type: list
    list_type: compact
    validator: "MarkdownTypographerQuotationMarksValidator"
    default: "“|”|‘|’"
    locale_default:
      de: "„|“|‚|‘"
      fr: "«\xA0|\xA0»|‹\xA0|\xA0›"
  enable_rich_text_paste:
    client: true
    default: true
  suppress_reply_directly_below:
    client: true
    default: true
  suppress_reply_directly_above:
    client: true
    default: true
  suppress_reply_when_quoting:
    default: true
  remove_full_quote:
    default: true
  max_reply_history:
    default: 1
    client: true
  post_undo_action_window_mins: 10
  enable_mentions:
    default: true
    client: true
  max_mentions_per_post: 10
  max_users_notified_per_group_mention:
    default: 100
    client: true
  newuser_max_replies_per_topic: 3
  newuser_max_mentions_per_post: 2
  here_mention:
    default: "here"
    validator: "NotUsernameValidator"
    client: true
  max_here_mentioned: 10
  min_trust_level_for_here_mention:
    default: "2"
    enum: "TrustLevelAndStaffSetting"
  title_max_word_length:
    default: 30
    locale_default:
      ja: 50
      ko: 50
      zh_CN: 50
      zh_TW: 50
  allowed_link_domains:
    default: ""
    type: list
  newuser_max_links: 2
  newuser_max_embedded_media:
    client: true
    default: 1
  newuser_max_attachments:
    client: true
    default: 0
  post_excerpt_maxlength:
    default: 300
    max: 1000
    locale_default:
      ja: 120
      zh_CN: 120
      zh_TW: 120
  topic_excerpt_maxlength:
    default: 220
    max: 1000
    locale_default:
      ja: 120
      zh_CN: 120
      zh_TW: 120
  default_subcategory_on_read_only_category:
    client: true
    default: false
  show_pinned_excerpt_mobile:
    client: true
    default: true
  show_pinned_excerpt_desktop:
    client: true
    default: true
  display_name_on_posts:
    client: true
    default: false
  show_time_gap_days:
    default: 7
    max: 36500
    client: true
  short_progress_text_threshold:
    client: true
    default: 10000
    max: 99000
  default_code_lang:
    client: true
    default: "auto"
  warn_reviving_old_topic_age: 180
  autohighlight_all_code:
    client: true
    default: false
  highlighted_languages:
    default: "bash|c|cpp|csharp|css|diff|go|graphql|ini|java|javascript|json|kotlin|lua|makefile|markdown|objectivec|perl|php|php-template|plaintext|python|python-repl|r|ruby|rust|scss|shell|sql|swift|typescript|xml|yaml|wasm"
    choices: "HighlightJs.languages"
    type: list
    client: true
    list_type: compact
  show_copy_button_on_codeblocks:
    client: true
    default: false
  delete_old_hidden_posts: true
  enable_emoji:
    default: true
    client: true
  enable_emoji_shortcuts:
    default: true
    client: true
  emoji_set:
    default: "twitter"
    client: true
    enum: "EmojiSetSiteSetting"
  emoji_autocomplete_min_chars:
    client: true
    default: 0
    locale_default:
      fr: 1
  enable_inline_emoji_translation:
    client: true
    default: false
    locale_default:
      zh_CN: true
      zh_TW: true
      ja: true
      ko: true
  emoji_deny_list:
    type: emoji_list
    default: ""
    client: true
    refresh: true
  approve_post_count:
    default: 0
  approve_unless_trust_level:
    default: 0
    enum: "TrustLevelSetting"
  approve_new_topics_unless_trust_level:
    default: 0
    enum: "TrustLevelSetting"
  approve_suspect_users:
    default: true
  approve_unless_staged:
    default: false
  notify_about_queued_posts_after:
    type: float
    default: 24
    min: 0
  auto_close_messages_post_count:
    default: 500
  auto_close_topics_post_count:
    default: 10000
  auto_close_topics_create_linked_topic:
    default: true
  code_formatting_style:
    client: true
    type: enum
    default: "code-fences"
    choices:
      - code-fences
      - 4-spaces-indent
  embed_any_origin: false
  embed_topics_list: false
  embed_set_canonical_url: false
  embed_unlisted: true
  embed_truncate: true
  embed_support_markdown: false
  allowed_embed_selectors: ""
  allowed_href_schemes:
    client: true
    default: ""
    type: list
    list_type: compact
  max_allowed_message_recipients:
    default: 30
    min: 1
  watched_words_regular_expressions:
    client: true
    default: false
  enable_diffhtml_preview:
    default: false
    client: true
  enable_fast_edit:
    default: true
    client: true
  old_post_notice_days:
    default: 14
    max: 36500
    client: true
  new_user_notice_tl:
    default: 2
    enum: "TrustLevelSetting"
  returning_user_notice_tl:
    default: 2
    enum: "TrustLevelSetting"
  returning_users_days:
    default: 120
    max: 36500
  review_media_unless_trust_level:
    default: 0
    enum: "TrustLevelSetting"
  blur_tl0_flagged_posts_media:
    default: true
    client: true
  enable_page_publishing:
    default: false
  show_published_pages_login_required:
    default: false
  skip_auto_delete_reply_likes: 5
  review_every_post:
    default: false
  max_draft_length:
    default: 400_000
    hidden: true
<<<<<<< HEAD
=======
  max_form_template_title_length:
    default: 100
    min: 5
    max: 255
  max_form_template_content_length:
    default: 2000
    max: 150000
>>>>>>> 9b339bcd

email:
  email_time_window_mins:
    default: 10
    client: true
  personal_email_time_window_seconds: 20
  email_posts_context: 5
  digest_min_excerpt_length:
    default: 100
    locale_default:
      ja: 50
      zh_CN: 50
      zh_TW: 50
  digest_topics:
    default: 5
    min: 1
    max: 20
  digest_posts:
    default: 5
    min: 0
    max: 20
  digest_other_topics:
    default: 5
    min: 0
    max: 20
  suppress_digest_email_after_days:
    default: 180
    max: 36500
  digest_suppress_categories:
    type: category_list
    default: ""
  disable_digest_emails:
    default: false
    client: true
  apply_custom_styles_to_digest: true
  email_accent_bg_color:
    type: color
    default: "#2F70AC"
    validator: "CssColorValidator"
  email_accent_fg_color:
    type: color
    default: "#FFFFFF"
    validator: "CssColorValidator"
  email_link_color:
    type: color
    default: "#006699"
    validator: "CssColorValidator"
  show_topic_featured_link_in_digest: false
  email_custom_headers: "Auto-Submitted: auto-generated"
  email_subject: "[%{site_name}] %{optional_pm}%{optional_cat}%{topic_title}"
  reply_by_email_enabled:
    default: false
    validator: "ReplyByEmailEnabledValidator"
  reply_by_email_address:
    default: ""
    validator: "ReplyByEmailAddressValidator"
  alternative_reply_by_email_addresses:
    default: ""
    validator: "AlternativeReplyByEmailAddressesValidator"
  find_related_post_with_key:
    default: true
  manual_polling_enabled:
    default: false
  pop3_polling_enabled:
    default: false
    validator: "POP3PollingEnabledSettingValidator"
  pop3_polling_ssl: true
  pop3_polling_openssl_verify: true
  pop3_polling_period_mins: 5
  pop3_polling_host: ""
  pop3_polling_port: 995
  pop3_polling_username: ""
  pop3_polling_password:
    default: ""
    secret: true
  pop3_polling_delete_from_server: true
  log_mail_processing_failures: false
  incoming_email_prefer_html: true
  strip_incoming_email_lines: false
  email_in:
    default: false
    client: true
  email_in_min_trust:
    default: 2
    enum: "TrustLevelSetting"
  email_in_authserv_id:
    default: ""
  email_in_spam_header:
    type: enum
    default: "none"
    choices:
      - none
      - X-Spam-Flag
      - X-Spam-Status
      - X-SES-Spam-Verdict
  enable_imap:
    default: false
    client: true
  enable_imap_write:
    default: false
  enable_imap_idle:
    default: false
  enable_smtp:
    default: false
    client: true
  imap_polling_period_mins:
    default: 5
  imap_polling_old_emails:
    default: 1000
  imap_polling_new_emails:
    default: 250
  imap_batch_import_email:
    default: 100
  email_prefix: ""
  email_site_title: ""
  disable_emails:
    client: true
    type: enum
    default: "no"
    choices:
      - "no"
      - "yes"
      - "non-staff"
  strip_images_from_short_emails: true
  short_email_length: 2800
  display_name_on_email_from:
    default: true
  unsubscribe_via_email:
    default: true
  unsubscribe_via_email_footer:
    default: false
  disallow_reply_by_email_after_days:
    default: 90
    max: 36500
  delete_email_logs_after_days:
    default: 90
    max: 36500
  max_emails_per_day_per_user: 100
  enable_staged_users: true
  maximum_staged_users_per_email: 10
  maximum_recipients_per_new_group_email:
    default: 10
    min: 1
  auto_generated_allowlist:
    default: ""
    type: list
    list_type: simple
  block_auto_generated_emails: true
  ignore_by_title:
    type: list
    list_type: simple
    default: ""
  mailgun_api_key:
    default: ""
    regex: '^((key-)?\h{32}|\h{32}-\h{8}-\h{8})$'
    secret: true
  sendgrid_verification_key:
    default: ""
    secret: true
  mailjet_webhook_token:
    default: ""
    secret: true
  mandrill_authentication_key:
    default: ""
    secret: true
  postmark_webhook_token:
    default: ""
    secret: true
  sparkpost_webhook_token:
    default: ""
    secret: true
  bounce_score_threshold:
    client: true
    default: 4
    min: 1
  bounce_score_erode_on_send:
    default: 0.1
    hidden: true
  soft_bounce_score:
    default: 1
    min: 1
  hard_bounce_score:
    default: 2
    min: 2
  reset_bounce_score_after_days:
    default: 30
    max: 36500
  blocked_attachment_content_types:
    type: list
    default: "pkcs7|x-vcard|pgp-keys|pgp-signature"
    list_type: compact
  blocked_attachment_filenames:
    type: list
    default: "smime.p7s|signature.asc|winmail.dat"
    list_type: compact
  forwarded_emails_behaviour:
    type: enum
    default: hide
    choices:
      - hide
      - quote
      - create_replies
  always_show_trimmed_content: false
  trim_incoming_emails: true
  private_email: false
  email_custom_template:
    default: ""
    hidden: true
  email_custom_css:
    default: ""
    hidden: true
  email_custom_css_compiled:
    default: ""
    hidden: true
  email_total_attachment_size_limit_kb:
    default: 0
    max: 51200
  post_excerpts_in_emails: false
  raw_email_max_length: 220000
  raw_rejected_email_max_length: 4000
  delete_rejected_email_after_days:
    default: 90
    validator: "DeleteRejectedEmailAfterDaysValidator"
  enable_secondary_emails:
    client: true
    default: true
    hidden: true
  max_participant_names:
    default: 10
    hidden: true
  require_change_email_confirmation: false

files:
  max_image_size_kb:
    client: true
    default: 4096
    max: 102400
  max_attachment_size_kb:
    client: true
    default: 4096
    max: 1024000
  max_image_megapixels:
    default: 40
    min: 5
    max: 150
  max_export_file_size_kb:
    hidden: true
    default: 50000
    max: 1024000
  theme_authorized_extensions:
    default: "wasm|jpg|jpeg|png|woff|woff2|svg|eot|ttf|otf|gif|webp|avif|js"
    type: list
    list_type: compact
  authorized_extensions:
    client: true
    default: "jpg|jpeg|png|gif|heic|heif|webp|avif"
    refresh: true
    type: list
    list_type: compact
  authorized_extensions_for_staff:
    client: true
    default: ""
    refresh: true
    type: list
    list_type: compact
  export_authorized_extensions:
    hidden: true
    default: "zip"
    type: list
    list_type: compact
  responsive_post_image_sizes:
    default: "1|1.5|2"
    type: list
    list_type: compact
  max_image_width:
    client: true
    default: 690
  max_image_height:
    client: true
    default: 500
  download_remote_images_to_local:
    default: true
  download_remote_images_threshold: 10
  disabled_image_download_domains:
    type: list
    list_type: simple
    default: ""
  block_hotlinked_media:
    default: false
  block_hotlinked_media_exceptions:
    default: ""
    type: list
    regex: '\A((https?:\/\/.+)(\|https?:\/\/.+[|$])*)?\z'
  create_thumbnails: true
  clean_up_uploads: true
  clean_orphan_uploads_grace_period_hours: 48
  purge_deleted_uploads_grace_period_days:
    default: 30
    max: 36500
  prevent_anons_from_downloading_files:
    default: false
    client: true
  secure_uploads:
    default: false
    client: true
  secure_uploads_allow_embed_images_in_emails:
    default: true
  secure_uploads_max_email_embed_image_size_kb:
    default: 1024
    min: 1
    max: 10240
  enable_s3_uploads:
    default: false
    client: true
  s3_use_iam_profile:
    default: false
  s3_access_key_id:
    default: ""
    secret: true
  s3_secret_access_key:
    default: ""
    secret: true
  s3_region:
    default: "us-east-1"
    enum: "S3RegionSiteSetting"
  s3_upload_bucket:
    default: ""
    regex: '^[a-z0-9\-\/_]+$' # can't use '.' when using HTTPS
  s3_endpoint:
    default: ""
    regex: '^https?:\/\/.+[^\/]$'
  s3_http_continue_timeout:
    default: 1
    hidden: true
  s3_install_cors_rule:
    default: true
    hidden: true
  s3_cdn_url:
    default: ""
    regex: '^https?:\/\/.+[^\/]$'
  s3_use_cdn_url_for_all_uploads:
    default: false
  s3_configure_tombstone_policy:
    default: true
  s3_use_acls:
    default: true
  enable_s3_inventory:
    default: false
  s3_configure_inventory_policy:
    default: true
    hidden: true
  s3_presigned_get_url_expires_after_seconds:
    default: 300
    hidden: true
    min: 60
    max: 604800
  allow_profile_backgrounds:
    client: true
    default: true
  automatically_download_gravatars: true
  allow_uploaded_avatars:
    client: true
    default: "0"
    enum: "TrustLevelAndStaffAndDisabledSetting"
  default_avatars:
    default: ""
    type: url_list
    client: true
  avatar_sizes:
    default: "24|48|72|96|144|288"
    type: list
    list_type: compact
    client: true
  external_system_avatars_enabled:
    default: true
    client: true
    validator: "ExternalSystemAvatarsValidator"
  external_system_avatars_url:
    default: "/letter_avatar_proxy/v4/letter/{first_letter}/{color}/{size}.png"
    client: true
    regex: '^((https?:)?\/)?\/.+[^\/]'
  external_emoji_url:
    default: ""
    client: true
  restrict_letter_avatar_colors:
    default: ""
    type: list
    list_type: compact
    validator: "ColorListValidator"
  selectable_avatars_mode:
    default: disabled
    client: true
    type: enum
    choices:
      - disabled
      - everyone
      - tl1
      - tl2
      - tl3
      - tl4
      - staff
      - no_one
    validator: "SelectableAvatarsModeValidator"
  selectable_avatars:
    default: ""
    client: true
    type: uploaded_image_list
  allow_all_attachments_for_group_messages: false
  png_to_jpg_quality:
    default: 95
    min: 1
    max: 100
  recompress_original_jpg_quality:
    default: 90
    min: 1
    max: 100
  image_preview_jpg_quality:
    default: 90
    min: 1
    max: 100
  allow_staff_to_upload_any_file_in_pm:
    default: true
    client: true
  strip_image_metadata: true
  min_ratio_to_crop:
    type: float
    default: 0.22
    min: 0
    max: 1
  simultaneous_uploads:
    client: true
    default: 5
    min: 0
    max: 20
  decompressed_theme_max_file_size_mb:
    default: 1000
    hidden: true
  decompressed_backup_max_file_size_mb:
    default: 100000
    hidden: true
  composer_media_optimization_image_enabled:
    default: true
    client: true
  composer_media_optimization_image_bytes_optimization_threshold:
    default: 524288
    client: true
  composer_media_optimization_image_resize_dimensions_threshold:
    default: 1920
    client: true
  composer_media_optimization_image_resize_width_target:
    default: 1920
    client: true
  composer_media_optimization_image_resize_pre_multiply:
    default: false
    hidden: true
    client: true
  composer_media_optimization_image_resize_linear_rgb:
    default: false
    hidden: true
    client: true
  composer_media_optimization_image_encode_quality:
    default: 75
    client: true
  composer_media_optimization_debug_mode:
    default: false
    client: true
    hidden: true
  composer_ios_media_optimisation_image_enabled:
    default: false
    client: true
    hidden: true
  video_thumbnails_enabled:
    default: true
    client: true
    hidden: true

trust:
  default_trust_level:
    default: 0
    enum: "TrustLevelSetting"
  default_invitee_trust_level:
    default: 1
    enum: "TrustLevelSetting"
  min_trust_to_create_topic:
    default: 0
    enum: "TrustLevelSetting"
  min_trust_to_edit_wiki_post:
    default: 1
    enum: "TrustLevelSetting"
  min_trust_to_edit_post:
    default: 0
    enum: "TrustLevelSetting"
  min_trust_to_allow_self_wiki:
    default: 3
    enum: "TrustLevelSetting"
  min_trust_to_send_email_messages:
    default: "4"
    enum: "TrustLevelAndStaffSetting"
  min_trust_to_flag_posts:
    default: 1
    enum: "TrustLevelSetting"
  min_trust_to_post_links:
    default: 0
    enum: "TrustLevelSetting"
  min_trust_to_post_embedded_media:
    default: 0
    enum: "TrustLevelSetting"
  min_trust_level_to_allow_profile_background:
    default: 0
    client: true
    enum: "TrustLevelSetting"
  min_trust_level_to_allow_user_card_background:
    default: 0
    client: true
    enum: "TrustLevelSetting"
  min_trust_level_to_allow_invite:
    default: 2
    enum: "TrustLevelSetting"
  min_trust_level_to_allow_ignore:
    default: 2
    enum: "TrustLevelSetting"
    client: true
  allow_flagging_staff: true
  send_tl1_welcome_message: true
  send_tl2_promotion_message: true
  tl1_requires_topics_entered: 5
  tl1_requires_read_posts:
    default: 30
    client: true
  tl1_requires_time_spent_mins: 10
  tl2_requires_topics_entered: 20
  tl2_requires_read_posts: 100
  tl2_requires_time_spent_mins: 60
  tl2_requires_days_visited:
    default: 15
    max: 36500
  tl2_requires_likes_received: 1
  tl2_requires_likes_given: 1
  tl2_requires_topic_reply_count: 3
  tl3_time_period:
    default: 100
    min: 1
    max: 1000000
  tl3_requires_days_visited:
    default: 50
    max: 36500
  tl3_requires_topics_replied_to:
    default: 10
  tl3_requires_topics_viewed:
    default: 25
    max: 100
  tl3_requires_topics_viewed_cap:
    default: 500
  tl3_requires_posts_read:
    default: 25
    max: 100
  tl3_requires_posts_read_cap:
    default: 20000
    max: 99000
  tl3_requires_topics_viewed_all_time:
    default: 200
  tl3_requires_posts_read_all_time:
    default: 500
  tl3_requires_max_flagged:
    default: 5
  tl3_promotion_min_duration:
    default: 14
    max: 10000
  tl3_requires_likes_given:
    default: 30
  tl3_requires_likes_received:
    default: 20
  tl3_links_no_follow:
    default: false
    client: true
  tl4_delete_posts_and_topics:
    default: false
    client: true
  edit_all_topic_groups:
    default: "13"
    type: group_list
  edit_all_post_groups:
    default: "14"
    type: group_list

security:
  detailed_404: false
  enforce_second_factor:
    client: true
    type: enum
    default: "no"
    choices:
      - "no"
      - "staff"
      - "all"
  force_https:
    default: false
  same_site_cookies:
    default: Lax
    type: enum
    choices:
      - Lax
      - Strict
      - Disabled
      - None
    regex: "^(Lax|Strict|Disabled|None)$"
  enable_escaped_fragments: true
  allow_index_in_robots_txt: true
  allow_indexing_non_canonical_urls:
    default: true
    hidden: true
  moderators_manage_categories_and_groups:
    default: false
    client: true
  moderators_change_post_ownership:
    client: true
    default: false
  moderators_view_emails:
    client: true
    default: false
  non_crawler_user_agents:
    hidden: true
    default: "trident|webkit|gecko|chrome|safari|msie|opera|goanna|discourse"
    type: list
    list_type: compact
  crawler_user_agents:
    hidden: true
    default: "rss|bot|spider|crawler|facebook|archive|wayback|ping|monitor|lighthouse"
    type: list
    list_type: compact
  browser_update_user_agents:
    hidden: true
    default: "MSIE 6|MSIE 7|MSIE 8|MSIE 9|Xbox|PlayStation"
    type: list
    list_type: compact
  crawler_check_bypass_agents:
    hidden: true
    default: "cubot"
  cors_origins:
    default: ""
    type: list
    list_type: simple
  keep_old_ip_address_count:
    default: 0
    hidden: true
  use_admin_ip_allowlist:
    default: false
    client: true
  blocked_ip_blocks:
    default: ""
    type: list
    list_type: compact
  allowed_internal_hosts:
    default: ""
    type: list
  allowed_onebox_iframes:
    default: "*"
    type: list
    allow_any: false
    choices: "['*'] + Onebox::Engine.all_iframe_origins"
  allowed_iframes:
    default: "https://www.google.com/maps/embed?|https://www.openstreetmap.org/export/embed.html?|https://calendar.google.com/calendar/embed?|https://codepen.io/|https://www.instagram.com"
    type: list
    list_type: simple
    client: true
  allowed_crawler_user_agents:
    type: list
    default: ""
    list_type: compact
  blocked_crawler_user_agents:
    type: list
    default: "mauibot|semrushbot|ahrefsbot|blexbot|seo spider"
    list_type: compact
  slow_down_crawler_user_agents:
    type: list
    default: ""
    list_type: compact
  slow_down_crawler_rate: 60
  content_security_policy:
    default: true
  content_security_policy_report_only:
    default: false
  content_security_policy_collect_reports:
    default: false
    hidden: true
  content_security_policy_frame_ancestors:
    default: true
  content_security_policy_script_src:
    type: simple_list
    default: ""
  invalidate_inactive_admin_email_after_days:
    default: 365
    min: 0
    max: 36500
  allow_embedding_site_in_an_iframe:
    default: false
    hidden: true
  send_old_credential_reminder_days:
    default: 0
    hidden: true
  disable_onebox_media_download_controls:
    default: false
    hidden: true
  can_permanently_delete:
    default: false
    client: true
    hidden: true
  suppress_secured_categories_from_admin:
    default: false
    hidden: true
  include_secure_categories_in_tag_counts:
    default: false
  display_personal_messages_tag_counts:
    default: false

onebox:
  post_onebox_maxlength:
    default: 500
    locale_default:
      ja: 200
      zh_CN: 200
      zh_TW: 200
  blocked_onebox_domains:
    default: ""
    type: host_list
    list_type: compact
  max_oneboxes_per_post:
    default: 50
    client: true
  allowed_inline_onebox_domains:
    default: ""
    type: list
    list_type: compact
  enable_inline_onebox_on_all_domains:
    default: true
  force_custom_user_agent_hosts:
    default: "http://codepen.io"
    type: list
  force_get_hosts:
    default: "us.battle.net|news.yahoo.com|*.medium.com"
    type: list
    hidden: true
  facebook_app_access_token:
    default: ""
    secret: true
  block_onebox_on_redirect:
    default: false
  cache_onebox_response_body:
    default: false
    hidden: true
  cache_onebox_response_body_domains:
    default: ""
    type: list
    hidden: true
  cache_onebox_user_agent:
    default: ""
    hidden: true
spam:
  add_rel_nofollow_to_user_content: true
  hide_post_sensitivity:
    type: enum
    enum: "ReviewableSensitivitySetting"
    default: 6
  cooldown_minutes_after_hiding_posts: 10
  silence_new_user_sensitivity:
    type: enum
    enum: "ReviewableSensitivitySetting"
    default: 3
  num_users_to_silence_new_user: 3
  notify_mods_when_user_silenced: false
  flag_sockpuppets: false
  newuser_spam_host_threshold: 3
  allowed_spam_host_domains:
    default: ""
    type: list
    list_type: simple
  levenshtein_distance_spammer_emails:
    default: 2
    max: 3
  max_new_accounts_per_registration_ip: 3
  min_ban_entries_for_roll_up: 5
  max_age_unmatched_emails: 365
  max_age_unmatched_ips: 365
  num_flaggers_to_close_topic: 5
  auto_close_topic_sensitivity:
    type: enum
    enum: "ReviewableSensitivitySetting"
    default: 9
  num_hours_to_close_topic:
    default: 4
    min: 1
  auto_respond_to_flag_actions: true
  min_first_post_typing_time: 3000
  auto_silence_fast_typers_on_first_post: true
  auto_silence_fast_typers_max_trust_level: 0
  auto_silence_first_post_regex: ""
  high_trust_flaggers_auto_hide_posts: true
  cooldown_hours_until_reflag:
    default: 24
    min: 0
  slow_mode_prevents_editing: true

  reviewable_claiming:
    client: true
    type: enum
    default: disabled
    choices:
      - disabled
      - optional
      - required

  reviewable_default_topics:
    default: false
    client: true
  reviewable_default_visibility:
    client: true
    type: enum
    default: low
    enum: "ReviewablePrioritySetting"
  reviewable_low_priority_threshold:
    default: 0
    min: 0

rate_limits:
  unique_posts_mins: 5
  rate_limit_create_topic: 15
  rate_limit_create_post: 5
  rate_limit_new_user_create_topic: 120
  rate_limit_new_user_create_post: 30
  rate_limit_search_anon_global_per_minute:
    hidden: true
    default: 150
  rate_limit_search_anon_user_per_minute:
    hidden: true
    default: 15
  rate_limit_search_anon_global_per_second:
    hidden: true
    default: 8
  rate_limit_search_anon_user_per_second:
    hidden: true
    default: 2
  rate_limit_search_user:
    hidden: true
    default: 30
  max_topics_per_day: 20
  max_personal_messages_per_day: 20
  max_likes_per_day: 50
  max_bookmarks_per_day: 20
  max_flags_per_day: 20
  max_edits_per_day: 30
  max_invites_per_day: 10
  max_topic_invitations_per_day: 30
  max_topic_invitations_per_minute: 5
  max_topics_in_first_day: 3
  max_replies_in_first_day: 10
  tl2_additional_likes_per_day_multiplier: 1.5
  tl3_additional_likes_per_day_multiplier: 2
  tl4_additional_likes_per_day_multiplier: 3
  tl2_additional_edits_per_day_multiplier: 1.5
  tl3_additional_edits_per_day_multiplier: 2
  tl4_additional_edits_per_day_multiplier: 3
  tl2_additional_flags_per_day_multiplier: 1.5
  tl3_additional_flags_per_day_multiplier: 2
  tl4_additional_flags_per_day_multiplier: 3
  alert_admins_if_errors_per_minute:
    client: true
    default: 0
  alert_admins_if_errors_per_hour:
    client: true
    default: 0
  max_prints_per_hour_per_user:
    default: 5
    client: true
    min: 0
  max_logins_per_ip_per_hour:
    min: 1
    default: 30
  max_logins_per_ip_per_minute:
    min: 1
    default: 6
  max_post_deletions_per_minute:
    min: 0
    default: 2
  max_post_deletions_per_day:
    min: 0
    default: 10
  invite_link_max_redemptions_limit:
    min: 2
    max: 1000000
    default: 5000
    client: true
  invite_link_max_redemptions_limit_users:
    min: 2
    max: 1000000
    default: 10
    client: true
  max_allowed_secondary_emails:
    default: 10
    hidden: true
    client: true
  max_batch_presign_multipart_per_minute:
    default: 20
    hidden: true
  max_presigned_put_per_minute:
    default: 10
    hidden: true
  max_create_multipart_per_minute:
    default: 10
    hidden: true
  max_complete_multipart_per_minute:
    default: 10
    hidden: true

developer:
  force_hostname:
    hidden: true
    default: ""
  port:
    hidden: true
    default: ""
  enable_chunked_encoding:
    hidden: true
    client: true
    default: true
  long_polling_base_url:
    hidden: true
    client: true
    default: "/"
  background_polling_interval:
    hidden: true
    client: true
    default: 60000
    max: 99000
  polling_interval:
    hidden: true
    client: true
    default: 3000
    max: 99000
  anon_polling_interval:
    hidden: true
    client: true
    default: 25000
    max: 99000
  flush_timings_secs:
    client: true
    default: 60
  active_user_rate_limit_secs: 60
  verbose_localization:
    default: false
    client: true
  top_topics_formula_log_views_multiplier:
    default: 2
  top_topics_formula_first_post_likes_multiplier:
    default: 0.5
  top_topics_formula_least_likes_per_post_multiplier:
    default: 3
  rebake_old_posts_count:
    hidden: true
    default: 80
    min: 1
  migrate_to_new_scheme:
    hidden: true
    default: false
  max_new_topics:
    default: 500
    client: true
    hidden: true
  wizard_enabled:
    default: true
    hidden: true
  bypass_wizard_check:
    default: false
    hidden: true
  logging_provider:
    hidden: true
    default: "default"
    type: "list"
    choices:
      - "default"
      - "lograge"
  bootstrap_error_pages:
    hidden: true
    default: false
  enable_safe_mode:
    default: true
    client: true
  enable_experimental_hashtag_autocomplete:
    default: true
    client: true
    hidden: true
  experimental_hashtag_search_result_limit:
    default: 20
    client: true
    hidden: true
  include_associated_account_ids:
    default: false
    hidden: true
  experimental_form_templates:
    client: true
    default: false
    hidden: true
  experimental_new_new_view_groups:
    client: true
    type: group_list
    list_type: compact
    default: ""
    allow_any: false
    refresh: true
  enable_experimental_lightbox:
    default: false
    client: true
  experimental_topics_filter:
    client: true
    default: false
  experimental_search_menu_groups:
    type: group_list
    list_type: compact
    default: ""
    allow_any: false
    refresh: true
  max_sidebar_section_links:
    default: 50
    hidden: true

navigation:
  navigation_menu:
    client: true
    default: "sidebar"
    type: enum
    enum: "NavigationMenuSiteSetting"
  default_navigation_menu_categories:
    type: category_list
    default: ""
    client: true
  default_navigation_menu_tags:
    type: tag_list
    default: ""
    client: true
  default_sidebar_switch_panel_position:
    default: "bottom"
    type: enum
    client: true
    choices:
      - "top"
      - "bottom"

embedding:
  embed_by_username:
    default: ""
    type: username
    hidden: true
  embed_post_limit:
    default: 100
    hidden: true
  embed_topic_limit_per_page:
    default: 200
    hidden: true
  embed_title_scrubber:
    default: ""
    hidden: true
  blocked_embed_selectors:
    default: ""
    hidden: true
  allowed_embed_classnames:
    default: "emoji"
    hidden: true

legal:
  tos_url:
    client: true
    default: ""
  privacy_policy_url:
    client: true
    default: ""
  faq_url:
    client: true
    default: ""
  log_anonymizer_details:
    default: true

backups:
  enable_backups:
    default: true
    client: true
  allow_restore:
    default: false
  backup_location:
    default: "local"
    type: enum
    enum: "BackupLocationSiteSetting"
    client: true
  maximum_backups:
    client: true
    default: 5
  automatic_backups_enabled:
    default: true
  backup_frequency:
    min: 1
    max: 30
    default: 7
  s3_backup_bucket:
    default: ""
    regex: '^[a-z0-9\-\/]+$' # can't use '.' when using HTTPS
  s3_disable_cleanup:
    default: false
  backup_time_of_day:
    default: "3:30"
    regex: "^((0?(0|1|2|3|4|5|6|7|8|9)|(10|11|12|13|14|15|16|17|18|19|20|21|22|23))):\\d\\d$"
  backup_with_uploads: true
  backup_gzip_compression_level_for_uploads:
    default: 1
    min: 1
    max: 9
  include_thumbnails_in_backups:
    default: false
  include_s3_uploads_in_backups:
    default: false
    hidden: true
    client: true

search:
  user_search_similar_results:
    default: false
    hidden: true
  prioritize_exact_search_title_match:
    default: true
    hidden: true
  max_duplicate_search_index_terms:
    default: 6
    hidden: true
  use_pg_headlines_for_excerpt:
    default: false
    hidden: true
    client: true
  search_max_indexed_word_length:
    default: 100
    hidden: true
  search_ranking_normalization:
    default: "0"
    hidden: true
  search_ranking_weights:
    default: ""
    hidden: true
    validator: "SearchRankingWeightsValidator"
  min_search_term_length:
    client: true
    default: 3
    locale_default:
      zh_CN: 1
      zh_TW: 1
      ko: 1
      ja: 1
  search_tokenize_chinese:
    default: false
    validator: "SearchTokenizeChineseValidator"
  search_tokenize_japanese:
    default: false
    validator: "SearchTokenizeJapaneseValidator"
  search_prefer_recent_posts: false
  search_recent_posts_size:
    default: 1000000
    max: 10000000
  search_recent_regular_posts_offset_post_id:
    default: 0
    hidden: true
  search_enable_recent_regular_posts_offset_size:
    default: 200000
    hidden: true
  log_search_queries:
    client: true
    default: true
  search_query_log_max_size:
    default: 1000000
    max: 1000000
  search_query_log_max_retention_days:
    default: 365 # 1 year
    max: 1825 # 5 years
  search_ignore_accents:
    default: false
    locale_default:
      ar: true
      ca: true
      cs: true
      el: true
      es: true
      fa_IR: true
      fr: true
      hu: true
      pt: true
      pt_BR: true
      ro: true
      sk: true
      tr_TR: true
  category_search_priority_low_weight:
    default: 0.8
    hidden: true
    validator: "CategorySearchPriorityWeightsValidator"
  category_search_priority_high_weight:
    default: 1.2
    hidden: true
    validator: "CategorySearchPriorityWeightsValidator"
  search_page_size:
    default: 50
    hidden: true

uncategorized:
  version_checks:
    client: true
    default: true
  new_version_emails: true
  send_welcome_message: true

  suppress_uncategorized_badge:
    client: true
    default: true

  header_dropdown_category_count:
    client: true
    default: 8

  slug_generation_method:
    default: "ascii"
    enum: "SlugSetting"
    client: true
    locale_default:
      ja: "none"
      zh_CN: "none"
      zh_TW: "none"

  permalink_normalizations:
    default: ""
    type: list
    list_type: simple
    validator: "RegexpListValidator"

  max_similar_results: 5
  minimum_topics_similar: 50

  previous_visit_timeout_hours: 1
  staff_like_weight: 3
  topic_view_duration_hours: 8
  user_profile_view_duration_hours: 8

  # Summary mode
  summary_score_threshold: 15
  summary_posts_required: 50
  summary_likes_required: 1
  summary_percent_filter: 20
  summary_max_results: 100
  summary_timeline_button:
    client: true
    default: false

  summarization_strategy:
    client: true
    default: ""
    enum: "SummarizationStrategy"
    validator: "SummarizationValidator"
  custom_summarization_allowed_groups:
    client: true
    type: group_list
    list_type: compact
    default: "3|13" # 3: @staff, 13: @trust_level_3

  automatic_topic_heat_values: true

  # View heat thresholds
  topic_views_heat_low:
    client: true
    default: 1000
  topic_views_heat_medium:
    client: true
    default: 2000
  topic_views_heat_high:
    client: true
    default: 3500

  # Post/Like heat thresholds
  topic_post_like_heat_low:
    client: true
    default: 0.5
  topic_post_like_heat_medium:
    client: true
    default: 1.0
  topic_post_like_heat_high:
    client: true
    default: 2.0

  # History edit heat thresholds
  history_hours_low:
    client: true
    default: 12
  history_hours_medium:
    client: true
    default: 24
  history_hours_high:
    client: true
    default: 48

  # Cold map thresholds
  cold_age_days_low:
    default: 14
    max: 36500
    client: true
  cold_age_days_medium:
    default: 90
    max: 36500
    client: true
  cold_age_days_high:
    default: 180
    max: 36500
    client: true

  # Warnings
  educate_until_posts: 2
  sequential_replies_threshold: 2
  get_a_room_threshold: 3
  dont_feed_the_trolls_threshold: 2
  dominating_topic_minimum_percent: 40
  disable_avatar_education_message: false
  pm_warn_user_last_seen_months_ago: 24

  global_notice:
    default: ""
    client: true
  has_login_hint:
    default: false
    hidden: true

  # Nothing past this threshold is ever considered new
  # this is calculated dynamically every 15 minutes
  min_new_topics_time:
    default: 0
    hidden: true

  # Category IDs
  general_category_id:
    default: -1
    hidden: true
    client: true
  meta_category_id:
    default: -1
    hidden: true
  staff_category_id:
    default: -1
    hidden: true
  uncategorized_category_id:
    default: -1
    hidden: true
  default_composer_category:
    client: true
    type: category
    default: ""
    validator: "DefaultComposerCategoryValidator"

  notify_about_reviewable_item_after:
    type: float
    default: 48

  enable_system_avatars:
    hidden: true
    default: true

  use_site_small_logo_as_system_avatar:
    default: true

  enable_listing_suspended_users_on_search:
    default: false

  disable_system_edit_notifications: true

  disable_category_edit_notifications:
    default: false

  disable_tags_edit_notifications:
    default: false

  notification_consolidation_threshold:
    default: 3
    min: 0

  likes_notification_consolidation_window_mins:
    default: 120
    min: 1

  delete_drafts_older_than_n_days:
    default: 180
    max: 36500

  delete_merged_stub_topics_after_days:
    default: 7
    min: 0

  backup_drafts_to_pm_length:
    default: 0
    hidden: true

  view_user_route:
    default: "summary"
    hidden: true
    client: true

  tos_topic_id:
    default: -1
    hidden: true
  guidelines_topic_id:
    default: -1
    hidden: true
  privacy_topic_id:
    default: -1
    hidden: true
  welcome_topic_id:
    default: -1
    hidden: true
  admin_quick_start_topic_id:
    default: -1
    hidden: true
    client: true

  bootstrap_mode_min_users:
    default: 50
    client: true
    max: 5000

  bootstrap_mode_enabled:
    default: false
    client: true
    hidden: true

  check_for_new_features:
    default: false
    hidden: true

  automatically_unpin_topics:
    default: true
    client: true

  read_time_word_count:
    default: 500
    client: true
    locale_default:
      ja: 350
      zh_CN: 350
      zh_TW: 350

  topic_page_title_includes_category:
    default: true
    client: true

  native_app_install_banner_ios: false

  native_app_install_banner_android: false

  ios_app_id:
    default: "1173672076"
    hidden: true

  android_app_id:
    default: "com.discourse"
    hidden: true

  pwa_display_browser_regex:
    default: "a^"
    hidden: true

  app_association_android:
    default: ""
    textarea: true

  app_association_ios:
    default: ""
    textarea: true

  share_anonymized_statistics: true

  auto_handle_queued_age:
    default: 60
    min: 0

  penalty_step_hours:
    default: "24|72|168|720"
    type: "list"
    list_type: "compact"

  svg_icon_subset:
    default: ""
    type: "list"
    list_type: "compact"
    client: true

  always_include_topic_excerpts:
    default: false
    hidden: true

  allow_bulk_invite:
    default: true
    client: true

  max_bulk_invites:
    default: 50000
    hidden: true

  overridden_robots_txt:
    default: ""
    hidden: true
  show_category_definitions_in_topic_lists:
    default: false
    hidden: true
    client: true

  create_revision_on_bulk_topic_moves:
    default: true

  allow_changing_staged_user_tracking: false

  use_polymorphic_bookmarks:
    client: true
    default: true
    hidden: true

  splash_screen:
    default: true

  suggest_weekends_in_date_pickers:
    client: true
    default: true

user_preferences:
  default_email_digest_frequency:
    enum: "DigestEmailSiteSetting"
    default: 10080
  default_include_tl0_in_digests: false
  default_email_level:
    enum: "EmailLevelSiteSetting"
    default: 1
  default_email_messages_level:
    enum: "EmailLevelSiteSetting"
    default: 0
  default_email_mailing_list_mode: false
  default_email_mailing_list_mode_frequency:
    enum: "MailingListModeSiteSetting"
    default: 1
  disable_mailing_list_mode:
    default: true
    client: true
  default_email_previous_replies:
    enum: "PreviousRepliesSiteSetting"
    default: 2
  default_email_in_reply_to:
    default: false
  default_hide_profile_and_presence:
    default: false

  default_other_new_topic_duration_minutes:
    enum: "NewTopicDurationSiteSetting"
    default: 2880
  default_other_auto_track_topics_after_msecs:
    enum: "AutoTrackDurationSiteSetting"
    default: 300000
  default_other_notification_level_when_replying:
    enum: "NotificationLevelWhenReplyingSiteSetting"
    default: 2
  default_other_external_links_in_new_tab: false
  default_other_enable_quoting: true
  default_other_enable_defer: false
  default_other_dynamic_favicon: false
  default_other_skip_new_user_tips: false
  default_other_like_notification_frequency:
    enum: "LikeNotificationFrequencySiteSetting"
    default: 1

  default_topics_automatic_unpin:
    default: true
    client: true

  default_categories_watching:
    type: category_list
    default: ""
  default_categories_tracking:
    type: category_list
    default: ""
  default_categories_muted:
    type: category_list
    default: ""
  default_categories_watching_first_post:
    type: category_list
    default: ""
  default_categories_normal:
    type: category_list
    default: ""
  mute_all_categories_by_default:
    default: false
    client: true

  default_tags_watching:
    type: tag_list
    default: ""
  default_tags_tracking:
    type: tag_list
    default: ""
  default_tags_muted:
    type: tag_list
    default: ""
  default_tags_watching_first_post:
    type: tag_list
    default: ""

  default_text_size:
    type: enum
    default: normal
    choices:
      - smaller
      - normal
      - larger
      - largest

  default_title_count_mode:
    type: enum
    default: notifications
    choices:
      - notifications
      - contextual
  enable_offline_indicator:
    default: false
    client: true
  default_sidebar_link_to_filtered_list: false
  default_sidebar_show_count_of_new_items: false

api:
  retain_web_hook_events_period_days:
    default: 30
    max: 36500
  retry_web_hook_events:
    default: false
  api_key_last_used_epoch:
    default: "" # Value is added in a migration
    hidden: true
  revoke_api_keys_days:
    default: 180
    max: 36500

user_api:
  allow_user_api_keys:
    default: true
  allow_user_api_key_scopes:
    default: "read|write|message_bus|push|notifications|session_info|one_time_password"
    type: list
  push_api_secret_key:
    default: ""
    hidden: true
  min_trust_level_for_user_api_key:
    default: 0
    enum: "TrustLevelSetting"
  allowed_user_api_push_urls:
    default: ""
    type: list
    hidden: true
  allowed_user_api_auth_redirects:
    default: "https://api.discourse.org/api/auth_redirect|discourse://auth_redirect"
    type: list
  expire_user_api_keys_days:
    default: 180
    max: 36500

tags:
  tagging_enabled:
    client: true
    default: true
    refresh: true
  tag_style:
    client: true
    type: enum
    default: "simple"
    choices:
      - simple
      - bullet
      - box
    preview: '<div class="discourse-tags"><span class="discourse-tag {{value}}">tag1</span><span class="discourse-tag {{value}}">tag2</span></div>'
  max_tags_per_topic:
    default: 5
    client: true
  enable_max_tags_per_email_subject:
    default: false
    client: true
  max_tags_per_email_subject:
    default: 5
    client: true
    min: 0
  max_tag_length:
    default: 20
    client: true
  min_trust_to_create_tag:
    default: "3"
    enum: "TrustLevelAndStaffSetting"
  min_trust_level_to_tag_topics:
    default: "0"
    enum: "TrustLevelAndStaffSetting"
    client: true
  max_tag_search_results:
    client: true
    default: 5
    min: 1
  max_tags_in_filter_list:
    client: true
    default: 30
    min: 1
    refresh: true
  tags_sort_alphabetically:
    client: true
    default: false
    refresh: true
  tags_listed_by_group:
    client: true
    default: false
  pm_tags_allowed_for_groups:
    client: true
    type: group_list
    list_type: compact
    default: ""
    allow_any: false
    refresh: true
  suppress_overlapping_tags_in_list:
    default: false
    client: true
  remove_muted_tags_from_latest:
    client: true
    type: enum
    default: always
    enum: RemoveMutedTagsFromLatestSiteSetting
  watched_precedence_over_muted:
    client: true
    default: false

  force_lowercase_tags:
    default: true
    client: true
  create_post_for_category_and_tag_changes:
    default: false

dashboard:
  dashboard_hidden_reports:
    client: true
    type: list
    list_type: compact
    default: ""
    allow_any: true
  dashboard_visible_tabs:
    client: true
    type: list
    list_type: compact
    default: "moderation|security|reports"
    allow_any: false
    choices:
      - moderation
      - security
      - reports
  dashboard_general_tab_activity_metrics:
    client: true
    type: list
    list_type: compact
    default: "page_view_total_reqs|visits|time_to_first_response|likes|flags|user_to_user_private_messages_with_replies"
    allow_any: false
    choices:
      - page_view_total_reqs
      - visits
      - time_to_first_response
      - likes
      - flags
      - user_to_user_private_messages_with_replies
      - signups
  verbose_user_stat_count_logging:
    hidden: true
    default: false<|MERGE_RESOLUTION|>--- conflicted
+++ resolved
@@ -1118,8 +1118,6 @@
   max_draft_length:
     default: 400_000
     hidden: true
-<<<<<<< HEAD
-=======
   max_form_template_title_length:
     default: 100
     min: 5
@@ -1127,7 +1125,6 @@
   max_form_template_content_length:
     default: 2000
     max: 150000
->>>>>>> 9b339bcd
 
 email:
   email_time_window_mins:
