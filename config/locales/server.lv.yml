--- conflicted
+++ resolved
@@ -448,11 +448,6 @@
     see_more: "Vairāk"
     search_title: "Meklēt šajā vietnē"
     search_button: "Meklēt"
-<<<<<<< HEAD
-  deleted: "dzēsts"
-  image: "bilde"
-=======
->>>>>>> 9b339bcd
   upload:
     unauthorized: "Atvainojiet, fails, ko mēģināt augšuplādēt, nav atļauts (atļautie paplašinājumi: %{authorized_extensions})."
   color_schemes:
