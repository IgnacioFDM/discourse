# encoding: utf-8
#
# Never edit this file. It will be overwritten when translations are pulled from Transifex.
#
# To work with us on translations, join this project:
# https://www.transifex.com/projects/p/discourse-org/

es:
  dates:
    short_date_no_year: "D MMM"
    short_date: "D MMM, YYYY"
    long_date: "D MMMM, YYYY h:mma"
  datetime_formats: &datetime_formats
    formats:
      short: "%d-%m-%Y"
      short_no_year: "%-d %B"
      date_only: "%-d %B, %Y"
      long: "%-d %B, %Y, %l:%M%P"
  date:
    month_names: [~, Enero, Febrero, Marzo, Abril, Mayo, Junio, Julio, Agosto, Septiembre, Octubre, Noviembre, Diciembre]
    <<: *datetime_formats
  time:
    <<: *datetime_formats
    am: "am"
    pm: "pm"
  title: "Discourse"
  topics: "Temas"
  posts: "posts"
  loading: "Cargando"
  powered_by_html: 'Funciona gracias a <a href="https://www.discourse.org">Discourse</a>, se ve mejor con JavaScript activado'
  log_in: "Iniciar sesión"
  submit: "Enviar"
  purge_reason: "Cuenta eliminada automáticamente al detectarse como abandonada, desactivada"
  disable_remote_images_download_reason: "La descarga de imágenes remotas se desactivó porque no había suficiente espacio disponible en disco."
  anonymous: "Anónimos"
  remove_posts_deleted_by_author: "Eliminado por su autor"
  redirect_warning: "No pudimos verificar que el enlace que seleccionó se haya publicado en el foro. Si desea continuar de todos modos, seleccione el enlace a continuación."
  themes:
    bad_color_scheme: "No puedes actualizar theme, esquema de color inválido"
    other_error: "Algo salió mal actualizando el theme"
    error_importing: "Error al clonar el repositorio de git, acceso denegado o no se encuentra el repositorio"
    errors:
      component_no_user_selectable: "Los componentes de tema no pueden ser seleccionables por los usuarios"
      component_no_default: "Los componentes de temas no pueden ser el tema por defecto"
      component_no_color_scheme: "Los componentes de tema no pueden tener esquemas de color"
      no_multilevels_components: "Loa temas con temas hijos no pueden ser hijos de otros temas"
    settings_errors:
      invalid_yaml: "YAML provisto es inválido."
      data_type_not_a_number: "Tipo de ajuste `%{name}` no está soportado. Tipos soportados: `integer`, `bool`, `list` and `enum`"
      name_too_long: "Hay un ajuste con un nombre muy largo. Cantidad máxima de caracteres es 255"
      default_value_missing: "Ajuste `%{name}`` no tiene valor por defecto"
      default_not_match_type: "Tipo de valor por defecto para el ajuste `%{name}` no coincide con el tipo de ajuste."
      default_out_range: "Valor por defecto del ajuste `%{name}` no está en el rango específico."
      enum_value_not_valid: "El valor seleccionado no es una de las opciones enumeradas."
      number_value_not_valid: "El nuevo valor no está dentro del rango permitido."
      number_value_not_valid_min_max: "Debe ser entre %{min} y %{max}."
      number_value_not_valid_min: "Debe ser mayor o igual que %{min}."
      number_value_not_valid_max: "Debe ser menor o igual que %{max}."
      string_value_not_valid: "La nueva longitud del valor no está dentro del rango permitido."
      string_value_not_valid_min_max: "Debe ser entre %{min} y %{max} de longitud de caracteres."
      string_value_not_valid_min: "Debe ser al menos de %{min} caracteres de longitud."
      string_value_not_valid_max: "Debe ser como máximo de %{max} caracteres de longitud."
  emails:
    incoming:
      default_subject: "Este tema necesita un título"
      show_trimmed_content: "Mostrar contenido recortado"
      maximum_staged_user_per_email_reached: "Alcanzado el número máximo de usuarios provisionales creados por email."
      no_subject: "(sin título)"
      no_body: "(sin mensaje)"
      errors:
        empty_email_error: "Sucede cuando el texto en bruto del email que recibimos está en blanco."
        no_message_id_error: "Sucede cuando el email no tiene Id del mensaje en el encabezado."
        auto_generated_email_error: "Sucede cuando la 'prioridad' en el encabezado está establecida en: lista, basura, en masa o auto_respuesta, o cuando algún otro encabezado contiene: auto-enviado, auto-respondido o auto-generado."
        no_body_detected_error: "Sucede cuando no podemos extraer el cuerpo del mensaje y no hay archivos adjuntos."
        no_sender_detected_error: "Sucede cuando no podemos encontrar una dirección de email válida desde el encabezado From."
        from_reply_by_address_error: "Ocurre cuando el encabezado From coincide con la respuesta por dirección de correo electrónico."
        inactive_user_error: "Sucede cuando el emisor no está activo."
        silenced_user_error: "Ocurre cuando el remitente ha sido silenciado."
        bad_destination_address: "Sucede cuando ninguna de las direcciones de email en los campos Para/Cc/Bcc coincide con un email configurado como dirección de correo entrante."
        strangers_not_allowed_error: "Sucede cuando un usuario intentó crear un nuevo tema en una categoría de la que no forma parte."
        insufficient_trust_level_error: "Sucede cuando un usuario intentó crear un nuevo tema en una categoría para la que no tiene el nivel de confianza requerido."
        reply_user_not_matching_error: "Sucede cuando una respuesta vino de una dirección de email diferente a la que fue enviada la notificación."
        topic_not_found_error: "Sucede cuando entró una respuesta pero el tema relacionado ha sido eliminado."
        topic_closed_error: "Sucede cuando entró una respuesta pero el tema relacionado ha sido cerrado. "
        bounced_email_error: "El email es un reporte de correo rebotado."
        screened_email_error: "Sucede cuando la dirección de email del remitente ya ha sido filtrada."
        unsubscribe_not_allowed: "Sucede cuando la desuscripción por email no está permitida para este usuario."
        email_not_allowed: "Sucede cuando la dirección de email no está en la lista de admisiones, o está en la lista negra."
      unrecognized_error: "Error no identificado"
  errors: &errors
    format: '%{attribute} %{message}'
    format_with_full_message: '<b>%{attribute}</b>: %{message}'
    messages:
      too_long_validation: "está limitado a %{max} caracteres; has introducido %{length}."
      invalid_boolean: "Booleano no válido."
      taken: "ya ha sido escogido"
      accepted: debe ser aceptado
      blank: no puede dejarse en blanco
      present: debe dejarse en blanco
      confirmation: "no coincide %{attribute}"
      empty: no puede estar vacío
      equal_to: "debe ser igual a %{count}"
      even: debe ser además
      exclusion: está reservado
      greater_than: "debe ser más grande que %{count}"
      greater_than_or_equal_to: "debe ser igual o más grande que %{count}"
      has_already_been_used: "ya se está utilizando"
      inclusion: no está incluido en la lista
      invalid: no es válido
      is_invalid: "parece poco claro, es una oración completa?"
      contains_censored_words: "contiene las siguientes palabras censuradas: %{censored_words}"
      less_than: "debe ser menor que %{count}"
      less_than_or_equal_to: "debe ser menor o igual que %{count}"
      not_a_number: no es un número
      not_an_integer: debe ser un valor entero
      odd: debe ser impar
      record_invalid: 'Error en la validación: %{errors}'
      max_emojis: "no puede tener más de %{max_emojis_count} emoji"
      ip_address_already_screened: "ya se está incluido en una regla existente"
      restrict_dependent_destroy:
        one: "No se pudo eliminar el registro porque existe otro %{record} dependiente"
        many: "No se puede eliminar el registro porque existen otros %{record} dependientes"
      too_long:
        one: es demasiado largo (el máximo es de 1 carácter)
        other: es demasiado largo (el máximo es de %{count} caracteres)
      too_short:
        one: es demasiado corto (el mínimo es de 1 carácter)
        other: es demasiado corto (el mínimo es de %{count} caracteres)
      wrong_length:
        one: tiene una longitud incorrecta (debería ser de 1 carácter)
        other: tiene una longitud incorrecta (debería ser de %{count} caracteres)
      other_than: "debe ser distinto de %{count}"
    template:
      body: 'Hubo problemas con los siguientes campos:'
      header:
        one: 1 error impidió guardar este %{model}
        other: '%{count} errores impidieron guardar este %{model}'
    embed:
      load_from_remote: "Hubo un error al cargar ese post."
    site_settings:
      invalid_choice:
        one: 'Has especificado la opción inválida %{name}'
        other: 'Has especificado las opciones inválidas %{name}'
      min_username_length_exists: "No se puede establecer una longitud mínima para nombre de usuario mayor que el nombre de usuario más corto ya existente."
      min_username_length_range: "No se puede establecer el mínimo por encima del máximo."
      max_username_length_exists: "No se puede establecer una longitud máxima de nombre de usuario menor que el nombre de usuario más largo ya existente."
      max_username_length_range: "No puedes poner el máximo por debajo del mínimo."
      default_categories_already_selected: "No se puede seleccionar una categoría ya utilizada en otra lista."
      s3_upload_bucket_is_required: "No se pueden activar las subidas a S3 a menos que se haya proporcionado un valor a 's3_upload_bucket'."
    conflicting_google_user_id: 'El ID de la cuenta Google para esta cuenta ha cambiado; el staff debe intervenir por razones de seguridad. Por favor, póngase en contacto con miembros del staff y envíe esta referencia <br><a href="https://meta.discourse.org/t/76575">https://meta.discourse.org/t/76575</a>'
  activemodel:
    errors:
      <<: *errors
  invite:
    not_found: "El código de la invitación es inválido. Por favor, ponte en contacto con un administrador."
    not_found_template: |
      <p>Tu invitación a <a href="%{base_url}">%{site_name}</a> ya ha sido redimida.</p>

      <p>Si recuerdas tu contraseña puedes <a href="%{base_url}/login">Ingresar</a>.</p>

      <p>O bien, por favor <a href="%{base_url}/password-reset">Resetear Contraseña</a>.</p>
    user_exists: "No hay necesidad de invitar a <b>%{email}</b>, ya <a href='/u/%{username}/summary'>tiene una cuenta!</a>"
  bulk_invite:
    file_should_be_csv: "El archivo subido debería ser de formato csv."
    error: "Ha ocurrido un error al subir ese archivo. Por favor, inténtalo más tarde de nuevo."
  topic_invite:
    user_exists: "Lo sentimos, ese usuario ya ha sido invitado. Solo se puede invitar una vez a un usuario a un tema."
  backup:
    operation_already_running: "Actualmente se está ejecutando una operación. No se puede iniciar un nuevo trabajo en este momento."
    backup_file_should_be_tar_gz: "El archivo de la copia de seguridad debería ser del tipo .tar.gz"
    not_enough_space_on_disk: "No hay espacio suficiente en el disco para subir esta copia de seguridad."
    invalid_filename: "El nombre de archivo del backup contiene caracteres no válidos. Los válidos son a-z 0-9 . - _."
  invalid_params: "Proporcionó parámetros no válidos para la solicitud: %{message}"
  not_logged_in: "Tienes que iniciar sesión para hacer eso."
  not_found: "No se ha podido encontrar la URL o recurso solicitado."
  invalid_access: "No tienes permiso para ver el recurso solicitado."
  authenticator_not_found: "El método de verificación no existe o se ha desactivado"
  invalid_api_credentials: "No tienes permisos para visualizar el recurso solicitado. El nombre de usuario API o la clave es inválida. "
  provider_not_enabled: "No tienes permisos para visualizar el recurso solicitado. El proveedor de autenticación no está habilitado."
  provider_not_found: "No tienes permisos para visualizar el recurso solicitado. El proveedor de autenticación no existe."
  read_only_mode_enabled: "El sitio está en modo sólo lectura. Las interacciones están deshabilitadas."
  reading_time: "Tiempo de lectura"
  likes: "Me gusta"
  too_many_replies:
    one: "Lo sentimos, pero los usuarios nuevos están limitados a 1 respuesta en el mismo tema."
    other: "Lo sentimos, pero los usuarios nuevos están limitados a %{count} respuestas en el mismo tema."
  embed:
    start_discussion: "Empezar discusión"
    continue: "Continuar discusión"
    error: "Error al insertar"
    referer: "Referente:"
    mismatch: "El referente no ha coincidido con ninguno de los siguientes hosts:"
    no_hosts: "No se han definido hosts para el insertado"
    configure: "Configurar insertado"
    more_replies:
      one: "otra respuesta"
      other: "otras %{count}  respuestas"
    loading: "Cargando discusión"
    permalink: "Enlace permanente"
    imported_from: "Este es un tema de discusión derivado de la entrada %{link}"
    in_reply_to: "▶ %{username}"
    replies:
      one: "1 respuesta"
      other: "%{count} respuestas"
  no_mentions_allowed: "Lo sentimos, pero no puedes mencionar a otros usuarios."
  too_many_mentions:
    one: "Lo sentimos, solo puedes mencionar a un usuario en un post."
    other: "Lo sentimos, pero solo puedes mencionar a %{count} usuarios en un post."
  no_mentions_allowed_newuser: "Lo sentimos, pero los usuarios nuevos no pueden mencionar a otros usuarios."
  too_many_mentions_newuser:
    one: "Lo sentimos, pero los usuarios nuevos solo pueden mencionar a un usuario en un post."
    other: "Lo sentimos, pero los usuarios nuevos solo pueden mencionar a %{count} usuarios en un post."
  no_images_allowed_trust: "Lo sentimos, no puedes poner imágenes en una publicación"
  no_images_allowed: "Lo sentimos, pero los usuarios nuevos no pueden poner imágenes en los mensajes."
  too_many_images:
    one: "Lo sentimos, pero los usuarios nuevos solo pueden poner una imagen por post."
    other: "Lo sentimos, los nuevos usuarios solo pueden poner %{count} imágenes en un post."
  no_attachments_allowed: "Lo sentimos, los usuarios nuevos no pueden adjuntar archivos en posts."
  too_many_attachments:
    one: "Lo sentimos, los usuarios nuevos solo pueden adjuntar un archivo por post"
    other: "Lo sentimos, los usuarios nuevos solo pueden adjuntar %{count} archivos por post."
  no_links_allowed: "Lo sentimos, los nuevos usuarios no pueden poner enlaces en los posts."
  links_require_trust: "Lo sentimos, no puedes incluir enlaces en tus posts."
  too_many_links:
    one: "Lo sentimos, los nuevos usuarios solo pueden poner un link en un post."
    other: "Lo sentimos, los nuevos usuarios solo pueden poner %{count} enlaces en un post."
  contains_blocked_words: "Tu post contiene una palabra que no está permitida: %{word}"
  spamming_host: "Lo sentimos, no puedes publicar un enlace a esa web."
  user_is_suspended: "A los usuarios suspendidos no se les permite publicar."
  topic_not_found: "Algo ha salido mal. ¿Tal vez este tema ha sido cerrado o eliminado mientras estabas lo estabas mirando?"
  not_accepting_pms: "Lo sentimos, %{username} no acepta mensajes en este momento."
  max_pm_recepients: "Lo sentimos, puedes enviar un mensaje a un máximo de %{recipients_limit} destinatarios."
  pm_reached_recipients_limit: "Lo sentimos, no puedes tener más de %{recipients_limit} destinatarios en un mensaje."
  just_posted_that: "es demasiado parecido a lo que has publicado recientemente"
  invalid_characters: "contiene caracteres no válidos"
  is_invalid: "parece poco claro, es una oración completa?"
  next_page: "siguiente página →"
  prev_page: "← página anterior"
  page_num: "Página %{num}"
  home_title: "Inicio"
  topics_in_category: "Temas en la categoría '%{category}'"
  rss_posts_in_topic: "Feed RSS de '%{topic}'"
  rss_topics_in_category: "Feed RSS de los temas en la categoría '%{category}'"
  author_wrote: "%{author} escribió:"
  num_posts: "Posts:"
  num_participants: "Participantes:"
  read_full_topic: "Leer todo el tema"
  private_message_abbrev: "Msj"
  rss_description:
    latest: "Temas recientes"
    hot: "Temas candentes"
    top: "Top temas"
    top_all: "Todos los Temas Top"
    top_yearly: "Anual: Temas Top"
    top_quarterly: "Cuatrimestral: Temas Top"
    top_monthly: "Mensual: Temas Top"
    top_weekly: "Semanal: Temas Top"
    top_daily: "Diario: Temas Top"
    posts: "Últimos posts"
    private_posts: "Últimos mensajes privados"
    group_posts: "Últimos posts de %{group_name}"
    group_mentions: "Últimas menciones de %{group_name}"
    user_posts: "Posts recientes por @%{username}"
    user_topics: "Temas recientes por @%{username}"
    tag: "Temas etiquetados"
    badge: "%{display_name} distintivo en %{site_title}"
  too_late_to_edit: "Ese post fue publicado hace demasiado tiempo. No puede ser editado ni eliminado."
  revert_version_same: "La versión actual es la misma que la versión a la que intentas volver."
  excerpt_image: "imagen"
  queue:
    delete_reason: "Eliminado vía moderación"
    not_found: "Post no encontrado o ya se actualizó."
  groups:
    success:
      bulk_add:
        one: "%{count} usuario ha sido agregado al grupo."
        other: "%{count} usuarios han sido agregados al grupo."
    errors:
      grant_trust_level_not_valid: "'%{trust_level}' no es un nivel de confianza válido."
      can_not_modify_automatic: "No se puede modificar un grupo automático"
      member_already_exist:
        one: "'%{username}' ya es miembro de este grupo."
        other: "Los siguientes usuarios ya son miembros de éste grupo: %{username}"
      invalid_domain: "'%{domain}' no es un dominio válido."
      invalid_incoming_email: "'%{email}' no es una dirección de email válida."
      email_already_used_in_group: "'%{email}' ya está siendo utilizado por el grupo '%{group_name}'."
      email_already_used_in_category: "'%{email}' ya está siendo utilizado por la categoría '%{category_name}'."
      cant_allow_membership_requests: "No puedes permitir solicitudes de membresía para un grupo sin ningún propietario. "
    default_names:
      everyone: "todos"
      admins: "administradores"
      moderators: "moderadores"
      staff: "staff"
      trust_level_0: "nivel_de_confianza_0"
      trust_level_1: "nivel_de_confianza_1"
      trust_level_2: "nivel_de_confianza_2"
      trust_level_3: "nivel_de_confianza_3"
      trust_level_4: "nivel_de_confianza_4"
    request_membership_pm:
      title: "Solicitud de membresía para @%{group_name}"
  education:
    until_posts:
      one: "1 post"
      other: "%{count} posts"
    'new-topic': |
      Bienvenido a %{site_name} &mdash; **¡gracias por comenzar una nueva conversación!**

      - ¿El título describe de forma precisa tu tema? ¿Suena interesante?

      - ¿De qué trata? ¿Quién estaría interesado en él? ¿Por qué es importante? ¿Qué tipo de respuestas esperas de la comunidad?

      - Incluye buenos términos de búsqueda en tu tema para que otros puedan *encontrarlo*. Para agrupar tu tema con otros relacionados, selecciona una categoría.

      Para más consejos, [visita nuestras directrices de uso en comunidad](/guidelines). Este panel solo aparecerá para tus primeros %{education_posts_text}.
    'new-reply': |
      Bienvenido a %{site_name} &mdash; **¡gracias por contribuir a la conversación!**

      - ¿Tu respuesta mejora la conversación de alguna forma, aunque sea un poco?

      - Sé amable con tus compañeros, miembros de la comunidad.

      - Las críticas constructivas son bienvenidas, pero recuerda criticar las *ideas*, no las personas.

      Para más consejos, [visita las directrices de nuestra comunidad](/guidelines). Este panel solo aparecerá para tus primeros %{education_posts_text}.
    avatar: |
      ### Por qué no una imagen para tu cuenta?

      Has publicado pocos temas y respuestas, pero tu imagen de perfil no es único como lo eres tú., es sólo una letra.

      Has considerado **[visitar tu perfil](%{profile_path})** y subir una imagen que te represente?

      Es más fácil seguir debates y encontrar personas interesantes en las conversaciones cuando todos tienen una imagen de perfil única!
    sequential_replies: |
      ### Considera la posibilidad de responder a varios posts a la vez

      En vez de publicar varias respuestas seguidas en un tema, por favor, piensa que en una sola respuesta puedes incluir citas o referencias de @usuario a los posts previos.

      Puedes editar tu respuesta previa para añadir una cita simplemente seleccionando el texto y pulsando en el botón <b>citar respuesta</b> que aparece.

      Es más fácil para todos leer temas con menos comentarios y respuestas en profundidad que muchas respuestas pequeñas y comentarios individuales.
    dominating_topic: |
      ### Deja a los demás unirse a la conversación

      Este tema es muy importante para ti &ndash; has publicado más del %{percent}% de las respuestas aquí.

      ¿Estás seguro de que estás proporcionando el tiempo adecuado para que otras personas puedan ofrecer también sus puntos de vista?
    get_a_room: |
      ### Considera responder a más personas

      Has respondido %{count} veces a @%{reply_username} sólo en este tema.

      Has considerado que puedes responder a las *otras* personas en el debate también? Una buena conversación incluye muchas respuestas y perspectivas.

      Si necesitas mantener la conversación con ese usuario en particular, puedes [enviarle un mensaje privado](/u/%{reply_username}).
    too_many_replies: |
      ### Has alcanzado el límite de respuestas para este tema

      Lo sentimos, pero los nuevos usuarios están limitados temporalmente a %{newuser_max_replies_per_topic} respuestas en el mismo tema.

      En vez de añadir otra respuesta, por favor, considera editar tus respuestas previas o visitar otros temas.
    reviving_old_topic: |
      ### ¿Revivir este tema?

      La última respuesta a este tema fue hace **%{time_ago}**. Tu post reactivará el tema subiéndolo a las primeras posiciones de la lista y notificará a aquellos involucrados previamente en la conversación.

      ¿Estás seguro de que quieres continuar esta conversación antigua?
  activerecord:
    attributes:
      category:
        name: "Nombre de la categoría"
      topic:
        title: 'Título'
        featured_link: 'Enlace destacado'
      post:
        raw: "Mensaje"
      user_profile:
        bio_raw: "Sobre mí"
    errors:
      <<: *errors
      models:
        topic:
          attributes:
            base:
              warning_requires_pm: "Solamente puedes enviar advertencias por mensajes privado."
              too_many_users: "Solamente puedes enviar advertencias a un usuario a la vez."
              cant_send_pm: "Lo sentimos, no puedes enviar un mensaje personal a este usuario."
              no_user_selected: "Debes seleccionar un usuario válido."
              reply_by_email_disabled: "Respuestas por email han sido desactivadas."
              target_user_not_found: "No se pudo encontrar uno de los usuarios a los que envía este mensaje."
            featured_link:
              invalid: "es inválido. La dirección debería incluir http:// o https://."
              invalid_category: "no puede ser editado en esta categoría."
        user:
          attributes:
            password:
              common: "es una de las 10000 contraseñas más comunes. Por favor usa una contraseña más segura"
              same_as_username: "es la misma que tu nombre de usuario. Por favor, escoge una contraseña más segura."
              same_as_email: "es el mismo que tu email. Por favor, utiliza una contraseña más segura."
              same_as_current: "es la misma que tu contraseña actual."
              unique_characters: "tiene demasiados caracteres repetidos. Por favor usa una contraseña más segura."
            ip_address:
              signup_not_allowed: "El registro no está permitido para esta cuenta."
        user_email:
          attributes:
            user_id:
              reassigning_primary_email: "Reasignar un email primario a otro usuario no está permitido."
        color_scheme_color:
          attributes:
            hex:
              invalid: "no es un color válido"
        post_reply:
          base:
            different_topic: "El post y la respuesta deben pertenecer al mismo tema."
        web_hook:
          attributes:
            payload_url:
              invalid: "La URL no es válida. Debería incluir http:// or https://. Y no está permitido ningún espacio en blanco."
        custom_emoji:
          attributes:
            name:
              taken: ya está en uso por otro emoji
        topic_timer:
          attributes:
            execute_at:
              in_the_past: "debe ser en el futuro."
        translation_overrides:
          attributes:
            value:
              invalid_interpolation_keys: 'La siguiente llave(s) de interpolación es inválida: "%{keys}"'
        watched_word:
          attributes:
            word:
              too_many: "Demasiadas palabras para esa acción"
  user_profile:
    no_info_me: "<div class='missing-profile'>El campo 'Sobre mí' de tu perfil está vacío, <a href='/u/%{username_lower}/preferences/about-me'>¿Te gustaría completarlo?</a></div>"
    no_info_other: "<div class='missing-profile'>%{name} no has completado aún el campo 'Sobre mí' de tu perfil</div>"
  vip_category_name: "Sala VIP"
  vip_category_description: "Una categoría exclusiva para miembros con un nivel de confianza de 3 o más."
  meta_category_name: "Sugerencias"
  meta_category_description: "Debate sobre este sitio, su gestión, cómo funciona y cómo podríamos mejorarlo."
  staff_category_name: "Staff"
  staff_category_description: "Categoría privada para debates entre moderadores y administradores. Los temas solo serán visibles para miembros del staff."
  assets_topic_title: "Recursos para el diseño del sitio"
  assets_topic_body: "Este tema, es visible únicamente para miembros del staff, con el fin de almacenar las imágenes y archivos utilizados en el diseño del sitio. ¡No lo elimines!\n\n\nCómo hacerlo:\n\n\n1. Responde a este tema.\n2. Sube todas las imágenes que desees para los logos, favicons y demás aquí. (Usa el icono de la barra de herramientas en el editor o arrastra y suelta las imágenes o pégalas). \n3. Publica tu respuesta.\n4. Haz clic con el botón derecho en las imágenes de tu nuevo post para obtener la ruta donde están subidas, o haz clic en el icono de editar para ver estas rutas en el panel de edición. Copia las rutas.\n5. Pega las rutas a las imágenes en [ajustes básicos](/admin/site_settings/category/required).\n\n\nSi necesitas habilitar la subida de diferentes tipos de archivo, edita `authorized_extensions` en las opciones de [archivos](/admin/site_settings/category/files)."
  discourse_welcome_topic:
    title: "Bienvenido a Discourse"
    body: |2

        El primer párrafo de este tema destacado (tema fijo) será visible para todos los usuarios como mensaje de bienvenida en tu página principal. Es importante!

        **Estia esto** con un resumen de lo que es tu comunidad:

        - ¿Para quiénes es?
        - ¿Qué pueden encontrar aquí?
        - ¿Por qué deben venir aquí?
        - ¿Dónde pueden leer más sobre la comunidad (enlaces, recursos, etc)?

        <img src="/images/welcome/discourse-edit-post-animated.gif" width="508" height="106">

        Quizás quieras "cerrar" este tema :wrench: (en la parte superior derecha o en la parte de abajo), para que las nuevas respuestas no se sumen en el anuncio.
  lounge_welcome:
    title: "Bienvenido a la Sala VIP"
    body: |2

      ¡Enhorabuena! :confetti_ball:

      Si puedes ver este tema, es que has sido promocionado a usuario **habitual** (nivel de confianza 3).

      Ahora puedes &hellip;

      * Editar el título de cualquier tema
      * Cambiar la categoría de cualquier tema
      * Tus enlaces no llevarán automáticamente la etiqueta [nofollow](http://es.wikipedia.org/wiki/Nofollow)
      * Acceder a la categoría privada Sala VIP, solo visible para usuarios de nivel 3 o más
      * Ocultar spam con una sola vez que reportes

      Consulta aquí [la lista actualizada de usuarios habituales](/badges/3/regular). ¡Manda un saludo!

      ¡Gracias por formar la parte más importante de esta comunidad!

      (Para saber más sobre niveles de confianza, [mira este tema][trust]. Por favor, ten en cuenta que solo los usuarios que continúen cumpliendo los requisitos a lo largo del tiempo seguirán en el nivel de usuarios habituales.)

      [trust]: https://blog.discourse.org/2018/06/understanding-discourse-trust-levels/
  category:
    topic_prefix: "Definición de la categoría %{category}"
    replace_paragraph: "(Sustituye este primer párrafo con una descripción breve de tu nueva categoría. Esta descripción aparecerá en el área de selección de categoría, por ello, intenta que sea inferior a 200 caracteres. **Hasta que edites esta descripción o se creen temas, esta categoría no aparecerá en la página de categorías.**)"
    post_template: "%{replace_paragraph}\n\nUtiliza los siguientes párrafos para una descripción más detallada, o establece las directrices o reglas de la categoría::\n\n- ¿Para qué podrían usar los usuarios esta categoría? ¿De qué trata?\n\n- ¿Cómo se distingue de otras categorías existentes?\n\n- ¿Qué temas debería contener esta categoría normalmente?\n\n- ¿Necesitamos esta categoría? ¿Podría agruparse o converger con otra categoría o subcategoría?\n"
    errors:
      not_found: "¡Categoría no encontrada!"
      uncategorized_parent: "Sin categoría no puede tener categoría primaria"
      self_parent: "La categoría primaria de una subcategoría no puede ser ella misma."
      depth: "No se puede anidar una subcategoría debajo de otra"
      invalid_email_in: "'%{email}' no es una dirección de email válida."
      email_already_used_in_group: "'%{email}' ya está siendo utilizado por el grupo '%{group_name}'."
      email_already_used_in_category: "'%{email}' ya está siendo utilizado por la categoría '%{category_name}'."
      description_incomplete: "El post que contiene la descripción de la categoría debe contener al menos un párrafo."
    cannot_delete:
      uncategorized: "Sin categoría no se puede eliminar"
      has_subcategories: "No se puede eliminar esta categoría porque tiene sub-categorías."
      topic_exists:
        one: "No se puede borrar esta categoría porque tiene 1 tema. El tema más antiguo es %{topic_link}."
        other: "No se puede borrar esta categoría porque tiene %{count} temas. El tema más antiguo es %{topic_link}."
      topic_exists_no_oldest: "No se puede eliminar esta categoría porque el contador de temas está en %{count}."
    uncategorized_description: "Debates que no necesitan una categoría, o bien no encajan en alguna de las categorías existentes."
  trust_levels:
    newuser:
      title: "nuevo usuario"
    basic:
      title: "usuario básico"
    member:
      title: "miembro"
    regular:
      title: "regular"
    leader:
      title: "líder"
    change_failed_explanation: "Trataste de degradar a %{user_name} a '%{new_trust_level}'. Sin embargo su nivel de confianza ya es '%{current_trust_level}'. %{user_name} va a permanecer en '%{current_trust_level}' - si deseas degradar al usuario primero bloquea su nivel de confianza."
  post:
    image_placeholder:
      broken: "Esta imagen está rota"
  rate_limiter:
    slow_down: "Has realizado esta acción muchas veces, por favor inténtalo de nuevo más tarde."
    too_many_requests: "Has realizado esta acción muchas veces. Por favor espera %{time_left} antes de intentar nuevamente."
    by_type:
      first_day_replies_per_day: "Has alcanzado el número máximo de respuestas que un nuevo usuario puede publicar en su primer día. Por favor espera %{time_left} antes de intentar de nuevo."
      first_day_topics_per_day: "Has alcanzado el número máximo de temas que un nuevo usuario puede publicar en su primer día. Por favor espera %{time_left} antes de intentar de nuevo."
      create_topic: "Has creado temas muy rápido. Por favor espera %{time_left} antes de intentar de nuevo."
      create_post: "Has respondido muy rápido. Por favor espera %{time_left} antes de intentar de nuevo."
      delete_post: "Estás borrando posts muy rápido. Por favor espera %{time_left} antes de intentar de nuevo."
      public_group_membership: "Estás ingresando/saliendo de grupos muy frecuentemente. Por favor espera %{time_left} antes de intentar de nuevo."
      topics_per_day: "Has alcanzado el número máximo de nuevos temas. Por favor espera %{time_left} antes de intentar de nuevo."
      pms_per_day: "Has alcanzado el número máximo de mensajes. Por favor espera %{time_left} antes de intentar de nuevo."
      create_like: "Has alcanzado el número máximo de likes. Por favor espera %{time_left} antes de intentar de nuevo."
      create_bookmark: "Has alcanzado el número máximo de favoritos. Por favor espera %{time_left} antes de intentar de nuevo."
      edit_post: "Has alcanzado el número máximo de ediciones. Por favor espera %{time_left} antes de intentar de nuevo."
      live_post_counts: "Estás pidiendo recuentos de posts en vivo muy rápido. Por favor espera %{time_left} antes de intentar de nuevo."
      unsubscribe_via_email: "Has alcanzado el número máximo de desuscripciones por email. Por favor espera %{time_left} antes de intentar de nuevo."
      topic_invitations_per_day: "Has alcanzado el número máximo de invitaciones al tema. Por favor espera %{time_left} antes de intentar de nuevo."
    hours:
      one: "1 hora"
      other: "%{count} horas"
    minutes:
      one: "1 minuto"
      other: "%{count} minutos"
    seconds:
      one: "1 segundo"
      other: "%{count} segundos"
    short_time: "unos pocos segundos"
  datetime:
    distance_in_words:
      half_a_minute: "< 1m"
      less_than_x_seconds:
        one: "< 1s"
        other: "< %{count}s"
      x_seconds:
        one: "1s"
        other: "%{count}s"
      less_than_x_minutes:
        one: "< 1m"
        other: "< %{count}m"
      x_minutes:
        one: "1m"
        other: "%{count}m"
      about_x_hours:
        one: "1h"
        other: "%{count}h"
      x_days:
        one: "1d"
        other: "%{count}d"
      about_x_months:
        one: "1mon"
        other: "%{count}mon"
      x_months:
        one: "1mon"
        other: "%{count}mon"
      about_x_years:
        one: "1y"
        other: "%{count}y"
      over_x_years:
        one: "> 1y"
        other: "> %{count}y"
      almost_x_years:
        one: "1y"
        other: "%{count}y"
    distance_in_words_verbose:
      half_a_minute: "ahora mismo"
      less_than_x_seconds:
        one: "ahora mismo"
        other: "ahora mismo"
      x_seconds:
        one: "hace 1 segundo"
        other: "hace %{count} segundos"
      less_than_x_minutes:
        one: "hace menos de 1 minuto"
        other: "hace menos de %{count} minutos"
      x_minutes:
        one: "hace 1 minuto"
        other: "hace %{count} minutos"
      about_x_hours:
        one: "hace 1 hora"
        other: "hace %{count} horas"
      x_days:
        one: "hace 1 día"
        other: "hace %{count} días"
      about_x_months:
        one: "hace como 1 mes"
        other: "hace como %{count} meses"
      x_months:
        one: "hace 1 mes"
        other: "hace %{count} meses"
      about_x_years:
        one: "hace sobre 1 año"
        other: "hace sobre %{count} años"
      over_x_years:
        one: "hace más de 1 año"
        other: "hace más de %{count} años"
      almost_x_years:
        one: "hace casi 1 año"
        other: "hace casi %{count} años"
  password_reset:
    no_token: "Lo sentimos, ese enlace para cambiar la contraseña es demasiado antiguo. Haz clic en el botón Iniciar sesión y utiliza el 'olvidé mi contraseña' para obtener un nuevo enlace. "
    choose_new: "Escoge una nueva contraseña"
    choose: "Escoge una contraseñ"
    update: 'Actualizar contraseña'
    save: 'Establecer contraseña'
    title: 'Restablecer contraseña'
    success: "Has cambiado tu contraseña correctamente y ahora has iniciado sesión."
    success_unapproved: "Has cambiado tu password correctamente."
  email_login:
    invalid_token: "Lo sentimos, ese enlace de inicio de sesión de correo electrónico es demasiado viejo. Seleccione el botón Iniciar sesión y use 'Olvidé mi contraseña' para obtener un nuevo enlace."
    title: "Email login"
  user_auth_tokens:
    devices:
      android: 'Dispositivo Android'
      linux: 'Ordenador Linux'
      windows: 'Ordenador Windows'
      mac: 'Mac'
      iphone: 'iPhone'
      ipad: 'iPad'
      ipod: 'iPod'
      mobile: 'Dispositivo móvil'
      unknown: 'Dispositivo desconocido'
  change_email:
    confirmed: "Tu email ha sido actualizado."
    please_continue: "Continuar a %{site_name}"
    error: "Hubo un problema cambiando tu dirección de email. ¿Quizás la dirección ya está en uso?"
    error_staged: "Hubo un error al cambiar tu email. La dirección ya está en uso por un usuario provisional."
    already_done: "Lo sentimos, este enlace de confirmación ya no es válido. ¿Quizá tu email ya fue cambiado?"
    authorizing_old:
      title: "Gracias por confirmar tu dirección de correo actual"
      description: "Te enviaremos un email a tu nueva dirección para confirmar."
  associated_accounts:
    revoke_failed: "No se ha podido revocar la conexión con %{provider_name}."
  activation:
    action: "Haz clic aquí para activar tu cuenta"
    already_done: "Lo sentimos, este link de confirmación de cuenta ya no es válido. ¿Quizás tu cuenta ya está activa?"
    please_continue: "Tu nueva cuenta está confirmada; se te redirigirá a la página de inicio."
    continue_button: "Continuar a %{site_name}"
    welcome_to: "Bienvenido a %{site_name}!"
    approval_required: "Un moderador debe aprobar manualmente tu nueva cuenta antes de que puedas acceder a este foro. ¡Recibirás un email cuando tu cuenta sea aprobada!"
    missing_session: "No hemos podido detectar si tu cuenta fue creada. Por favor, asegúrate de tener activadas las cookies en tu navegador."
    activated: "Disculpa, esta cuenta ya ha sido activada."
    admin_confirm:
      title: "Confirmar Cuenta Administrador"
      description: "Estás seguro que quieres que <b>%{target_username}</b> sea un administrador?"
      grant: "Conceder acceso de Admin"
      complete: "<b>%{target_username}</b> es ahora un administrador."
      back_to: "Volver al %{title}"
  post_action_types:
    off_topic:
      title: 'Off-Topic'
      description: 'Este post se desvía demasiado o no es relevante para el tema en cuestión (definido por el título del tema y su primer post), probablemente debería ser movido a otro hilo.'
      short_description: 'No es relevante para la discusión'
      long_form: 'reportado como off-topic'
    spam:
      title: 'Spam'
      description: 'Este post es publicidad, o vandalismo. No es útil o relevante para el tema.'
      short_description: 'Esto es publicidad o vandalismo'
      long_form: 'reportado como spam'
      email_title: '"%{title}" fue reportado como spam'
      email_body: "%{link}\n\n%{message}"
    inappropriate:
      title: 'Inapropiado'
      description: 'Este post contiene contenido que una persona sensata podría considerar ofensivo, abusivo o que viola <a href="/guidelines">nuestras directrices de comunidad</a>.'
      short_description: 'Una violación a las <a href="/guidelines">guías de nuestra comunidad</a>'
      long_form: 'reportado como inapropiado'
    notify_user:
      title: 'Enviar un mensaje a @{{username}}'
      description: 'Quiero hablar con esta persona directa y personalmente sobre su post.'
      short_description: 'Quiero hablar con esta persona directa y personalmente sobre su post.'
      long_form: 'usuario notificado vía mensaje'
      email_title: 'Tu publicación en "%{title}"'
      email_body: "%{link}\n\n%{message}"
    notify_moderators:
      title: "Notificar a los moderadores"
      description: 'Este mensaje requiere la atención del equipo de moderación por una razón no especificada arriba.'
      short_description: 'Requiere atención del staff por otra razón'
      long_form: 'reportó esto'
      email_title: 'Un mensaje en "%{title}" requiere atención del staf'
      email_body: "%{link}\n\n%{message}"
    bookmark:
      title: 'Marcador'
      description: 'Marca este post'
      short_description: 'Guarda este post'
      long_form: 'Post marcado'
    like:
      title: 'Like'
      description: 'Te gusta este post'
      short_description: 'Te gusta este post'
      long_form: 'Te gusta esto'
  user_activity:
    no_default:
      self: "No tienes actividad aún."
      others: "Sin actividad."
    no_bookmarks:
      self: "No tienes posts en marcadores; añadir a marcadores permite que vuelvas a los temas rápidamente."
      others: "Sin marcadores."
    no_likes_given:
      self: "No le has dado a \"Me gusta\" en ningún tema."
      others: "No te gusta ningún tema."
    no_replies:
      self: "No tienes respuestas a ningún post."
      others: "Sin respuestas."
    no_drafts:
      self: "No tienes ningún borrador; empieza a escribir una respuesta en cualquier tema y se guardará automáticamente como nuevo borrador."
      others: "No tienes permisos para ver los borradores de este usuario."
  topic_flag_types:
    spam:
      title: 'Spam'
      description: 'Este tema es un anuncio publicitario. No es útil ni relevante para este sitio, sino de naturaleza promocional.'
      long_form: 'marcar esto como spam'
      short_description: 'Esto es un anuncio'
    inappropriate:
      title: 'Inapropiado'
      description: 'Este tema contiene material que una persona sensata podría considerar ofensivo, abusivo, o que viola <a href="/guidelines">las directrices de nuestra comunidad</a>.'
      long_form: 'marcado como inapropiado'
      short_description: 'Incumple <a href="/guidelines">nuestras directrices de la comunidad</a>'
    notify_moderators:
      title: "Notificar a los moderadores"
      description: 'Este tema requiere atención del equipo de moderación basándose en las <a href="/guidelines">pautas de la comunidad</a> o los  <a href="%{tos_url}">Términos y condiciones</a>, o por otra razón no especificada arriba.'
      long_form: 'reportado para atención de los moderadores'
      short_description: 'Requiere atención del staff por otro motivo'
      email_title: 'El tema "%{title}" requiere la atención de un moderador'
      email_body: "%{link}\n\n%{message}"
  flagging:
    you_must_edit: '<p>Tu post fue reportado por la comunidad. Por favor, <a href="%{path}">mira tus mensajes</a>.</p>'
    user_must_edit: '<p>Este post fue reportado por la comunidad y está oculto temporalmente.</p>'
  archetypes:
    regular:
      title: "Tema normal"
    banner:
      title: "Tema de Encabezado"
      message:
        make: "Este tema se utiliza ahora como banner. Aparecerá en la parte superior de cada página hasta que sea descartada por el usuario."
        remove: "Este tema ya no se utiliza como banner. Ya no aparecerá en la parte superior de cada página."
  unsubscribed:
    title: "¡Suscripción cancelada!"
    description: "<b>%{email}</b> ha sido desuscrito. Para cambiar la configuración del email <a href='%{url}'>visita las preferencias del usuario</a>."
    topic_description: "Para volver a suscribirte a %{link}, utiliza el desplegable de notificación al pie o en la parte derecha del tema."
    private_topic_description: "Para volver a suscribirte, use el control de notificación al pie o en la parte derecha del tema."
  unsubscribe:
    title: "Cancelar suscripción"
    stop_watching_topic: "Dejar de vigilar este tema, %{link}"
    mute_topic: "Silenciar todas las notificaciones de este tema, %{link}"
    unwatch_category: "Dejar de vigilar todos los temas de %{category}"
    mailing_list_mode: "Desactivar el modo lista de correo"
    disable_digest_emails: "Dejar de enviarme emails de resumen"
    all: "No enviarme ningún email desde %{sitename}"
    different_user_description: "Actualmente has iniciado sesión con un usuario diferente al que te hemos enviado el correo. Por favor, cierra sesión o entra al modo anónimo, e inténtalo de nuevo."
    not_found_description: "Lo sentimos, no pudimos encontrar esta cancelación de suscripción. ¿Es posible que el enlace de tu email haya caducado?"
    log_out: "Cerrar sesión"
  user_api_key:
    title: "Autorizar acceso de aplicación"
    authorize: "Autorizar"
    read: "lectura"
    read_write: "lectura/escritura"
    description: "\"%{application_name}\" está solicitando el siguiente acceso a tu cuenta:"
    no_trust_level: "Lo sentimos, no tienes el nivel de confianza requerido para acceder a la API de usuario"
    generic_error: "Lo sentimos, no pudimos emitir claves API de usuario, esta funcionalidad puede estar desactivada por el administrador del sitio"
    scopes:
      message_bus: "Actualizaciones en tiempo real"
      notifications: "Leer y despejar notificaciones"
      push: "Notificaciones push a servicios externos"
      session_info: "Leer información de la sesión del usuario"
      read: "Leer todo"
      write: "Escribir todo"
  reports:
    default:
      labels:
        count: Cuenta
        percent: Porcentaje
        day: Día
    post_edits:
      title: "Ediciones"
      labels:
        post: Post
        editor: Editor
        author: Autor
        edit_reason: Motivo
    moderators_activity:
      title: "Actividad de moderadores"
      labels:
        moderator: Moderador
        flag_count: Reportes revisados
        time_read: Tiempo de lectura
        topic_count: Temas creados
        post_count: Mensajes creados
        pm_count: Mensajes privados creados
        revision_count: Ediciones
    flags_status:
      title: "Estado de los reportes"
      values:
        agreed: De acuerdo
        disagreed: En desacuerdo
        deferred: Aplazado
        no_action: Ninguna acción
      labels:
        flag: Tipo
        assigned: Asignado
        poster: Autor
        flagger: Reportado por
        time_to_resolution: Tiempo de resolución
    visits:
      title: "Visitas de usuario"
      xaxis: "Día"
      yaxis: "Número de visitas"
    signups:
      title: "Registros"
      xaxis: "Día"
      yaxis: "Número de Registros"
      description: "Nuevos registros de cuentas para este periodo"
    new_contributors:
      title: "Nuevos Colaboradores"
      xaxis: "Día"
      yaxis: "Número de nuevos colaboradores"
      description: "Número de usuarios quienes hicieron su primer post en este periodo"
    dau_by_mau:
      title: "UAD/UAM"
      xaxis: "Día"
      yaxis: "UAD/UAM"
      description: "Nro. de miembros que se loguearon en el último día dividido el núm. de miembros que se loguearon en el último mes – devuelve un % que indica la 'adhesión' de la comunidad. Apunta al >30%."
    daily_engaged_users:
      title: "Usuarios comprometidos a diario"
      xaxis: "Día"
      yaxis: "Usuarios Comprometidos"
      description: "Número de usuarios que le han gustado o publicado en el último día"
    profile_views:
      title: "Visitas a perfil de usuario"
      xaxis: "Día"
      yaxis: "Número de perfiles de usuario vistos"
    topics:
      title: "Temas nuevos"
      xaxis: "Día"
      yaxis: "Número de topics nuevos"
      description: "Nuevos temas creados durante este período"
    posts:
      title: "Nuevos posts"
      xaxis: "día"
      yaxis: "Número de posts nuevos"
      description: "Nuevos posts creados durante este periodo"
    likes:
      title: "Me gusta"
      xaxis: "Día"
      yaxis: "Número de 'me gusta' nuevos"
    flags:
      title: "Reportes"
      xaxis: "Día"
      yaxis: "Número de reportes"
    bookmarks:
      title: "Marcadores"
      xaxis: "Día"
      yaxis: "Número de nuevos marcadores"
    starred:
      title: "Favorito"
      xaxis: "Día"
      yaxis: "Número de temas nuevos favoritos"
    users_by_trust_level:
      title: "Usuarios por nivel de confianza"
      xaxis: "Día"
      yaxis: "Número de usuarios"
      labels:
        level: Nivel
    users_by_type:
      title: "Usuarios por Tipos"
      xaxis: "Tipo"
      yaxis: "Número de Usuarios"
      labels:
        type: Tipo
      xaxis_labels:
        admin: Admin
        moderator: Moderador
        suspended: Suspendidos
        silenced: Silenciados
    trending_search:
      title: Trending search
      labels:
        term: Término
        searches: Búsquedas
        click_through: CTR
    emails:
      title: "Correos enviados"
      xaxis: "Día"
      yaxis: "Número de correos"
    user_to_user_private_messages:
      title: "Usuario a usuario (respuestas excluidas)"
      xaxis: "Día"
      yaxis: "Número de mensajes"
    user_to_user_private_messages_with_replies:
      title: "Usuario a usuario (con respuestas)"
      xaxis: "Día"
      yaxis: "Número de mensajes"
    system_private_messages:
      title: "Sistema"
      xaxis: "Día"
      yaxis: "Número de mensajes"
    moderator_warning_private_messages:
      title: "Advertencias al moderador"
      xaxis: "Día"
      yaxis: "Número de mensajes"
    notify_moderators_private_messages:
      title: "Notificaciones a moderadores"
      xaxis: "Día"
      yaxis: "Número de mensajes"
    notify_user_private_messages:
      title: "Notificaciones a usuarios"
      xaxis: "Día"
      yaxis: "Número de mensajes"
    top_referrers:
      title: "Los que más recomiendan"
      xaxis: "Usuario"
      num_clicks: "Clics"
      num_topics: "Temas"
    top_traffic_sources:
      title: "Las mayores fuentes de tráfico"
      xaxis: "Dominio"
      num_clicks: "Clics"
      num_topics: "Temas"
      num_users: "Usuarios"
      labels:
        domain: Dominio
        num_clicks: Clics
        num_topics: Temas
    top_referred_topics:
      title: "Los temas más referidos"
      labels:
        num_clicks: "Clics"
        topic: "Tema"
    page_view_anon_reqs:
      title: "Anónimas"
      xaxis: "Día"
      yaxis: "Páginas vistas anónimas"
    page_view_logged_in_reqs:
      title: "Registrados"
      xaxis: "Día"
      yaxis: "Páginas vistas de usuarios logueados"
    page_view_crawler_reqs:
      title: "Rastreadores web"
      xaxis: "Día"
      yaxis: "Páginas vistas de rastreadores web"
    page_view_total_reqs:
      title: "Páginas vistas"
      xaxis: "Día"
      yaxis: "Total páginas vistas"
    page_view_logged_in_mobile_reqs:
      title: "Páginas vistas de usuarios logueados"
      xaxis: "Día"
      yaxis: "Páginas vistas de usuarios logueados a través de móvil"
    page_view_anon_mobile_reqs:
      title: "Páginas vistas anónimas"
      xaxis: "Día"
      yaxis: "Páginas vistas anónimas desde móvil"
    http_background_reqs:
      title: "Background"
      xaxis: "Día"
      yaxis: "Peticiones utilizadas para seguir y actualizar contenido"
    http_2xx_reqs:
      title: "Status 2xx (OK)"
      xaxis: "Día"
      yaxis: "Peticiones con éxito (Status 2xx)"
    http_3xx_reqs:
      title: "HTTP 3xx (Redirecciones)"
      xaxis: "Día"
      yaxis: "Peticiones de redirección (Status 3xx)"
    http_4xx_reqs:
      title: "HTTP 4xx (Error de cliente)"
      xaxis: "Día"
      yaxis: "Errores de cliente (Status 4xx)"
    http_5xx_reqs:
      title: "HTTP 5xx (Error de servidor)"
      xaxis: "Día"
      yaxis: "Errores de servidor (Status 5xx)"
    http_total_reqs:
      title: "Total"
      xaxis: "Día"
      yaxis: "Peticiones totales"
    time_to_first_response:
      title: "Tiempo transcurrido hasta la primera respuesta"
      xaxis: "Día"
      yaxis: "Tiempo medio (horas)"
    topics_with_no_response:
      title: "Temas sin respuesta"
      xaxis: "Día"
      yaxis: "Total"
    mobile_visits:
      title: "Visitas de usuarios (móvil)"
      xaxis: "Día"
      yaxis: "Número de visita"
    web_crawlers:
      title: "Solicitudes de Rastreadores Web"
      labels:
        user_agent: "Agente de usuario"
        page_views: "Páginas vistas"
  dashboard:
    rails_env_warning: "Tu servidor está funcionando en modo de %{env}."
    host_names_warning: "Tu archivo 'config/database.yml' está utilizando un hostname predeterminado de 'localhost'. Actualízalo para usar el hostname de tu sitio."
    gc_warning: 'Tu servidor está usando recolección de residuos predeterminada por Ruby, que no te proveerá el mejor rendimiento. Lee este tema acerca de optimización del rendimiento: <a href="http://meta.discourse.org/t/tuning-ruby-and-rails-for-discourse/4126" target="_blank">Tuning Ruby and Rails for Discourse</a>.'
    sidekiq_warning: 'Sidekiq no está funcionando. Muchas tareas, por ejemplo el envío de correos, están realizadas desincronizadamente por sidekiq. Por favor asegúrate de que por lo menos un proceso de sidekiq está funcionando. <a href="https://github.com/mperham/sidekiq" target="_blank">Learn about Sidekiq here</a>.'
    queue_size_warning: 'El número de jobs en cola es %{queue_size}, se trata de una cifra alta. Esto podría indicar un problema en el proceso (o procesos) de Sidekiq, o quizá se deba añadir más Sidekiq workers.'
    memory_warning: 'Tu servidor está funcionando con menos de 1 GB de memoria total. Por lo menos 1 GB de memoria es recomendado.'
    google_oauth2_config_warning: 'El servidor está configurado para permitir el registro e inicio de sesión con Google OAuth2 (enable_google_oauth2_logins), pero los valores client id y client secret están vacíos. Ve a <a href="/admin/site_settings">Ajustes del sitio</a> y actualiza la configuración. <a href="https://meta.discourse.org/t/configuring-google-login-for-discourse/15858" target="_blank">Mira esta guía para saber más</a>.'
    facebook_config_warning: 'El servidor está configurado para permitir crear una cuenta e ingresar utilizando Facebook (enable_facebook_logins), pero los valores id y secreto de la app no están configurados. Ingresa a <a href="/admin/site_settings">la Configuración del Sitio</a> y actualiza la configuración. <a href="https://github.com/discourse/discourse/wiki/The-Discourse-Admin-Quick-Start-Guide#enable-facebook-logins" target="_blank">Revisa la guía para aprender más</a>.'
    twitter_config_warning: 'El servidor está configurado para permitir crear una cuenta e ingresar utilizando Twitter (enable_twitter_logins), pero los valores clave y secreto de la app no están configurados. Ingresa a <a href="/admin/site_settings">la Configuración del Sitio</a> y actualiza la configuración. <a href="https://github.com/discourse/discourse/wiki/The-Discourse-Admin-Quick-Start-Guide#enable-twitter-logins" target="_blank">Revisa la guía para aprender más</a>.'
    github_config_warning: 'El servidor está configurado para permitir crear una cuenta e ingresar utilizando GitHub (enable_github_logins), pero los valores de cliente clave y cliente secreto no están configurados. Ingresa a <a href="/admin/site_settings">la Configuración del Sitio</a> y actualiza la configuración. <a href="https://github.com/discourse/discourse/wiki/The-Discourse-Admin-Quick-Start-Guide" target="_blank">Revisa la guía para aprender más</a>.'
    s3_config_warning: 'El servidor está configurado para permitir subir los archivos a s3, pero por al menos una de las siguientes configuraciones no está realizada: s3_access_key_id, s3_secret_access_key o s3_upload_bucket. Ve a <a href="/admin/site_settings">la Configuración del Sitio</a> y actualiza la configuración. <a href="http://meta.discourse.org/t/how-to-set-up-image-uploads-to-s3/7229" target="_blank">Revisa "How to set up image uploads to S3?" para aprender más</a>.'
    s3_backup_config_warning: 'El servidor está configurado para permitir subir los archivos a s3, pero por al menos una de las siguientes configuraciones no está realizada: s3_access_key_id, s3_secret_access_key o s3_upload_bucket. Ve a <a href="/admin/site_settings">la Configuración del Sitio</a> y actualiza la configuración. <a href="http://meta.discourse.org/t/how-to-set-up-image-uploads-to-s3/7229" target="_blank">Revisa "How to set up image uploads to S3?" para aprender más</a>.'
    image_magick_warning: 'El servidor está configurado para permitir miniaturas de imágenes grandes, pero ImageMagick no está instalado. Instala ImageMagick usando tu administrador de paquetes favorito o <a href="http://www.imagemagick.org/script/binary-releases.php" target="_blank">descárgate la última versión</a>.'
    failing_emails_warning: 'Hay %{num_failed_jobs} jobs de email que fallaron. Revisa tu app.yml y asegúrate que la configuración del servidor de mail es correcta. <a href="/sidekiq/retries" target="_blank">Mira los jobs fallados en Sidekiq</a>.'
    subfolder_ends_in_slash: "La configuación del subdirectorio no es correcta; el campo DISCOURSE_RELATIVE_URL_ROOT termina con una barra."
    email_polling_errored_recently:
      one: "El email polling ha generado un error en las pasadas 24 horas. Mira en <a href='/logs' target='_blank'>los logs</a> para más detalles."
      other: "El email polling ha generado %{count} errores en las pasadas 24 horas. Mira en <a href='/logs' target='_blank'>los logs</a> para más detalles."
    missing_mailgun_api_key: "El servidor está configurado para enviar correos electrónicos a través de Mailgun pero no ha proporcionado una clave API utilizada para verificar los mensajes de webhook."
    bad_favicon_url: "El favicon está dando fallos en su carga. Revisa la opción favicon_url en <a href='/admin/site_settings'>Ajustes del sitio</a>."
    poll_pop3_timeout: "La conexión al servidor POP3 está rebasando el tiempo de espera. Los emails entrantes no han podido ser recogidos. Por favor revisa los <a href='/admin/site_settings/category/email'>ajustes de POP3</a> y tu proveedor de servicio."
    poll_pop3_auth_error: "La conexión al servidor POP3 está fallando debido a un error de autenticación. Por favor revisa los <a href='/admin/site_settings/category/email'>ajustes POP3</a>."
    force_https_warning: "Tu sitio web está usando SSL. Pero  `<a href='/admin/site_settings/category/all_results?filter=force_https'>force_https</a>` no está aún habilitado en la configuración de tu sitio."
    out_of_date_themes: "Hay actualizaciones disponibles para los siguientes temas:"
  site_settings:
    censored_words: "Las palabras serán reemplazadas con &#9632;&#9632;&#9632;&#9632;"
    delete_old_hidden_posts: "Auto-borrar cualquier post que se quede oculto por mas de 30 días."
    default_locale: "El idioma por defecto para esta instancia de Discourse "
    allow_user_locale: "Permitir que los usuarios escojan su propio idioma para la interfaz"
    set_locale_from_accept_language_header: "Establece el lenguaje de la interfaz para usuarios anónimos desde el lenguaje declarado por su navegador web. (EXPERIMENTAL, no funciona con caché anónimo)"
    support_mixed_text_direction: "Admite direcciones mixtas de texto de izquierda a derecha y de derecha a izquierda."
    min_post_length: "Extensión mínima de los posts, en número de caracteres"
    min_first_post_length: "Extensión mínima permitida en el primer mensaje (cuerpo del tema) en caracteres"
    min_personal_message_post_length: "Longitud mínima permitida de publicación en caracteres para mensajes"
    max_post_length: "Extensión máxima de los posts, en número de caracteres"
    topic_featured_link_enabled: "Activar publicar temas a partir de un enlace."
    show_topic_featured_link_in_digest: "Mostrar el enlace destacado por el tema en el email de resumen."
    min_topic_title_length: "Extensión mínima del título de los temas, en número de caracteres"
    max_topic_title_length: "Extensión máxima del título de los temas, en número de caracteres"
    min_personal_message_title_length: "Longitud mínima permitida del título para un mensaje en caracteres"
    max_emojis_in_title: "Emojis máximos permitidos en el título del tema"
    min_search_term_length: "Extensión mínima de una búsqueda válida, en número de caracteres"
    search_tokenize_chinese_japanese_korean: "Forzar la búsqueda a tokenizar Chino/Japonés/Coreano incluso en sitios que no basados en esos idiomas"
    search_prefer_recent_posts: "Si la búsqueda en tu foro gigante es lenta, esta opción prueba primero un índice de posts más recientes"
    search_recent_posts_size: "Cuántos posts recientes mantener en el índice"
    log_search_queries: "Log de búsquedas de los usuarios"
    search_query_log_max_size: "Cantidad máxima de consultas a conservar"
    search_query_log_max_retention_days: "Cantidad máxima de tiempo para mantener consultas de búsqueda, en días."
    allow_uncategorized_topics: "Permitir la creación de temas sin categoría. AVISO: Si ya hay algún tema sin categoría, debes recategorizarlo antes de activar esta opción."
    allow_duplicate_topic_titles: "Permitir temas con títulos idénticos, duplicados."
    unique_posts_mins: "¿Cuántos minutos deben pasar antes de que un usuario pueda publicar el mismo contenido de nuevo?"
    educate_until_posts: "Cuando el usuario comienza a escribir su primer o primeros (n) posts, mostrar un pop-up con el panel de consejos para nuevos usuarios en el editor."
    title: "El nombre de este sitio, utilizado en la etiqueta title."
    site_description: "Describe este sitio en una frase, utilizada en la etiqueta meta description."
    contact_email: "Dirección de correo electrónico del responsable de este sitio. Utilizado para notificaciones críticas, así como en la página /about de contacto para asuntos urgentes."
    contact_url: "URL de contacto para este sitio. Utilizada en la sección /about para asuntos urgentes."
    crawl_images: "Recuperar imágenes desde URLs remotas para insertarlas con las dimensiones correctas de ancho y de largo."
    download_remote_images_to_local: "Convertir imágenes remotas a imágenes locales descargándolas; esto previene imágenes rotas."
    download_remote_images_threshold: "Mínimo espacio en disco necesario para descargar imágenes remotas de forma local (porcentaje)"
    download_remote_images_max_days_old: "No descargar imágenes remotas de posts que sean más antiguos de n días."
    disabled_image_download_domains: "Las imágenes remotas que provengan de estos dominios no serán descargadas. Lista delimitada por barras."
    editing_grace_period: "Durante (n) segundos después de publicar un post, se puede editar ese post sin crear una nueva versión en el historial."
    editing_grace_period_max_diff: "Número máximo de cambios de caracteres permitidos en el período de gracia de edición, si hay más cambios, almacene otra revisión de publicación (nivel de confianza 0 y 1)"
    editing_grace_period_max_diff_high_trust: "Número máximo de cambios de caracteres permitidos en el período de gracia de edición, si hay más cambios, almacene otra revisión de publicación (nivel de confianza 2 y superior)"
    staff_edit_locks_post: "Se bloqueará la publicación de las publicaciones si son editadas por miembros del staff."
    post_edit_time_limit: "El autor puede editar o eliminar su post durante (n) minutos después de publicarlo. Pon un 0 para que pueda hacerlo siempre."
    edit_history_visible_to_public: "Permitir a todos ver las versiones previas de un post editado. Si se deshabilita, solo los miembros del staff podrán verlas."
    delete_removed_posts_after: "Los posts borrados por su autor serán automáticamente eliminados después de (n) horas. Si se establece este valor a 0, los posts serán eliminados automáticamente."
    max_image_width: "Ancho máximo de las miniaturas de las imágenes en un post"
    max_image_height: "Alto máximo de las miniaturas de las imágenes en un post"
    fixed_category_positions: "Si está marcado, podrás ordenar las categorías en un orden fijado. Si no, las categorías se mostrarán según su actividad reciente."
    fixed_category_positions_on_create: "Al marcar esta opción, el orden de las categorías se mantendrá en el diálogo de creación de temas (requiere fixed_category_positions)."
    add_rel_nofollow_to_user_content: "Añadir la etiqueta rel nofollow a todo el contenido introducido por los usuarios, excepto por los enlaces entrantes (incluyendo dominios padre). Si cambias esto, deberás hacer un rebake de todos los posts con: \"rake posts:rebake\""
    exclude_rel_nofollow_domains: "Una lista de dominios a cuyos enlaces no se les añadirá la etiqueta nofollow. ejemplo.com permitirá automáticamente sub.ejemplo.com también. Como mínimo, deberías añadir el dominio de este sitio para ayudar a los rastreadores web a encontrar todo el contenido. Si otras partes de este sitio web están en otros dominios, añádelos también."
    post_excerpt_maxlength: "Extensión máxima del resumen / extracto de un post."
    show_pinned_excerpt_mobile: "Mostrar extracto de temas destacados en la vista móvil."
    show_pinned_excerpt_desktop: "Mostrar extracto de temas destacados en la vista de escritorio."
    post_onebox_maxlength: "Extensión máxima en caracteres de un post de Discourse en formato Onebox."
    onebox_domains_blacklist: "Una lista de dominios que nunca se mostrarán en un obenox."
    inline_onebox_domains_whitelist: "Lista de dominios que serán oneboxed en miniatura si son enlazados sin un título"
    enable_inline_onebox_on_all_domains: "Ignorar configuración inline_onebox_domain_whitelist site y permitir inline onebox en todos los dominios."
    max_oneboxes_per_post: "Número máximo de oneboxes en un tema."
    logo_url: "El logo situado en la esquina superior izquierda de tu sitio, debería encajar en las dimensiones de un rectángulo. Si se deja en blanco, se mostrará un texto con el título del sitio."
    digest_logo_url: "La imagen de logo alterno utilizado en la parte superior del resumen del sitio enviado por email. Debería encajar en las dimensiones de un rectángulo. No debería ser una imagen SVG. Si se deja en blanco, se utilizará `logo_url`."
    logo_small_url: "El logo pequeño situado en la esquina superior izquierda del sitio, debería encajar en las dimensiones de un cuadrado y se muestra cuando se hace scroll hacia abajo. Si se deja en blanco, se mostrará un glifo de una casita."
    favicon_url: "Un favicon para tu sitio, mira más info en http://es.wikipedia.org/wiki/Favicon - para que funcione correctamente sobre un CDN debe ser un png"
    mobile_logo_url: "Url del logo personalizado usado en la versión móvil de tu sitio. Si lo dejas en blanco, `logo_url` será usado. Por ejemplo: http://example.com/uploads/default/logo.png"
    large_icon_url: "Imagen usada como logo/splash en Android. Tamaño recomendado: 512px por 512px."
    apple_touch_icon_url: "Icono para los dispositivos táctiles de Apple. Se recomienda un tamaño de 144px por 144px."
    notification_email: "La dirección de correo electrónico \"remitente\", utilizada al enviar todos los emails esenciales de sistema. El dominio especificado debe tener correctamente configurados los registros SPF, DKIM y PTR inversos para que los emails se reciban correctamente."
    email_custom_headers: "Lista de emails separados por una barra"
    email_subject: "Formato de asunto personalizable para emails estándar. Mira https://meta.discourse.org/t/customize-subject-format-for-standard-emails/20801"
    force_https: "Forzar al sitio a utilizar sólo HTTPS. AVISO: ¡NO actives esta opción a menos que verifiques completamente la configuración y funcione correctamente en todas partes! ¿Has verificado también que el CDN, los inicios de sesión social y cualquier logo externo / dependencia son compatibles con HTTPS?"
    same_site_cookies: "Usar las mismas cookies del sitio, ellos eliminan todos los vectores CSRF -Cross-site request forgery o falsificación de petición en sitios cruzados- de los navegadores soportados (Lax o Strict). Advertencia: Strict solo funcionará en sitios que forcen el inicio de sesión y usen SSO. "
    summary_score_threshold: "La puntuación mínima requerida para que un post sea incluido en el 'Resumen de este tema\""
    summary_posts_required: "El mínimo número de posts en un tema para habilitar el 'Resumen de este tema'"
    summary_likes_required: "Mínimo de \"me gusta\" en un tema para habilitar 'Resumen de este tema'"
    summary_percent_filter: "Cuando un usuario hace clic en 'Resumen de este tema', se muestra el n % mejores posts"
    summary_max_results: "Máximo de posts devueltos en \"Resumen de este  tema\""
    enable_personal_messages: "Permitir que los usuarios con nivel de confianza 1 (configurable a través del mínimo nivel de confianza para enviar mensajes) crear mensajes y responder a ellos. Tenga en cuenta que el staff  siempre puede enviar mensajes pase lo que pase."
    enable_system_message_replies: "Permite a los usuarios responder a los mensajes del sistema, incluso si los mensajes privados están inhabilitados."
    enable_long_polling: "Los mensajes usados para notificaciones pueden usar el long polling"
    long_polling_base_url: "URL base usada para el 'long polling' (cuando un CDN esta sirviendo contenido dinámico, asegúrate de ajustar esto al 'pull' de origen) ejemplo: http://origin.site.com"
    long_polling_interval: "Cantidad de tiempo que el servidor debe de esperar antes de responder a los clientes que no hay datos enviados (solamente usuarios con sesión iniciada)."
    polling_interval: "Cuando no este en 'long polling', ¿Qué tan frecuente debe los clientes con sesión iniciada hacer 'poll' en milisegundos?"
    anon_polling_interval: "¿Cuán a menudo deben hacer poll los usuarios anónimos en milisegundos"
    background_polling_interval: "Cada cuántos milisegundos debería hacerse cargarse información (mientras que la ventana esté en segundo plano)"
    flags_required_to_hide_post: "Número de reportes que causan que un post se oculte auomáticamente y le sea enviado un mensaje privado al usuario (0 para nunca)"
    cooldown_minutes_after_hiding_posts: "Número de minutos que un usuario debe esperar para poder editar un post oculto por los reportes de la comunidad"
    max_topics_in_first_day: "El máximo número de temas que un usuario puede crear en las 24 horas posteriores a publicar su primer post"
    max_replies_in_first_day: "El máximo número de respuestas que un usuario puede crear en las 24 horas posteriores a publicar su primer post"
    tl2_additional_likes_per_day_multiplier: "Incrementar el límite de likes por día para el nivel de confianza 2 (miembro) multiplicando por este número"
    tl3_additional_likes_per_day_multiplier: "Incrementar el límite de likes por día para el nivel de confianza 3 (habitual) multiplicando por este número"
    tl4_additional_likes_per_day_multiplier: "Incrementar el límite de likes por día para el nivel de confianza 4 (líder) multiplicando por este número"
    num_spam_flags_to_silence_new_user: "Si los posts de un nuevo usuario obtienen este número de reportes por spam de num_users_to_silence_new_user diferentes usuarios, se ocultarán todos sus posts y no podrá publicar más en un futuro. 0 para deshabilitar."
    num_users_to_silence_new_user: "Si los posts de un nuevo usuario son reportados como spam por num_spam_flags_to_silence_new_user usuarios diferentes, ocultar todos sus posts y evitar que publique en el futuro. 0 para deshabilitar."
    num_tl3_flags_to_silence_new_user: "Si los posts de un nuevo usuario obtienen este número de reportes de num_tl3_users_to_silence_new_user diferentes usuarios con nivel de confianza 3, se ocultarán todos sus posts y no podrá publicar más en un futuro. 0 para deshabilitar."
    num_tl3_users_to_silence_new_user: "Si los posts de un nuevo usuario reciben num_tl3_flags_to_silence_new_user reportes de este número de usuarios de nivel 3 de confianza, ocultar todos sus posts y prevenir futuras publicaciones. 0 para desactivar esta opción."
    notify_mods_when_user_silenced: "Si un usuario es silenciado automáticamente, enviar un mensaje a todos los moderadores."
    flag_sockpuppets: "Si un nuevo usuario responde a un tema desde la misma dirección de IP que el nuevo usuario que inició el tema, reportar los posts de los dos como spam en potencia."
    traditional_markdown_linebreaks: "Utiliza saltos de línea tradicionales en Markdown, que requieren dos espacios al final para un salto de línea."
    enable_markdown_typographer: "Utilice reglas de tipografía para mejorar la legibilidad de texto: remplace citas rectas 'con comillas', (c) (tm) con símbolos, - con emdash -, etc."
    enable_markdown_linkify: "Trate automáticamente el texto que se ve como un enlace como un enlace: www.site.com y http://site.com se vincularán automáticamente"
    markdown_linkify_tlds: "Lista de dominios de nivel superior que se tratan automáticamente como enlaces"
    post_undo_action_window_mins: "Número de minutos durante los cuales los usuarios pueden deshacer sus acciones recientes en un post (me gusta, reportes, etc)."
    must_approve_users: "Los miembros administración deben aprobar todas las nuevas cuentas antes de que se les permita el acceso al sitio. AVISO: ¡habilitar esta opción en un sitio activo revocará el acceso a los usuarios que no sean moderadores o admin!"
    pending_users_reminder_delay: "Notificar a los moderadores si hay nuevos usuarios que hayan estado esperando aprbación durante más estas horas. Usa -1 para desactivar estas notificaciones."
    maximum_session_age: "El usuario permanecerá n horas con su sesión iniciada desde su última visita"
    ga_universal_tracking_code: "Código de seguimiento de Google Universal Analytics (analytics.js), ejemplo: UA-12345678-9; visita http://google.com/analytics"
    ga_universal_domain_name: "Nombre del dominio establecido en Google Universal Analytics (analytics.js), ejemplo: misitio.com; visita http://google.com/analytics"
    ga_universal_auto_link_domains: "Habilitar el seguimiento multidominio de Google Universal Analytics (analytics.js). Enlaces salientes de estos dominios serán del client id agregados. Por favor ver las guías de Seguimiento Multidominio en la página de soporte de Google."
    gtm_container_id: "Google Tag Manager container id. ejempo: GTM-ABCDEF"
    enable_escaped_fragments: "Ir a la API Ajax-Crawling de Google si no se detecta ningún webcrawler. Mira https://developers.google.com/webmasters/ajax-crawling/docs/learn-more"
    allow_moderators_to_create_categories: "Permitir a los moderadores crear nuevas categorías"
    cors_origins: "Orígenes permitidos para las cross-origin requests (CORS). Cada origen debe incluir http:// or https://. La variable env DISCOURSE_ENABLE_CORS debe establecerse a verdadero para activar CORS."
    use_admin_ip_whitelist: "Los admins solo pueden iniciar sesión si están en una dirección IP definida en la lista de Screened IPs (Admin > Logs > Screened Ips)."
    blacklist_ip_blocks: "Una lista de IPs bloqueadas privadas que nunca deberían ser rastreadas por Discourse"
    whitelist_internal_hosts: "Una lista con hosts internos que discourse puede rastrear de forma segura para oneboxing y otros propósitos"
    allowed_iframes: "Una lista de dominios para iframe src donde discourse pueda permitir de forma segura en mensajes"
    whitelisted_crawler_user_agents: 'User agents de rastreadores web a los que se debe permitir el acceso al sitio.'
    blacklisted_crawler_user_agents: 'Palabra única insensible a mayúsculas y minúsculas en la cadena del user agent que identifica rastreadores web a los que no se debe permitir el acceso al sitio. No se aplica si se define una lista blanca.'
    slow_down_crawler_user_agents: 'User agents de rastreadores web a los que se debe aplicar una tarifa limitada en robots.txt utilizando la directiva de retardo de rastreo'
    slow_down_crawler_rate: 'Si slow_down_crawler_user_agents es especificado, este ratio aplicará para todos los crawlers (la solicitud demora número de segundos)'
    top_menu: "Determinar que items aparecen en la navegación de la home y en qué orden. Ejemplo latest|new|unread|categories|top|read|posted|bookmarks"
    post_menu: "Determina qué elementos aparecen en el menú de un post y en qué orden. Ejemplo: like|edit|flag|delete|share|bookmark|reply"
    post_menu_hidden_items: "Los elementos del menú a ocultar por defecto en el menú de cada post a menos que se haga clic en el botón para expandir las opciones."
    share_links: "Determina qué elementos aparecen en el cuadro de compartir y en qué orden"
    site_contact_username: "Nombre de usuario de moderador o administrador desde donde se enviarán mensajes automáticos. Si se deja en blanco, se utilizará la cuenta system por defecto."
    send_welcome_message: "Enviar a todos los nuevos usuarios un mensaje de bienvenida con una guía rápida para comenzar."
    send_tl1_welcome_message: "Enviar a los nuevos usuarios con nivel de confianza 1 un mensaje de bienvenida."
    suppress_reply_directly_below: "No mostrar el contador de respuestas desplegable en un post si solo hay una única respuesta y está justamente debajo del post en cuestión."
    suppress_reply_directly_above: "No mostrar el en-respuesta-a desplegable en un post cuando solo hay una sola respuesta justo encima del post."
    suppress_reply_when_quoting: "No mostrar el desplegable en-respuesta-a en un post cuando el post cite la respuesta."
    max_reply_history: "Número máximo de respuestas a mostrar al expandir en-respuesta-a"
    topics_per_period_in_top_summary: "Número de mejores temas mostrados en el resumen de mejores temas."
    topics_per_period_in_top_page: "Número de mejores temas mostrados en la vista expandida al clicar en 'ver más'."
    redirect_users_to_top_page: "Redirigir automáticamente a los nuevos usuarios y a los ausentes de larga duración a la página de mejores temas."
    top_page_default_timeframe: "Período de tiempo por defecto para la página de temas top"
    show_email_on_profile: "Mostrar el e-mail los usuarios en su perfil (solamente visibles para ellos mismos y el staff)"
    prioritize_username_in_ux: "Mostrar username primero en la página de usuario, tarjeta de usuario y mensajes (cuando el nombre ha sido desactivado se muestra primero)"
    enable_rich_text_paste: "Habilitar conversión automática de HTML a Markdown cuando pegues texto en el compositor. (Experimental)"
    email_token_valid_hours: "Los tokens para restablecer contraseña olvidada / activar cuenta son válidos durante (n) horas."
    enable_badges: "Activar el sistema de distintivos"
    enable_whispers: "Permitir a los miembros del staff comunicarse privadamente entre ellos en temas públicos."
    allow_index_in_robots_txt: "Especificar en robots.txt que este sitio puede ser indexado por los motores de búsqueda web."
    email_domains_blacklist: "Una lista de dominios de correo electrónico con los que los usuarios no se podrán registrar. Ejemplo: mailinator.com|trashmail.net"
    email_domains_whitelist: "Una lista de dominios de email con los que los usuarios DEBERÁN registrar sus cuentas. AVISO: ¡los usuarios con un email con diferente dominio a los listados no estarán permitidos!"
    hide_email_address_taken: "No informar a los usuarios de la existencia de una cuenta con el email durante el registro y desde el formulario de contraseña olvidada."
    log_out_strict: "Al cerrar sesión, cierra TODAS las sesiones del usuario en todos los dispositivos"
    version_checks: "Ping el 'Discourse Hub' para actualizaciones de versión y mostrar mensajes del número de versión en el dashboard /admin"
    new_version_emails: "Enviar un email a la dirección contact_email cuando esté disponible una nueva versión de Discourse."
    invite_expiry_days: "Durante cuánto tiempo son válidas las claves de invitación de usuarios, en días"
    invite_only: "El registro público está deshabilitado, todos los nuevos usuarios deberán ser invitados explícitamente por el staff."
    login_required: "Se requiere haber iniciado sesión para leer el contenido de este sitio, deshabilita el acceso anónimo."
    min_username_length: "Longitud mínima del nombre de usuario en caracteres. ADVERTENCIA: si existen usuarios o grupos con nombres de menor longitud que ésta, tu sitio se romperá."
    max_username_length: "Longitud máxima del nombre de usuario en caracteres. ADVERTENCIA: si tienes usuarios o grupos con mayor cantidad de caracteres que ésta, tu sitio se romperá."
    reserved_usernames: "Nombres de usuario que no están permitidos. El símbolo Asterisco * puede ser usado para coincidir con cualquier carácter cero o más veces."
    min_password_length: "Longitud mínima de contraseña."
    min_admin_password_length: "Longitud mínima de la contraseña para un Admin."
    password_unique_characters: "Número mínimo de caracteres únicos que la contraseña debe tener."
    block_common_passwords: "No permitir contraseñas que están entre las 10.000 más comunes."
    enable_sso: "Activar single sign on a través de un sitio externo (AVISO: ¡LAS DIRECCIONES DE EMAIL SERÁN VALIDADAS POR EL SITIO EXTERNO!)"
    verbose_sso_logging: "Registrar diagnósticos detallados sobre el SSO en /logs"
    enable_sso_provider: "Implementar el protocolo del proveedor de SSO de Discourse en el endpoint /session/sso_provider requiere establecer un sso_secret"
    sso_url: "URL del endpoint para el single sign on (debe incluir http:// o https://)"
    sso_secret: "Cadena secreta utilizada para autenticar criptográficamente la información del SSO, asegúrate de que es de 10 caracteres o más"
    sso_overrides_bio: "Sobreescribe la bio del usuario en su perfil y deshabilita que pueda cambiarla"
    sso_overrides_groups: "Sincronice toda la membresía del grupo manual con los grupos especificados en el atributo sso de grupos (ADVERTENCIA: si no especifica grupos, todos los miembros del grupo manual serán borrados para el usuario)"
    sso_overrides_email: "Sobreescribe el email local con el email que provea sitio externo desde el payload del SSO en cada registro, y previene cambios locales. (AVISO: pueden ocasionarse discrepancias debido a la normalización de los emails locales)"
    sso_overrides_username: "Sobreescribe el usuario local con el usuario que provea el payload del SSO en cada registro, y previene cambios locales. (AVISO: pueden ocasionarse discrepancias debido a las diferencias en los requirimientos/longitud del usuario)"
    sso_overrides_name: "Sobreescribe el nombre completo con el que provee el payload del SSO en cada registro, y previene cambios locales."
    sso_overrides_avatar: "Sustituye el avatar de usuario con el avatar proveniente del sitio externo configurado para el SSO. Si se activa esta opción, se recomienda encarecidamente deshabilitar allow_uploaded_avatars"
    sso_overrides_profile_background: "Sobrescribe el fondo del perfil del usuario con el avatar del sitio externo desde SSO payload."
    sso_overrides_card_background: "Sobrescribe el fondo de la tarjeta de usuario con el avatar de sitio externo desde SSO payload."
    sso_not_approved_url: "Redireccionar cuentas SSO sin aprobar a esta URL"
    sso_allows_all_return_paths: "No restringe el dominio para return_paths provisto por SSO (por defecto, el return_paths debe ser sobre el sitio actual)."
    enable_local_logins: "Habilite las cuentas locales de inicio de sesión con nombre de usuario y contraseña. Esto debe estar habilitado para que las invitaciones funcionen. ADVERTENCIA: si está deshabilitado, es posible que no pueda iniciar sesión si no ha configurado previamente al menos un método de inicio de sesión alternativo."
    enable_local_logins_via_email: "Permitir a los usuarios que soliciten un enlace de inicio de sesión con un solo clic que se les enviará por correo electrónico."
    allow_new_registrations: "Permitir el registro de nuevos usuarios. Desactiva esta opción para prevenir que nadie pueda crear una nueva cuenta."
    enable_signup_cta: "Mostrar un aviso a los usuarios anónimos que vuelvan a visitar el sitio animándoles a registrarse."
    enable_yahoo_logins: "Activar autenticación por Yahoo"
    enable_google_oauth2_logins: "Habilita la autenticación con Google Oauth2. Este es el método de autenticación a la que Google da soporte actualmente. Requiere de una clave de cliente y una clave secreta."
    google_oauth2_client_id: "Client ID de tu aplicación Google."
    google_oauth2_client_secret: "Client secret de tu aplicación Google."
    google_oauth2_prompt: "Una lista opcional delimitada por espacios de valores de cadena que especifica si el servidor de autorizaciones solicita al usuario la reautenticación y el consentimiento. Consulte https://developers.google.com/identity/protocols/OpenIDConnect#prompt para conocer los valores posibles."
    google_oauth2_hd: "Un dominio opcional hospedado de Google Apps al que se limitará el inicio de sesión. Consulte https://developers.google.com/identity/protocols/OpenIDConnect#hd-param para más detalles."
    enable_twitter_logins: "Activar autenticación por Twitter, requiere una twitter_consumer_key y un twitter_consumer_secret"
    twitter_consumer_key: "Clave del consumidor para la autenticación de Twitter, registrado en  https://apps.twitter.com/"
    twitter_consumer_secret: "Secreto del consumidor para la autenticación de Twitter, registrado en https://apps.twitter.com/"
    enable_instagram_logins: "Activar la autenticación por Instagram, requiere instagram_consumer_key y instagram_consumer_secret"
    instagram_consumer_key: "Consumer key para autenticación por Instagram"
    instagram_consumer_secret: "Consumer secret para autenticación por Instagram"
    enable_facebook_logins: "Activar autenticación por Facebook, requiere una facebook_app_id y un facebook_app_secret"
    facebook_app_id: "App id para la autenticación por Facebook, registrado en https://developers.facebook.com/apps"
    facebook_app_secret: "App secret para autenticación por Facebook, registrado en https://developers.facebook.com/apps"
    enable_github_logins: "Activar autenticación por Github, requiere una github_client_id y un github_client_secret"
    github_client_id: "Client id para la autenticación por Github, registrado en https://github.com/settings/applications"
    github_client_secret: "Client secret para la autenticación por Github, registrado en https://github.com/settings/applications"
    readonly_mode_during_backup: "Habilitar el modo de 'solo-lectura' mientras se hace el backup"
    enable_backups: "Permitir a los administradores crear backups del foro"
    allow_restore: "Permitir restauración, la cual puede sobreescribir TODOS los datos del sitio! Dejela en falso a menos que tenga planeado recuperar sus datos desde una copia de respaldo. "
    maximum_backups: "La cantidad máxima de copias de seguridad a tener en el disco. Las copias de seguridad más antiguas se eliminan automáticamente"
    automatic_backups_enabled: "Ejecutar backups automáticos definidos por la opción de frecuencia de backups"
    backup_frequency: "El número de días entre backups."
    enable_s3_backups: "Sube copias de seguridad a S3 cuando complete. IMPORTANTE: requiere credenciales validas de S3 puestas Archivos configuración."
    s3_backup_bucket: "El bucket remoto para mantener copias de seguridad. AVISO: Asegúrate de que es un bucket privado."
    s3_endpoint: "El punto final se puede modificar para realizar una copia de seguridad en un servicio compatible con S3 como DigitalOcean Spaces o Minio. ADVERTENCIA: utilice el valor predeterminado si usa AWS S3"
    s3_force_path_style: "Haga cumplir el direccionamiento de estilo de ruta para su punto final personalizado. IMPORTANTE: se requiere para usar cargas y copias de seguridad desde Minio."
    s3_disable_cleanup: "Desactivar el eliminado de backups de S3 cuando se eliminen de forma local."
    backup_time_of_day: "Hora UTC del día cuando debería ejecutarse el backup."
    backup_with_uploads: "Incluir archivos adjuntos en los backups programados. Desactivando esta opción tan solo se ejecutará una copia de seguridad de la base de datos."
    active_user_rate_limit_secs: "Con qué frecuencia actualizaremos el campo 'last_seen_at', en segundos"
    verbose_localization: "Mostrar sugerencias de localización extendida en la interface de usuario "
    previous_visit_timeout_hours: "Cuanto tiempo debe pasar antes de que una visita sea considerada la 'visita previa', en horas"
    top_topics_formula_log_views_multiplier: "valor del multiplicador de visitas (n) en la fórmula de temas top: `log(views_count) * (n) + op_likes_count * 0.5 + LEAST(likes_count / posts_count, 3) + 10 + log(posts_count)`"
    top_topics_formula_first_post_likes_multiplier: "valor del multiplicador de me gusta en el primer post (n) en la fórmula de temas top:: `log(views_count) * 2 + op_likes_count * (n) + LEAST(likes_count / posts_count, 3) + 10 + log(posts_count)`"
    top_topics_formula_least_likes_per_post_multiplier: "valor del multiplicador de me gusta por post (n) en la fórmula de temas top: `log(views_count) * 2 + op_likes_count * 0.5 + LEAST(likes_count / posts_count, (n)) + 10 + log(posts_count)`"
    rebake_old_posts_count: "Número de publicaciones antiguas objeto de rebake cada 15 minutos."
    enable_safe_mode: "Permitir a los usuarios ingresar al modo seguro para depurar plugins."
    rate_limit_create_topic: "Después de crear un tema, los usuarios deben esperar (n) segundos antes de crear otro tema."
    rate_limit_create_post: "Después de publicar un post, los usuarios deben esperar (n) segundos antes de crear otro post."
    rate_limit_new_user_create_topic: "Después de crear un tema, los nuevos usuarios deben esperar (n) segundos antes de crear otro tema."
    rate_limit_new_user_create_post: "Después de publicar un post, los nuevos usuarios deben esperar (n) segundos antes de crear otro post."
    max_likes_per_day: "Máximo número de \"me gusta\" por usuario y día."
    max_flags_per_day: "Máximo número de reportes por usuario y día."
    max_bookmarks_per_day: "Máximo número de marcadores por usuario y día."
    max_edits_per_day: "Máximo número de ediciones por usuario y día."
    max_topics_per_day: "Máximo número de temas que un usuario puede crear al día."
    max_personal_messages_per_day: "Número máximo de mensajes que los usuarios pueden crear por día."
    max_invites_per_day: "Máximo número de invitaciones que un usuario puede enviar al día."
    max_topic_invitations_per_day: "Máximo número de invitaciones a un tema que un usuario puede enviar por día."
    max_logins_per_ip_per_hour: "Máximo número de inicios de sesión permitidos por direcciones IP por hora."
    max_logins_per_ip_per_minute: "Máximo número de inicios de sesión permitidos por direcciones IP por minuto."
    max_post_deletions_per_minute: "Número máximo de publicaciones que un usuario puede eliminar por minuto."
    max_post_deletions_per_day: "Número máximo de publicaciones que un usuario puede eliminar por día."
    alert_admins_if_errors_per_minute: "Número de errores por minuto que activa la alerta a administración. Un valor de 0 desactiva esta funcionalidad. NOTA: requiere reiniciar la instancia."
    alert_admins_if_errors_per_hour: "Número de errores por hora que activa la alerta a administración. Un valor de 0 desactiva esta funcionalidad. NOTA: requiere reiniciar la instancia."
    categories_topics: "Número de temas a mostrar en la página de /categorías."
    suggested_topics: "Número de temas sugeridos mostrados al pie del tema."
    limit_suggested_to_category: "Solo mostrar temas de la categoría actual en los temas sugeridos."
    suggested_topics_max_days_old: "Los temas sugeridos no deben ser más antiguos de n días."
    clean_up_uploads: "Eliminar subidas huérfanas sin referencia para prevenir hosting ilegal. AVISO: antes de habilitar esta opción quizá quieres hacer un backup de tu directorio de /uploads"
    clean_orphan_uploads_grace_period_hours: "Período de gracia (en horas) antes de que una subida huérfana sea eliminada."
    purge_deleted_uploads_grace_period_days: "Período de gracia (en días) antes de que una subida eliminada sea borrada totalmente."
    purge_unactivated_users_grace_period_days: "Periodo de gracia (en días) antes de que un usuario que no ha activado su cuenta sea borrado. Configurar a 0 para que nunca se purgue a usuarios no activados."
    enable_s3_uploads: "Coloca los archivos subidos en el almacén Amazon S3. IMPORTANTE: requiere de credenciales de S3 validas. (ambas clave de acceso y clave de acceso secreta)."
    s3_use_iam_profile: 'Utilice un <a href="https://docs.aws.amazon.com/IAM/latest/UserGuide/id_roles_use_switch-role-ec2_instance-profiles.html">perfil de instancia de AWS EC2</a> para otorgar acceso al S3 bucket. NOTA: habilitar esto requiere que Discourse se ejecute en una instancia EC2 configurada apropiadamente, y anula las configuraciones de "clave de acceso s3" y "clave secreta s3".'
    s3_upload_bucket: "El nombre del bucket Amazon S3 donde se subirán los archivos. AVISO: debe ser en minúsculas, sin puntos ni guiones bajos."
    s3_access_key_id: "La clave id de acceso de Amazon S3 que se utilizará para subir imágenes."
    s3_secret_access_key: "La clave secreta de acceso de Amazon S3 que se utilizará para subir imágenes."
    s3_region: "El nombre de región de Amazon S3 que se utilizará para subir imágenes."
    s3_cdn_url: "URL de un CDN a utilizar para todos los activos s3 (por ejemplo: https://cdn.somewhere.com). AVISO: después de cambiar esta opción debes hacer un rebake de todos los posts antiguos."
    avatar_sizes: "Lista de tamaños de avatar generados automáticamente."
    external_system_avatars_enabled: "Usar un servicio externo para los avatares."
    external_system_avatars_url: "Dirección URL del servicio externo para los avatares. Sustituciones permitidas: {username} {first_letter} {color} {size}"
    selectable_avatars_enabled: "Forzar a los usuarios a elegir una foto de perfil de la lista."
    selectable_avatars: "Lista de fotos de perfil de la cual los usuarios pueden elegir."
    default_opengraph_image_url: "URL de la imagen opengraph por defecto, utilizado cuando la página no tiene otra imagen o logotipo del sitio adecuado."
    twitter_summary_large_image_url: "URL de la imagen por defecto para la tarjeta resumen de Twitter (debería ser al menos de 280px de ancho y 150px de alto)."
    allow_all_attachments_for_group_messages: "Permitir todos los archivos adjuntos de email para los mensajes a grupos."
    png_to_jpg_quality: "Calidad del archivo JPG convertido  (1 es calidad mínima, 99 es máxima calidad, 100 para deshabilitar conversión)."
    allow_staff_to_upload_any_file_in_pm: "Permitir a los miembros del staff subir cualquier archivo en MP."
    strip_image_metadata: "Eliminar metadatos de imágenes."
    min_ratio_to_crop: "Ratio utilizado para recortar imágenes altas. Ingrese el resultado de ancho / alto."
    enable_flash_video_onebox: "Habilitar el embebido de enlaces swf y flv (Adobe Flash) en formato Onebox. AVISO: podría introducir riesgos de seguridad."
    default_invitee_trust_level: "Nivel de confianza por defecto (0-4) para usuarios invitados."
    default_trust_level: "Nivel de confianza por defecto (0-4) para los nuevos usuarios. ¡AVISO! Cambiar esto puede resultar en riesgo por spam."
    tl1_requires_topics_entered: "¿Cuántos temas un nuevo usuario debe de entrar antes de que sea promovido a nivel de confianza 1?"
    tl1_requires_read_posts: "Cuántos posts debe leer un nuevo usuario antes de ser promocionado al nivel de confianza 1."
    tl1_requires_time_spent_mins: "Cuántos minutos debe permanecer leyendo posts un nuevo usuario antes de ser promocionado al nivel de confianza 1."
    tl2_requires_topics_entered: "A cuántos temas debe entrar un usuario antes de ser promocionado al nivel de confianza 2."
    tl2_requires_read_posts: "Cuántos posts debe leer un usuario antes de ser promocionado al nivel de confianza 2."
    tl2_requires_time_spent_mins: "Cuántos minutos debe leer posts un usuario antes de ser promocionado al nivel de confianza 2."
    tl2_requires_days_visited: "Cuántos días debe visitar el sitio un usuario antes de ser promocionado al nivel de confianza 2."
    tl2_requires_likes_received: "¿Cuántos 'me gusta' un usuario debe de recibir antes de promoverlo a nivel de confianza 2?"
    tl2_requires_likes_given: "¿Cuántos 'me gusta' un usuario debe de dar antes de promoverlo a nivel de confianza 2?"
    tl2_requires_topic_reply_count: "¿Cuántos temas un usuario debe de contestar antes de promoverlo a nivel de confianza 2?"
    tl3_time_period: "Período de tiempo (en días) para los requisitos de nivel de confianza 3"
    tl3_requires_days_visited: "Mínimo número de días que un usuario necesita haber visitado el sitio en los últimos (tl3 time period) días para poder ser promocionado a nivel de confianza 3. Establece un valor superior para desactivar la posibilidad de subir a nivel de confianza 3. (0 o más)"
    tl3_requires_topics_replied_to: "Mínimo número de temas que un usuario necesita haber respondido en los últimos (tl3 time period) días para poder ser promocionado a nivel de confianza 3. (0 o más)"
    tl3_requires_topics_viewed: "Porcentaje de temas creados en los últimos (tl3 time period) días para que un usuario sea tenido en cuenta para promocionar a nivel de confianza 3. (0 a 100)"
    tl3_requires_topics_viewed_cap: "El número máximo requerido de temas vistos en los últimos días (tener en cuenta el periodo que usan los usuarios de nivel de confianza 3)."
    tl3_requires_posts_read: "El porcentaje de posts creados en los últimos (tl3 time period) días para que un usuario sea tenido en cuenta para promocionar a nivel de confianza 3. (0 a 100)"
    tl3_requires_posts_read_cap: "El número máximo requerido de mensajes leídos en los últimos días (tener en cuenta el periodo que usan los usuarios de nivel de confianza 3)."
    tl3_requires_topics_viewed_all_time: "El número total mínimo de temas que un usuario debió de haber visto para calificar a promoción de nivel de confianza 3."
    tl3_requires_posts_read_all_time: "El número mínimo total de posts que un usuario debió de haber leído para calificar a nivel de confianza 3."
    tl3_requires_max_flagged: "El usuario no debe haber tenido más de x posts reportados por x diferentes usuarios en los últimos (tl3 time period) días para poder ser promocionado a nivel de confianza 3, donde x es el valor de esta opción. (0 o más)"
    tl3_promotion_min_duration: "El número mínimo de días que una promoción de nivel de confianza 3 dura antes que el usuario pueda ser degradado de vuelta a nivel de confianza 2."
    tl3_requires_likes_given: "El mínimo número de me gusta que un usuario debe dar en los últimos (tl3 time period) días para promocionar a nivel de confianza 3."
    tl3_requires_likes_received: "El mínimo número de me gusta que un usuario debe recibir en los últimos (tl3 time period) días para promocionar a nivel de confianza 3."
    tl3_links_no_follow: "No remover rel=nofollow de los enlaces publicados por usuarios con nivel de confianza 3."
    trusted_users_can_edit_others: "Permitir usuarios con alto nivel de confianza editar contenido de otros usuarios"
    min_trust_to_create_topic: "El mínimo nivel de confianza requerido para crear un nuevo tema."
    allow_flagging_staff: "Si está habilitado, los usuarios pueden reportar las publicaciones de las cuentas del staff."
    min_trust_to_edit_wiki_post: "El mínimo nivel de confianza requerido para editar un post marcado como wiki."
    min_trust_to_edit_post: "El mínimo nivel de confianza requerido para editar posts."
    min_trust_to_allow_self_wiki: "El mínimo nivel de confianza requerido para que un usuario convierta sus propios posts a wiki."
    min_trust_to_send_messages: "El mínimo nivel de confianza requerido para crear nuevos mensajes personales."
    min_trust_to_flag_posts: "El mínimo nivel de confianza requerido para reportar posts"
    min_trust_to_post_links: "El mínimo nivel de confianza requerido para incluir enlaces en posts"
    min_trust_to_post_images: "El nivel mínimo de confianza requerido para incluir imágenes en una publicación"
    whitelisted_link_domains: "Dominios que los usuarios pueden vincular incluso si no tienen el nivel de confianza apropiado para publicar enlaces"
    newuser_max_links: "Cuántos enlaces puede un nuevo usuario añadir a un post."
    newuser_max_images: "Cuántas imágenes puede un nuevo usuario añadir a un post."
    newuser_max_attachments: "Cuántos adjuntos puede un nuevo usuario añadir a un post."
    newuser_max_mentions_per_post: "Máximo número de menciones a @usuarios que un nuevo usuario puede usar en un post."
    newuser_max_replies_per_topic: "Máximo número de respuestas que un nuevo usuario puede realizar en el mismo tema antes de que alguien responda a su vez a alguna de ellas."
    max_mentions_per_post: "Máximo número de menciones a @usuarios que alguien puede usar en un post."
    max_users_notified_per_group_mention: "Número de usuarios máximos que serán notificados si un grupo es mencionado (si se llega al límite no se mandarán las notificaciones)"
    enable_mentions: "Permitir a usuarios mencionar a otros usuarios."
    create_thumbnails: "Crear miniaturas de imágenes y lightbox cuando estas son demasiado grandes para encajar en un post."
    email_time_window_mins: "Esperar (n) minutos antes de enviar cualquier email de notificación, para dar a los usuarios margen con el que editar y finalizar sus posts."
    personal_email_time_window_seconds: "Espera (n) segundos antes de enviar cualquier mensaje email personal de notificación, para dar a los usuarios margen con el que editar y finalizar sus mensajes."
    email_posts_context: "Cuántas respuestas previas se incluirán como contexto en los emails de notificación."
    flush_timings_secs: "Cuán frecuente, en segundos, se alinean los datos de sincronización con el servidor."
    title_max_word_length: "La longitud máxima permitida de una palabra, en caracteres, en el título del tema."
    title_min_entropy: "La mínima entropía permitida (caracteres únicos) requerida para el título de un tema."
    body_min_entropy: "La mínima entropía permitida (caracteres únicos) requerida para el cuerpo de un post."
    allow_uppercase_posts: "Permite todas mayúsculas en el título de un tema o en el cuerpo del mensaje"
    title_fancy_entities: "Convertir caracteres ASCII comunes en entidades HTML de adorno en el título de los temas, como SmartyPants http://daringfireball.net/projects/smartypants/"
    min_title_similar_length: "La extensión mínima que un título debe tener antes de revisar temas similares."
    min_body_similar_length: "La extensión mínima que el cuerpo de un post debe tener antes de revisar temas similares."
    desktop_category_page_style: "Estilo visual de la página de /categorías."
    category_colors: "Una lista de valores en hexadecimal de los colores para las categorías."
    category_style: "Estilo visual de las etiquetas de categoría."
    max_image_size_kb: "El tamaño máximo, en kB, para subir imágenes. Debe ser configurado también en nginx (client_max_body_size) / apache o proxy."
    max_attachment_size_kb: "El tamaño máximo, en kB, para adjuntar archivos. Debe ser configurado también en nginx (client_max_body_size) / apache o proxy."
    authorized_extensions: "Una lista de las extensiones de archivo permitidas para subir (usa \"*\" para habilitar todos los tipos de archivo)"
    authorized_extensions_for_staff: "Una lista de las extensiones de archivo permitidas para subir por miembros del staff en adición a la lista definida en la configuración `authorized_extensions`. (Usa '*' para habilitar todos los tipos)"
    theme_authorized_extensions: "Una lista de las extensiones de archivo permitidas para subir (usa \"*\" para habilitar todos los tipos)"
    max_similar_results: "Cuántos temas similares se mostrarán encima del editor cuando estés creando un nuevo tema. La comparación se basa en el título y el cuerpo del tema."
    max_image_megapixels: "Máximo de megapíxeles permitidos por una imagen."
    title_prettify: "Prevenir errores comunes en el título, incluyendo \"todo mayúsculas\", primera letra minúscula, multiples signos ! o ?, . extra al final, etc."
    topic_views_heat_low: "Después de este número de vistas, el campo vistas será ligeramente resaltado."
    topic_views_heat_medium: "Después de este número de visitas, el campo visitas será moderadamente resaltado."
    topic_views_heat_high: "Después de este número de visitas, el campo visitas será fuertemente resaltado."
    cold_age_days_low: "Después de estos días de conversación, la última fecha de actividad será ligeramente atenuada."
    cold_age_days_medium: "Después de estos días de conversación, la última fecha de actividad será moderadamente atenuada."
    cold_age_days_high: "Después de estos días de conversación, la última fecha de actividad será fuertemente atenuada."
    history_hours_low: "Un post editado dentro de este número de horas tiene el indicador editar ligeramente resaltado."
    history_hours_medium: "Un post editado dentro de este número de horas tiene el indicador editar moderadamente resaltado."
    history_hours_high: "Un post editado dentro de este número de horas tiene el indicador editar fuertemente resaltado."
    topic_post_like_heat_low: "Después de la proporción 'me gusta':posts exceda esta tasa, el campo contador de posts será ligeramente resaltado."
    topic_post_like_heat_medium: "Después de la proporción 'me gusta':posts exceda esta tasa, el campo contador de posts será moderadamente resaltado."
    topic_post_like_heat_high: "Después de la proporción 'me gusta':posts exceda esta tasa, el campo contador de posts será fuertemente resaltado."
    faq_url: "Si tienes un documento de Preguntas Frecuentes alojado que quieras utilizar, introduce la URL completa aquí."
    tos_url: "Si tienes un documento de Condiciones de Servicio alojado en algún sitio quieras utilizar, facilita la URL aquí."
    privacy_policy_url: "Si tienes un documento de Preguntas Frecuentes alojado en algún sitio quieras utilizar, facilita la URL aquí."
    log_anonymizer_details: "Si mantienes los detalles de un usuario en el log después de ser anonimizados. Al cumplir con GDPR, deberá apagarlo."
    newuser_spam_host_threshold: "¿Cuántas veces un nuevo usuario puede publicar un enlace al mismo host en `newuser_spam_host_threshold` posts antes de ser considerado spam."
    white_listed_spam_host_domains: "Una lista de dominios a excluir de las pruebas de spam. A los nuevos usuarios no se les restringirá la posibilidad de crear posts con enlaces a estos dominios."
    staff_like_weight: "Qué ponderación extra otorgan los me gusta provenientes de los miembros del Staff."
    topic_view_duration_hours: "Contar una visita a un nuevo tema por IP/Usuario cada N horas"
    user_profile_view_duration_hours: "Contar una nueva visita de perfil por IP/Usuario cada N horas"
    levenshtein_distance_spammer_emails: "Al revisar coincidencias por correos electrónicos de spammers, qué número de caracteres permiten una coincidencia parcial."
    max_new_accounts_per_registration_ip: "Si ya hay (n) cuentas con nivel de confianza 0 desde esta IP (y ninguna es de un miembro del staff o de nivel de confianza 2 o más), prohibir nuevos registros desde esa IP."
    min_ban_entries_for_roll_up: "Al hacer clic en el botón Agrupar, se crea un nuevo rango de entradas para banear si hay al menos (N) entradas."
    max_age_unmatched_emails: "Eliminar entradas de email que no coincidan después de (N) días."
    max_age_unmatched_ips: "Eliminar entradas de IP que no coincidan después de (N) días."
    num_flaggers_to_close_topic: "Número mínimo de denunciantes únicos requerido para pausar un tema automáticamente para intervención"
    num_flags_to_close_topic: "Valor mínimo de reportes activos requerido para pausar un tema automáticamente para intervención"
    num_hours_to_close_topic: "Número de horas a pausar un tema para invervención."
    auto_respond_to_flag_actions: "Activar la respuesta automática al deshacer un reporte."
    min_first_post_typing_time: "Mínimo período de tiempo en milisegundos en el que un usuario debe estar tecleando durante su primer post, si no se llega a este umbral entrará automáticamente a la cola de moderación. Establece esta opción a 0 para desactivarla (no recomendado)."
    auto_silence_fast_typers_on_first_post: "Silenciar automáticamente a usuarios que no cumplan el umbral establecido en min_first_post_typing_time"
    auto_silence_fast_typers_max_trust_level: "Máximo nivel de confianza por debajo del cual se podrán silenciar usuarios que escriban demasiado rápido en su primer post"
    auto_silence_first_post_regex: "Expresión regular que no distingue mayúsculas y minúsculas que si es detectada hará que el primer post de un usuario sea silenciado y enviado a la cola de aprobación. Ejemplo: raging|a[bc]a hará que todos los posts que contengan gaging, aba o aca sean silenciados. Sólo tiene efecto en el primer mensaje de un usuario."
    flags_default_topics: "Mostrar temas reportados por defecto en la sección de administración"
    min_flags_staff_visibility: "La cantidad mínima de reportes que una publicación debe tener antes de que el staff pueda verla en la sección de administración"
    reply_by_email_enabled: "Habilitar la respuesta a temas por email."
    reply_by_email_address: "Plantilla para la dirección de email que aparecerá al recibir correos con la función de respuesta por email: %{reply_key}@respuesta.ejemplo.com o respuestas+%{reply_key}@ejemplo.com"
    alternative_reply_by_email_addresses: "Lista de plantillas alternativa para las direcciones de respuesta por email. Ejemplo: %{reply_key}@reply.example.com|replies+%{reply_key}@example.com"
    incoming_email_prefer_html: "Usar el HTML en vez del texto para email entrante."
    disable_emails: "Evite que el Discurso envíe cualquier clase de correos electrónicos. Seleccione 'yes' para desactivar los correos electrónicos para todos los usuarios. Seleccione 'non-staff' para desactivar los correos electrónicos solo para usuarios que no sean del personal."
    strip_images_from_short_emails: "Remover imágenes de e-mails que tengan un tamaño menor a 2800 Bytes"
    short_email_length: "e-mail corto longitud en Bytes"
    display_name_on_email_from: "Mostrar nombres completos en los campos de remitente de emails"
    unsubscribe_via_email: "Permitir a los usuarios darse de baja de los emails respondiendo con el texto 'unsubscribe' en el asunto o el cuerpo del mensaje"
    unsubscribe_via_email_footer: "Adjuntar un enlace para darse de baja al pie de los emails enviados"
    delete_email_logs_after_days: "Eliminar logs de email después de (N) días. Si es 0 permanecerán de forma indefinida."
    disallow_reply_by_email_after_days: "Deshabilitar la respuesta por email después de (N) días. Si es 0 quedará de forma indefinida."
    max_emails_per_day_per_user: "Máximo número de emails a enviar a los usuarios por día. Establece 0 para desactivar el límite"
    enable_staged_users: "Crear cuentas provisionales automáticamente al procesar emails entrantes."
    maximum_staged_users_per_email: "Máximo número de usuarios provisionales creados al procesar un email entrante."
    auto_generated_whitelist: "Lista de direcciones de email que no se revisarán para el contenido auto-generado. Ejemplo: foro@bar.com|discourse@bar.com"
    block_auto_generated_emails: "Bloquear emails entrantes identificadas como auto generados."
    ignore_by_title: "Ignorar emails entrantes por su título."
    mailgun_api_key: "Mailgun Secret API key utilizada para verificar mensajes vía webhook."
    soft_bounce_score: "Puntuación de rebote añadida al usuario cuando cuando se produce un rebote temporal."
    hard_bounce_score: "Puntuación de rebote añadida al usuario cuando se produce un rebote permanente."
    bounce_score_threshold: "Máxima puntuación de rebote a partir de la cual se detiene el envío de correos al usuario."
    bounce_score_threshold_deactivate: "Máxima puntuación de rebote a partir de la cual se desactiva el usuario."
    reset_bounce_score_after_days: "Restablecer la puntuación de reobte automáticamente pasados X días."
    attachment_content_type_blacklist: "Lista de palabras clave utilizadas para bloquear adjuntos basados en el tipo de contenido."
    attachment_filename_blacklist: "Lista de palabras clave utilizadas para bloquear adjuntos basados en el nombre de archivo."
    enable_forwarded_emails: "[BETA] Permitir a los usuarios crear temas enviándolos por email."
    always_show_trimmed_content: "Mostrar siempre la parte recortada de los emails entrantes. AVISO: podría revelar direcciones de correo."
    private_email: "No incluir contenido de posts o temas en emails para mejorar la privacidad."
    manual_polling_enabled: "Lanza emails usando la API para las respuestas por email."
    pop3_polling_enabled: "Poll vía POP3 para respuestas de e-mail."
    pop3_polling_ssl: "Usar SSL mientras se conecta al servidor POP3. (Recomendado)"
    pop3_polling_openssl_verify: "Verificar certificado TLS sel servidor (activado por defecto)"
    pop3_polling_period_mins: "El período en minutos entre revisiones de correo de la cuenta POP3. NOTA: requiere reiniciar."
    pop3_polling_port: "El puerto utilizado para hacer polling a la cuenta POP3."
    pop3_polling_host: "El host utilizado para hacer polling de e-mails vía POP3."
    pop3_polling_username: "El nombre de usuario de la cuenta POP3 para hacer polling de e-mails."
    pop3_polling_password: "La contraseña de la cuenta POP3 para hacer polling de correos."
    pop3_polling_delete_from_server: "Eliminar correos electrónicos del servidor. NOTA: si desactiva esto, debe limpiar manualmente su bandeja de entrada de correo"
    log_mail_processing_failures: "Registra todos los fallos de procesamiento de email a http://yoursitename.com/logs"
    email_in: "Permitir a los usuarios crear nuevos temas por email (requiere el polling pop3). Configura las direcciones en la pestaña \"Ajustes\" de cada categoría."
    email_in_min_trust: "El mínimo nivel de confianza requerido para poder publicar nuevos temas por email."
    email_in_spam_header: "El encabezado del correo electrónico para detectar spam."
    email_prefix: "La [etiqueta] utilizada en el asunto de los emails. Si no está configurado, será por defecto el 'título'."
    email_site_title: "El título del sitio utilizado como remitente de los emails desde el sitio. Si no está configurado, será por defecto 'título'. Si tu 'título' contiene caracteres que no están permitidos en las cadenas del remitente del email, usa esta opción."
    find_related_post_with_key: "Solo usar la 'reply key' para encontrar el mensaje que respondió. ADVERTENCIA: deshabilitar esto permitirá al usuario impersonar basado en las direcciones de email."
    minimum_topics_similar: "Cuántos temas necesita haber en el foro antes de que pueda mostrarse el panel con temas similares al crear nuevos temas."
    relative_date_duration: "Número de días desde el último post antes de los cuales las fechas se mostrarán en formato relativo (7d) en vez de absoluto (20 Feb)."
    delete_user_max_post_age: "No permitir eliminar usuarios cuyo primer post tenga una antigüedad de (x) días."
    delete_all_posts_max: "El máximo número de posts que pueden ser eliminados a la vez con el botón \"Eliminar todos los posts\". Si un usuario tiene un mayor número de posts que este valor, éstos no podrán ser eliminados de una vez y el usuario no podrá ser eliminado."
    username_change_period: "El número máximo de días después de registrarse entre los cuales una cuenta puede cambiar su nombre de usuario (0 para deshabilitar el cambio de nombre)"
    email_editable: "Permitir a los usuarios cambiar su dirección de email después de registrarse."
    logout_redirect: "Ubicación para redirigir el navegador a después del cierre de sesión (por ejemplo: http://example.com/logout)"
    allow_uploaded_avatars: "Permitir a los usuarios subir imágenes de perfil personalizadas."
    allow_animated_avatars: "Permitir a los usuarios utilizar imágenes de perfil animadas en gif. AVISO: ejecuta la tarea rake avatars:refresh después de cambiar esta opción."
    allow_animated_thumbnails: "Generar miniaturas en movimiento de los gifs animados."
    default_avatars: "URLs de avatares que se utilizarán por defecto para nuevos usuarios."
    automatically_download_gravatars: "Descargar Gravatars para usuarios cuando se creen una cuenta o cambien el email."
    digest_topics: "El número máximo de temas populares que se muestran en el email de resumen."
    digest_posts: "El número máximo de temas populares que se mostrarán en el email de resumen."
    digest_other_topics: "El número máximo de temas que se mostrarán en la sección del email de resumen 'Nuevo en temas y categorías'."
    digest_min_excerpt_length: "Mínimo de caracteres del extracto de posts en el resumen por email."
    suppress_digest_email_after_days: "Suprimir los emails de resumen para aquellos usuarios que no han visto el sitio desde más de (n) días."
    digest_suppress_categories: "Suprimir estas categorías de los emails de resumen."
    disable_digest_emails: "Desactivar emails de resumen para todos los usuarios."
    email_accent_bg_color: "El color de realce utilizado como fondo en algunos elementos del HTML en los emails. Introduce un nombre de color ('red') o un valor hexadecimal ('#FF0000')."
    email_accent_fg_color: "El color de texto renderizado que irá con el color de fondo en el HTML de los emails. Introduce un nombre de color ('white') o un valor hexadecimal ('#FFFFFF')."
    email_link_color: "El color de los enlaces en el HTML de los emails. Introduce un nombre de color ('blue') o un valor hexadecimal ('#0000FF')."
    detect_custom_avatars: "Verificar o no que los usuarios han subido una imagen de perfil."
    max_daily_gravatar_crawls: "Máximo número de veces que Discourse comprobará Gravatar en busca de avatares personalizados en un día"
    public_user_custom_fields: "Una lista con campos personalizados para el usuario que pueden ser mostrados públicamente."
    staff_user_custom_fields: "Una lista con campos personalizados para el usuario que pueden ser mostrados a los moderadores o admin."
    enable_user_directory: "Proporcionar un directorio de usuarios"
    enable_group_directory: "Activa un directorio de grupos para explorar"
    group_in_subject: "Configura %{optional_pm} en el título del email para nombrar el primer grupo en MP, ver: https://meta.discourse.org/t/customize-subject-format-for-standard-emails/20801"
    allow_anonymous_posting: "Permitir a los usuarios cambiar a modo anónimo"
    anonymous_posting_min_trust_level: "Nivel de confianza mínimo requerido para activar el modo anónimo"
    anonymous_account_duration_minutes: "Para proteger el anonimato, crear una nueva cuenta anónima cada N minutos para cada usuario. Ejemplo: si se establece en 600, tan pronto como pasen 600 minutos desde el último post Y el usuario cambie a anónimo, se creará una nueva cuenta anónima."
    hide_user_profiles_from_public: "Desactiva las tarjetas de usuario, los perfiles y el directorio de usuarios para usuarios anónimos."
    show_inactive_accounts: "Permitir a usuarios logueados visualizar perfiles de cuentas inactivas."
    hide_suspension_reasons: "No mostrar la razón de suspensión públicamente en el perfil de usuario."
    log_personal_messages_views: "Log de mensajes personales vistos por Admin para otros usuarios/grupos."
    user_website_domains_whitelist: "El sitio web del usuario será automáticamente verificado con estos dominios. Lista delimitada por barras |"
    allow_profile_backgrounds: "Permitir a los usuarios subir sus propios fondos de perfil personalizados."
    sequential_replies_threshold: "Número de mensajes que un usuario tiene que publicar seguidos antes de que se le recuerde sobre demasiadas respuestas consecutivas."
    get_a_room_threshold: "La cantidad de posts consecutivos que un usuario publica a la misma persona en un tema para ser advertido."
    enable_mobile_theme: "Los dispositivos móviles utilizan un tema adaptado, con la habilidad de cambiar al estilo de sitio completo. Deshabilita esta opción si quieres utilizar una plantilla personalizada que sea completamente adaptable."
    dominating_topic_minimum_percent: "Qué porcentaje de posts tiene que publicar un usuario en un mismo tema hasta mostrarle un recordatorio acerca de dominar en demasía un tema."
    disable_avatar_education_message: "Desactivar mensaje incentivador para que los usuarios se cambien su foto de perfil."
    suppress_uncategorized_badge: "No mostrar la etiqueta de los temas sin categoría en la lista de temas."
    permalink_normalizations: "Aplicar la siguiente expresión regular antes de los enlaces, por ejemplo: /(topic.*)\\?.*/\\1 despojará las cadenas de consulta de las rutas de los temas. El formato es regex+string usa \\1 etc. para acceder a capturas"
    global_notice: "Mostrar una noticia de URGENCIA o EMERGENCIA para todos los visitantes, deja este campo en blanco para ocultarla (se puede utilizar código HTML)"
    disable_edit_notifications: "Inhabilitar editar notificaciones por el usuario system cuando 'download_remote_images_to_local' este activo."
    automatically_unpin_topics: "Quitar destacado automáticamente cuando el usuario llega al final del tema."
    read_time_word_count: "Número de palabras por minuto para calcular el tiempo de lectura estimado."
    topic_page_title_includes_category: "El título de la página del tema incluye el nombre de la categoría."
    native_app_install_banner: "Preguntar a visitantes recurrentes si quieren instalar la app nativa de Discourse"
    share_anonymized_statistics: "Compartir estadísticas del uso anónimas."
    auto_handle_queued_age: "Maneja automáticamente los registros que están esperando para ser revisados después de estos días. Los reportes serán ignorados. Los mensajes en cola y los usuarios serán rechazados. Establezca en 0 para desactivar esta función."
    max_prints_per_hour_per_user: "Número máximo de impresiones de página /print (pon un 0 para desactivar esta opción)"
    full_name_required: "El nombre completo es un campo obligatorio del perfil de usuario."
    enable_names: "Mostrar el nombre completo del usuario en su perfil, tarjeta de usuario y emails. Desactiva esta opción para ocultar el nombre completo en todas partes."
    display_name_on_posts: "Mostrar el nombre completo de un usuario en sus posts, además de su @usuario."
    show_time_gap_days: "Si entre dos publicaciones han pasado este número de días, mostrar el lapso de tiempo en el tema."
    short_progress_text_threshold: "Después de que un número de posts en un tema alcance esta cifra, la barra de progreso sólo mostrará el número del post actual. Si cambias el ancho de la barra de progreso, deberías revisar este valor."
    default_code_lang: "Lenguaje de programación por defecto para aplicar el resaltado de la sintaxis en los bloques de código de GitHub (lang-auto, ruby, python etc.)"
    warn_reviving_old_topic_age: "Cuando alguien publica en un tema cuya última respuesta fue hace este número de días o más, se le mostrará un aviso para desalentar el hecho de revivir una antigua discusión. Deshabilita esta opción introduciendo el valor 0."
    autohighlight_all_code: "Forzar el resaltado de código a los bloques de código preformateado cuando no se especifique el lenguaje del código."
    highlighted_languages: "Reglas de resaltado de sintaxis incluidas. (Aviso: incluir demasiados lenguajes puede afectar al rendimiento) mira: https://highlightjs.org/static/demo/ para ver una demo"
    embed_truncate: "Truncar los posts embebidos."
    embed_support_markdown: "Soporte de formato Markdown para publicaciones incrustadas."
    allowed_href_schemes: "Esquemas permitidos en enlaces además de http y https."
    embed_post_limit: "Número máximo de posts a embeber."
    embed_username_required: "Se requiere el nombre de usuario para la creación de temas."
    notify_about_flags_after: "Si hay reportes que no han sido revisados después de este número de horas, enviar un mensaje personal a los moderadores. Poner 0 para inhabilitar."
    show_create_topics_notice: "Si el sitio tiene menos de 5 temas abiertos al público, mostrar un aviso pidiendo a los administradores crear más temas."
    delete_drafts_older_than_n_days: Eliminar borradores de más de (n) días de antigüedad.
    bootstrap_mode_min_users: "Mínimo número de usuarios requerido para desactivar el modo bootstrap (pon 0 para desactivar esta opción)"
    prevent_anons_from_downloading_files: "Impedir que los usuarios anónimos descarguen archivos. ADVERTENCIA: Esto impedirá que funcione cualquier recurso del sitio publicado como adjunto."
    slug_generation_method: "Elegir un método de generación de slug. 'encoded' generará cadenas con código porciento. 'none' hara que no se genere slug."
    enable_emoji: "Habilitar emoji"
    enable_emoji_shortcuts: "Texto común de emoticones como :) :p :( serán convertidos a emojis"
    emoji_set: "¿De qué tipo os gustan los emoji?"
    enforce_square_emoji: "Forzar una relación de aspecto cuadrada para todos los emojis."
    emoji_autocomplete_min_chars: "Número mínimo de caracteres necesarios para que aparezca el diálogo de selección de emoji"
    approve_post_count: "La cantidad de posts que deben ser aprobados de usuarios nuevos o de nivel básico"
    approve_unless_trust_level: "Los posts de usuarios con un nivel de confianza inferior a este deberán ser aprobados"
    approve_new_topics_unless_trust_level: "Los nuevos temas de usuarios por debajo de este nivel de confianza deben ser aprobados"
    approve_unless_staged: "Nuevos temas y mensajes de usuarios temporales deben ser aprovados"
    notify_about_queued_posts_after: "Si hay publicaciones que han estado esperando para ser revisadas por más de este número de horas, enviar una notificación a todos los moderadores. Pon 0 para desactivar estas notificaciones."
    auto_close_messages_post_count: "Máximo número de publicaciones permitidas en un mensaje antes de que sea cerrado automáticamente (0 para desactivar)"
    auto_close_topics_post_count: "Máximo número de publicaciones permitidas en un tema antes de que sea cerrado automáticamente (0 para desactivar)"
    code_formatting_style: "El botón de código en el editor se establecerá por defecto a este estilo de formato de código"
    max_allowed_message_recipients: "Destinatarios máximos permitidos en un mensaje."
    watched_words_regular_expressions: "Palabras observadas son expresiones regulares."
    default_email_digest_frequency: "Cuán a menudo recibirán los usuarios emails de resumen por defecto."
    default_include_tl0_in_digests: "Incluir temas de usuarios nuevos en los emails de resumen por defecto. Los usuarios pueden cambiar esto en sus preferencias."
    default_email_personal_messages: "Enviar un correo electrónico cuando alguien envíe un mensaje al usuario de manera predeterminada."
    default_email_direct: "Enviar un email cuando alguien cite/responda/mencione o invite al usuario por defecto."
    default_email_mailing_list_mode: "Enviar un email por cada nuevo post por defecto."
    default_email_mailing_list_mode_frequency: "Los usuarios que activen el modo lista de correo recibirán correos con esta frecuencia por defecto."
    disable_mailing_list_mode: "No permitir a los usuarios que activen el modo lista de correo."
    default_email_always: "Enviar una notificación por email aunque el usuario esté activo por defecto."
    default_email_previous_replies: "Incluir por defecto respuestas previas en los emails."
    default_email_in_reply_to: "Incluir por defecto un extracto del post al que se ha respondido en los emails."
    default_other_new_topic_duration_minutes: "Condición por defecto para que un tema sea considerado nuevo"
    default_other_auto_track_topics_after_msecs: "Tiempo por defecto hasta que un tema sea seguido automáticamente."
    default_other_notification_level_when_replying: "Nivel global de notificación cuando el usuario responde a un tema."
    default_other_external_links_in_new_tab: "Abrir enlaces externos en una nueva pestaña por defecto."
    default_other_enable_quoting: "Activar respuesta citando texto seleccionado por defecto."
    default_other_dynamic_favicon: "Mostrar temas nuevos/actualizados en el icono del navegador por defecto"
    default_other_disable_jump_reply: "No ir a un nuevo post tras publicarlo por defecto"
    default_other_like_notification_frequency: "Notificar a los usuarios de los me gusta por defecto"
    default_topics_automatic_unpin: "Quitar destacado automáticamente cuando el usuario llega al final del tema."
    default_categories_watching: "Lista de categorías que están vigiladas por defecto."
    default_categories_tracking: "Lista de categorías que están seguidas por defecto"
    default_categories_muted: "Lista de categorías que están silenciadas por defecto."
    default_categories_watching_first_post: "Lista de categorías en las que el mensaje de cada nuevo tema será vigilado por defecto."
    retain_web_hook_events_period_days: "Número de días para retener registros de eventos de web hook."
    allow_user_api_keys: "Permitir que se generen claves de API de usuario"
    allow_user_api_key_scopes: "Lista de ámbitos permitidos para las claves API de usuario"
    max_api_keys_per_user: "Número máximo de claves de usuario por usuario"
    min_trust_level_for_user_api_key: "Nivel de confianza necesario para generar claves de API de usuario"
    allowed_user_api_auth_redirects: "URL permitida para autentificar redirección para claves API de usuario"
    allowed_user_api_push_urls: "URL permitida para el 'server push' en claves API de usuario"
    tagging_enabled: "¿Activar etiquetas para los temas?"
    min_trust_to_create_tag: "El mínimo nivel de confianza requerido para crear una etiqueta."
    max_tags_per_topic: "El máximo número de etiquetas que se pueden añadir a un tema."
    max_tag_length: "Máximo número de caracteres que puede tener una etiqueta."
    max_tag_search_results: "Al buscar etiquetas, el número máximo de resultados que mostrar."
    show_filter_by_tag: "Mostrar un desplegable para filtrar una lista de temas por etiqueta."
    max_tags_in_filter_list: "Máximo número de etiquetas en el desplegable. Se mostrarán primero aquellas más utilizadas."
    tags_sort_alphabetically: "Mostrar etiquetas en orden alfabético. Por defecto se mostrarán por popularidad."
    tags_listed_by_group: "Listar etiquetas por grupo de etiquetas en la página Etiquetas (/tags)."
    tag_style: "Estilo visual de las etiquetas."
    allow_staff_to_tag_pms: "Permitir a los miembros del staff etiquetar cualquier mensaje personal"
    min_trust_level_to_tag_topics: "Nivel mínimo requerido para etiquetar temas"
    suppress_overlapping_tags_in_list: "Si alguna etiqueta coinciden con palabras en el título de los temas, ocultarla."
    remove_muted_tags_from_latest: "No mostrar temas con etiquetas silenciadas en la lista de temas recientes."
    company_short_name: "Nombre de la empresa (corto)"
    company_full_name: "Nombre de la empresa (largo)"
    company_domain: "Dominio de la empresa"
    shared_drafts_category: "Habilite la característica de Borradores Compartidos designando una categoría para borradores de temas."
    push_notifications_prompt: "Mostrar aviso del consentimiento del usuario."
    push_notifications_icon_url: "El icono del distintivo que aparece en la esquina de notificaciones. El tamaño recomendado es 96px por 96px."
    errors:
      invalid_email: "Dirección de correo electrónico inválida. "
      invalid_username: "No existe ningún usuario con ese nombre de usuario. "
      invalid_integer_min_max: "El valor debe estar entre %{min} y %{max}."
      invalid_integer_min: "El valor debe ser igual o mayor que  %{min}. "
      invalid_integer_max: "El valor no puede ser mayor que %{max}."
      invalid_integer: "El valor debe ser un entero. "
      regex_mismatch: "El valor introducido no tiene el formato requerido. "
      must_include_latest: "El menú superior debe incluir la pestaña 'recientes'."
      invalid_string: "Valor inválido. "
      invalid_string_min_max: "Debe contener entre %{min}  y  %{max} caracteres."
      invalid_string_min: "Debe contener como mínimo %{min} caracteres. "
      invalid_string_max: "No debe exceder los %{max} caracteres. "
      invalid_reply_by_email_address: "El valor debe contener '%{reply_key}' y debe ser diferente del email de notificación."
      invalid_alternative_reply_by_email_addresses: "Todas los valores deben contener  '%{reply_key}' y deben ser diferentes del email de notificación."
      pop3_polling_host_is_empty: "Debes establecer un host de 'pop3 polling' antes de activar el polling POP3."
      pop3_polling_username_is_empty: "Debes establecer un usuario de 'pop3 polling' antes de activar el polling POP3."
      pop3_polling_password_is_empty: "Debes establecer una contraseña de 'pop3 polling' antes de activar el polling POP3."
      pop3_polling_authentication_failed: "La autenticación POP3 falló. Por favor, verifica tus credenciales pop3."
      reply_by_email_address_is_empty: "Debes establecer el campo 'reply by email address' antes de activar respuesta por email."
      email_polling_disabled: "Debes activar el polling POP3 o bien el manual antes de activar la respuesta por email."
      user_locale_not_enabled: "Debes activar primero 'allow user locale' antes de activar esta opción."
      invalid_regex: "El código Regex es inválido o no está permitido."
      email_editable_enabled: "Debes desactivar primero 'email editable' antes de activar esta opción."
      enable_sso_disabled: "Debes activar primero 'enable sso' antes de activar esta opción."
      staged_users_disabled: "Primero debes habilitar 'staged users' antes, para habilitar esta configuración."
      reply_by_email_disabled: "Primero debes habilitar 'reply by email' antes de habilitar esta configuración."
      sso_url_is_empty: "Debe establecer una 'sso url' antes de habilitar esta configuración."
      enable_local_logins_disabled: "Primero debes habilitar 'enable local logins'  antes de habilitar esta configuración."
  search:
    within_post: "#%{post_number} por %{username}"
    types:
      category: 'Categorías'
      topic: 'Resultados'
      user: 'Usuarios'
    results_page: "Resultados de búsqueda para '%{term}'"
  sso:
    login_error: "Error en Ingreso"
    not_found: "No se pudo encontrar tu cuenta. Por favor contacta al administrador del sitio."
    account_not_approved: "Tu cuenta está pendiente de aprobación. Recibirás una notificación por email cuando se apruebe."
    unknown_error: "Hay un problema con tu cuenta. Por favor contacta al administrador del sitio."
    timeout_expired: "Se superó el tiempo para el inicio de sesión, por favor inténtalo de nuevo."
    no_email: "Ninguna dirección de email ha sido provista. Por favor contactar al administrador del sitio."
    email_error: "Una cuenta no puede ser registrada con el email <b>%{email}</b>. Por favor, contacte a la administración del sitio web."
  original_poster: "Autor original"
  most_posts: "Con más posts"
  most_recent_poster: "Autor más reciente"
  frequent_poster: "Autor frecuente"
  redirected_to_top_reasons:
    new_user: "¡Bienvenido a nuestra comunidad! Estos son los temas recientes mas populares."
    not_seen_in_a_month: "¡Bienvenido de vuelta! No te habíamos visto en un tiempo. Estos son los temas mas populares desde que no has estado."
  merge_posts:
    edit_reason:
      one: "Un tema fue juntado por %{username}"
      other: "%{count}  mensaje fueron juntados por %{username}"
    errors:
      different_topics: "Mensajes que pertenecen a temas diferentes no pueden ser juntados."
      different_users: "Mensajes que pertenecen a diferentes usuarios no pueden ser juntados."
  move_posts:
    new_topic_moderator_post:
      one: "un post fue trasladado a un nuevo tema: %{topic_link}"
      other: "%{count} posts fueron trasladados a un nuevo tema: %{topic_link}"
    existing_topic_moderator_post:
      one: "Un post fue trasladado al siguiente tema: %{topic_link}"
      other: "%{count} posts fueron trasladados al siguiente tema: %{topic_link}"
  change_owner:
    post_revision_text: "Se ha transferido la propiedad"
  topic_statuses:
    archived_enabled: "Este tema está ahora archivado. Se paraliza y no puede ser cambiado en ningún modo."
    archived_disabled: "Este tema se ha desarchivado. Se desparaliza y ahora puede ser cambiado."
    closed_enabled: "Este tema está ahora cerrado. No se admiten nuevas respuestas."
    closed_disabled: "Este tema ahora está abierto. Se admiten nuevas respuestas."
    autoclosed_message_max_posts:
      one: "Este mensaje fue cerrado automáticamente al alcanzar el límite máximo de 1 respuesta."
      other: "Este mensaje fue cerrado automáticamente al alcanzar el límite máximo de %{count} respuestas."
    autoclosed_topic_max_posts:
      one: "Este tema fue cerrado automáticamente al alcanzar el límite máximo de 1 respuesta."
      other: "Este tema fue cerrado automáticamente al alcanzar el límite máximo de %{count} respuestas."
    autoclosed_enabled_days:
      one: "Este tema se cerró automáticamente después de 1 día. No se permiten nuevas respuestas."
      other: "Este tema se cerró automáticamente después de %{count} días. No se permiten nuevas respuestas."
    autoclosed_enabled_hours:
      one: "Este tema se cerró automáticamente después de 1 hora. No se permiten nuevas respuestas."
      other: "Este tema se cerró automáticamente después de %{count} horas. No se permiten nuevas respuestas."
    autoclosed_enabled_minutes:
      one: "Este tema se cerró automáticamente después de 1 minuto. No se permiten nuevas respuestas."
      other: "Este tema se cerró automáticamente después de %{count} minutos. No se permiten nuevas respuestas."
    autoclosed_enabled_lastpost_days:
      one: "Este tema se cerró automáticamente 1 día después del último post. No se permiten nuevas respuestas."
      other: "Este tema se cerró automáticamente %{count} días después del último post. No se permiten nuevas respuestas."
    autoclosed_enabled_lastpost_hours:
      one: "Este tema se cerró automáticamente 1 hora después del último post. No se permiten nuevas respuestas."
      other: "Este tema se cerró automáticamente %{count} horas después del último post. No se permiten nuevas respuestas."
    autoclosed_enabled_lastpost_minutes:
      one: "Este tema se cerró automáticamente 1 minuto después del último post. No se permiten nuevas respuestas."
      other: "Este tema se cerró automáticamente %{count} minutos después del último post. No se permiten nuevas respuestas."
    autoclosed_disabled_days:
      one: "Este tema se abrió automáticamente después de 1 día."
      other: "Este tema se abrió automáticamente después de %{count} días."
    autoclosed_disabled_hours:
      one: "Este tema se abrió automáticamente después de 1 hora."
      other: "Este tema se abrió automáticamente después de %{count} horas."
    autoclosed_disabled_minutes:
      one: "Este tema se abrió automáticamente después de 1 minuto."
      other: "Este tema se abrió automáticamente después de %{count} minutos."
    autoclosed_disabled_lastpost_days:
      one: "Este tema se abrió automáticamente 1 día después de la última respuesta."
      other: "Este tema se abrió automáticamente %{count} días después de la última respuesta."
    autoclosed_disabled_lastpost_hours:
      one: "Este tema se abrió automáticamente 1 hora después de la última respuesta."
      other: "Este tema se abrió automáticamente %{count} horas después de la última respuesta."
    autoclosed_disabled_lastpost_minutes:
      one: "Este tema se abrió automáticamente 1 minuto después de la última respuesta."
      other: "Este tema se abrió automáticamente %{count} minutos después de la última respuesta."
    autoclosed_disabled: "El tema ahora está en abierto, se permiten respuestas."
    autoclosed_disabled_lastpost: "Este tema está ahora abierto. Se permiten nuevas respuestas."
    pinned_enabled: "Este tema ahora está destacado. Aparecerá en primer lugar en la lista de su categoría hasta que se deshaga el destacado de forma general por los moderadores o de forma particular por cada usuario para sí."
    pinned_disabled: "Este tema está ahora sin destacar. No aparecerá más en la parte superior de su categoría."
    pinned_globally_enabled: "Este tema ahora está destacado globalmente. Aparecerá en primer lugar en la lista de su categoría y en todas las listas de temas hasta que se deshaga el destacado de forma general por los moderadores o de forma particular por cada usuario para sí."
    pinned_globally_disabled: "Este tema se ha dejado de destacar. Ya no aparecerá en primer lugar de su categoría."
    visible_enabled: "Este tema ahora es visible. Se mostrará en las listas de temas"
    visible_disabled: "Este tema ahora es invisible. Ya no se mostrará en ninguna lista de temas. La única forma de acceder a este tema es con un enlace directo."
    auto_deleted_by_timer: "Borrado automáticamente por el temporizador."
  login:
    not_approved: "Tu cuenta aún no ha sido aprobada. Se te notificará por email cuando todo esté listo para iniciar sesión."
    incorrect_username_email_or_password: "Nombre de usuario, dirección de correo o contraseña incorrectos"
    incorrect_password: "Password incorrecto"
    wait_approval: "Gracias por registrarte. Te notificaremos cuando tu cuenta haya sido aprobada."
    active: "Tu cuenta está activa y lista para usar."
    activate_email: "<p>¡Ya casi has terminado! Te enviamos un correo de activación a <b>%{email}</b>. Por favor sigue las instrucciones de ese correo para activar tu cuenta.</p><p>Si no llega, mira en la carpeta de spam.</p>"
    not_activated: "Aún no puedes iniciar sesión. Te hemos enviado un email de activación. Por favor, sigue las instrucciones en el email para activar tu cuenta."
    not_allowed_from_ip_address: "No puedes iniciar sesión como %{username} desde esa dirección IP."
    admin_not_allowed_from_ip_address: "No puedes iniciar sesión como admin desde esta dirección IP."
    suspended: "No puedes iniciar sesión hasta %{date}."
    suspended_with_reason: "Cuenta suspendida hasta %{date}: %{reason}"
    errors: "%{errors}"
    not_available: "No disponible. Prueba %{suggestion}?"
    something_already_taken: "Algo ha salido mal, quizá el nombre de usuario o el email ya han sido registrados. Prueba con el enlace de olvidé mi contraseña."
    omniauth_error: "Lo sentimos, hubo un error al autorizar tu cuenta. ¿Quizás no has aprobado la autorización?"
    omniauth_error_unknown: "Algo ha salido mal procesando tu inicio de sesión, por favor, vuelve a intentarlo."
    authenticator_error_no_valid_email: "Ninguna dirección de email asociada con %{account} está permitida. Puede que necesites configurar tu cuenta con una dirección de email diferente."
    new_registrations_disabled: "El registro de nuevas cuentas no está permitido en este momento."
    password_too_long: "Las contraseñas están limitadas a 200 caracteres"
    email_too_long: "El email que has proporcionado es demasiado largo. Las direcciones de correo no deben tener más de 254 caracteres y los nombres de dominio no más de 253."
    reserved_username: "Ese nombre de usuario no está permitido."
    missing_user_field: "No has completado todos los campos de usuario"
    auth_complete: "Autenticación completa."
    click_to_continue: "Clic aquí para continuar."
    already_logged_in: "Ups, parece que estás intentando aceptar una invitación dirigida a otro usuariol. Si no eres %{current_user}, por favor cierra sesión e inténtalo de nuevo."
    second_factor_title: "Autenticación Dos Factores"
    second_factor_description: "Por favor ingrese el código de autenticación desde tu aplicación:"
    second_factor_backup_description: "Por favor, introduce uno de los códigos de respaldo:"
    second_factor_backup_title: "Código de respaldo de verificación"
    invalid_second_factor_code: "Código de autentificación no válido. Cada código puede usarse solo una vez."
    second_factor_toggle:
      totp: "Usar una aplicación de verificación en su lugar"
      backup_code: "Usar un código de respaldo en su lugar"
  admin:
    email:
      sent_test: "¡enviado!"
      sent_test_disabled: "no se ha podido enviar el email porque están desactivados"
  user:
    deactivated: "Ha sido desactivado a causa de muchos rebotes al email '%{email}'."
    deactivated_by_staff: "Desactivado por el staff"
    activated_by_staff: "Activado por el staff"
    new_user_typed_too_fast: "El nuevo usuario escribió demasiado rápido"
    content_matches_auto_block_regex: "El contenido coincide con regex de bloqueo automático"
    username:
      short: "debe contener al menos %{min} caracteres"
      long: "debe contener no más de %{max} caracteres"
      characters: "solo debe incluir números, letras, guiones y guiones bajos"
      unique: "debe ser único"
      blank: "debe estar presente"
      must_begin_with_alphanumeric_or_underscore: "debe comenzar con una letra, un número o un guión bajo"
      must_end_with_alphanumeric: "debe terminar con una letra o un número"
      must_not_contain_two_special_chars_in_seq: "no debe contener una secuencia de 2 o más caracteres especiales (.-_)"
      must_not_end_with_confusing_suffix: "no debe terminar con un sufijo que lleve a confusión como .json o .png etc."
    email:
      not_allowed: "este proveedor de email no está permitido. Por favor, utiliza otra dirección de email."
      blocked: "no está permitido."
      revoked: "No se enviarán más emails a '%{email}' hasta %{date}."
    ip_address:
      blocked: "No se permiten nuevos registros desde tu dirección IP."
      max_new_accounts_per_registration_ip: "No se permiten nuevos registros desde tu dirección IP (alcanzado el límite máximo). Contacta un miembro del staff."
    website:
      domain_not_allowed: "El sitio web no es válido. Los dominios permitidos son: %{domains}"
    auto_rejected: "Rechazo automáticamente debido a la antigüedad. Ver configuración auto_handle_queued_age"
    destroy_reasons:
      unused_staged_user: "Usuario temporal sin uso"
      fixed_primary_email: "Se arregló el correo electrónico principal para el usuario temporal"
      same_ip_address: "Misma dirección de IP (%{ip_address}) como otros usuarios"
  flags_reminder:
    flags_were_submitted:
      one: "Hay un reporte enviados hace 1 hora. [Por favor, revísalo](/admin/flags)."
      other: "Hay reportes enviados hace %{count} horas. [Por favor, revísalos](/admin/flags)."
    subject_template:
      one: "1 reporte esperando ser atendidos."
      other: "%{count} reportes esperando ser atendidos."
  unsubscribe_mailer:
    title: "Darse de baja"
    subject_template: "Confirma que no quieres recibir más emails de %{site_title}"
    text_body_template: |
      Alguien (posiblemente tú?) solicitó no recibir más actualizaciones por email desde %{site_domain_name} a esta dirección de email.
      Si deseas confirmar esta acción, por favor haz clic en el siguiente enlace:

      %{confirm_unsubscribe_link}


      Si quieres continuar recibiendo actualizaciones por email, por favor ignora este correo.
  invite_mailer:
    title: "Invitar Usuario"
    subject_template: "%{inviter_name} te invitó a '%{topic_title}' en %{site_domain_name}"
    text_body_template: |
      %{inviter_name} te invitó a una discusión

      > **%{topic_title}**
      >
      > %{topic_excerpt}

      at

      > %{site_title} -- %{site_description}

      Si estás interesado, clic en el enlace de abajo:

      %{invite_link}
  custom_invite_mailer:
    title: "Personalizar Invitar Usuario"
    subject_template: "%{inviter_name} te invitó a '%{topic_title}' en %{site_domain_name}"
    text_body_template: |
      %{inviter_name} te invitó a una discusión

      > **%{topic_title}**
      >
      > %{topic_excerpt}

      en

      > %{site_title} -- %{site_description}

      Con esta nota

      > %{user_custom_message}

      Si estás interesado, clic en este enlace:

      %{invite_link}
  invite_forum_mailer:
    title: "Invitación suscripción del foro"
    subject_template: "%{inviter_name} te invitó a unirte a %{site_domain_name}"
    text_body_template: |
      %{inviter_name} te invitó a unirte

      > **%{site_title}**
      >
      > %{site_description}

      Si estás interesado, clic en el siguiente enlace:

      %{invite_link}
  custom_invite_forum_mailer:
    title: "Invitación suscripción del foro"
    subject_template: "%{inviter_name} te invitó a unirte a %{site_domain_name}"
    text_body_template: |
      %{inviter_name} te invitó a unirte a

      > **%{site_title}**
      >
      > %{site_description}

      Con esta nota

      > %{user_custom_message}

      Si estás interesado, clic en el siguiente enlace:

      %{invite_link}
  invite_password_instructions:
    title: "Instrucciones para la contraseña del invitado"
    subject_template: "Asigna una contraseña para tu cuenta en %{site_name}"
    text_body_template: |
      Gracias por aceptar tu invitación a %{site_name} -- ¡te damos la bienvenida!

      Haz clic en el siguiente enlace para elegir una contraseña:
      %{base_url}/u/password-reset/%{email_token}

      (Si el enlace anterior ha caducado, utiliza "Olvidé mi contraseña" cuando vayas a iniciar sesión con tu dirección de email.)
  download_backup_mailer:
    title: "Descargar Mailer Backup"
    subject_template: "[%{email_prefix}] Descarga Backup del sitio"
    text_body_template: |
      Aquí está el enlace de [descarga del backup del sitio](%{backup_file_path}) que solicitaste.

      Te enviamos el enlace de descarga al email que validaste por razones de seguridad.

      (Si tú *no has* solicitado esta descarga, deberías estar seriamente preocupado -- alguien tiene acceso como administrador a tu sitio.)
    no_token: |
      Disculpa, este enlace de descarga del backup ya ha sido usado o ha expirado.
  admin_confirmation_mailer:
    title: "Confirmación de Admin"
    subject_template: "[%{email_prefix}] Confirma nueva cuenta Admin"
    text_body_template: |
      Por favor, confirmar que quieres agregar **%{target_username}** como administrador de tu foro.

      [Confirmar cuenta de Administrator](%{admin_confirm_url})
  test_mailer:
    title: "Mail de prueba"
    subject_template: "[%{email_prefix}] Prueba de envío de email"
    text_body_template: |
      Este es un correo electrónico de prueba de

      [**%{base_url}**][0]

      La entrega de correo electrónico es complicada. Aquí hay unas cuantas cosas importantes que deberías comprobar primero:

      - *Asegúrate* de configurar la dirección correctamente en los ajustes de tu sitio de `notification email`. **El dominio especificado en la dirección "from" de los emails que envíes es el dominio contra el que se validará tu email**.

      - Entérate de como ver el código fuente del email desde tu cliente de correo, para que así puedas examinar las cabeceras para ver pistas importantes. En Gmail está la opción "mostrar original" en el menú de lista desplegable en la parte superior derecha de cada email.

      - **IMPORTANTE:** ¿Tu ISP tiene registros de DNS inversa para asociar los nombres de dominio y las direcciones IP desde donde envías los correos? [Comprueba tu registro PTR Inverso][2] aquí. Si tu ISP no introduce el puntero de registro DNS inverso adecuado, es muy improbable que cualquiera de tus correos pueda ser entregado.

      - ¿Es el [registro SPF][8] de tu dominio correcto? [Comprueba tu registro SPF][1] aquí. Ten en cuenta que TXT es el tipo de registro oficial correcto para SPF.

      - ¿Es el [registro DKIM][3] de tu dominio correcto? Esto puede mejorar significativamente la entregabilidad de correos. [Comprueba tu registro DKIM][7] aquí.

      - Si estás corriendo tu propio servidor de correo, asegúrate de que las IPs de tu servidor de correo [no están en ninguna lista negra de correos][4]. También verifica que definitivamente se está enviando un nombre de huésped "hostname" completamente cualificado que resuelva en DNS en su mensaje HELO. Si no es así, esto causará que tu correo sea denegado por muchos servicios de correo.

      - Recomendamos **enviar un email de prueba a [mail-tester.com][mt]** para verificar que todo está funcionando correctamente.

      (La forma *fácil* es crear una cuenta gratuita en [Sendgrip][sg], [SparkPost][sp], [Mailgun][mg] o [Mailjet][mj], que proveen generosamente planes de mailing gratuitos y serán adecuados para pequeñas comunidades. ¡De todas formas todavía tendrás que configurar los registros SPF y DKIM en tus DNS!)

      ¡Esperamos que recibas esta prueba de entregabilidad de correo electrónico correctamente!

      Buena suerte,

      Tus amigos de [Discourse](http://www.discourse.org)

      [0]: %{base_url}
      [1]: http://www.kitterman.com/spf/validate.html
      [2]: http://mxtoolbox.com/ReverseLookup.aspx
      [3]: http://www.dkim.org/
      [4]: http://whatismyipaddress.com/blacklist-check
      [7]: https://www.mail-tester.com/spf-dkim-check
      [8]: http://www.openspf.org/SPF_Record_Syntax
      [sg]: https://goo.gl/r1WMF6
      [sp]: https://www.sparkpost.com/
      [mg]: http://www.mailgun.com/
      [mj]: https://www.mailjet.com/pricing
      [mt]: http://www.mail-tester.com/
  new_version_mailer:
    title: "Email de Nueva versión"
    subject_template: "[%{email_prefix}] Nueva versión de Discourse, actualización disponible"
    text_body_template: |
      ¡Genial, una nueva versión de [Discourse](http://www.discourse.org) está disponible!

      Tu versión: %{installed_version}
      Nueva versión: **%{new_version}**

      - Actualiza usando nuestro sencillo **[sistema de un clic para actualizar](%{base_url}/admin/upgrade)**

      - Echa un vistazo a los cambios en  [las notas de versión](https://meta.discourse.org/tags/release-notes) o en el  [changelog de GitHub](https://github.com/discourse/discourse/commits/master)

      - Visita [meta.discourse.org](https://meta.discourse.org) para noticias, debates y ayuda para Discourse.
  new_version_mailer_with_notes:
    title: "Email de Nueva versión con notas"
    subject_template: "[%{email_prefix}] actualización disponible"
    text_body_template: |+
      ¡Genial, una nueva versión de [Discourse](http://www.discourse.org) está disponible!

      Tu versión: %{installed_version}
      Nueva versión: **%{new_version}**

      - Actualiza usando nuestro sencillo **[sistema de un clic para actualizar](%{base_url}/admin/upgrade)**

      - Echa un vistazo a los cambios en  [las notas de versión](https://meta.discourse.org/tags/release-notes) o en el  [changelog de GitHub](https://github.com/discourse/discourse/commits/master)

      - Visita [meta.discourse.org](https://meta.discourse.org) para noticias, debates y ayuda para Discourse.

      ### Detalles de la versión

      %{notes}

  flag_reasons:
    off_topic: "Tu post fue reportado como **off-topic**: la comunidad piensa que no se ajusta debidamente al tema, definido por el título o el primer post."
    inappropriate: "Tu post fue reportado como **inapropiado**: la comunidad piensa que es ofensivo, abusivo o que vulnera alguna de [nuestros consejos de uso](/guidelines)."
    spam: "Tu post fue reportado como **spam**: la comunidad piensa que se trata de un anuncio, algo de naturaleza promocional en vez de resultar útil o relevante para lo que se espera del tema."
    notify_moderators: "Tu post fue reportado para la **atención de un moderador**: la comunidad piensa que algo de este post requiere la intervención manual de un miembro del staff."
  flags_dispositions:
    agreed: "Gracias por avisarnos. Coincidimos con tu reporte en que hay un problema y lo estamos revisando."
    agreed_and_deleted: "Gracias por avisarnos. Coincidimos con tu reporte en que hay un problema y hemos quitado el post."
    disagreed: "Gracias por hacérnoslo saber. Estamos revisándolo."
    deferred: "Gracias por hacérnoslo saber. Estamos revisándolo."
    deferred_and_deleted: "Gracias por hacérnoslo saber. Hemos eliminado el post."
  temporarily_closed_due_to_flags:
    one: "Este tema está temporalmente cerrado por 1 hora debido a un gran número de reportes de la comunidad."
    other: "Este tema está temporalmente cerrado por %{count} horas debido a un gran número de reportes de la comunidad."
  system_messages:
    private_topic_title: "Tema #%{id}"
    contents_hidden: "Por favor, visita el post para ver su contenido."
    post_hidden:
      title: "Post oculto"
      subject_template: "Mensaje ocultado debido a varios reportes de la comnuidad"
      text_body_template: |
        Hola,

        Este es un mensaje automático desde %{site_name} para notificarte que tu mensaje ha sido ocultado.

        <%{base_url}%{url}>

        %{flag_reason}

        Varios miembros de la comunidad han reportado tu mensaje antes de que éste se haya ocultado, así que por favor considera cómo vas a editar tu mensaje. **Puedes editar tu mensaje después de  %{edit_delay} minutos, y será automáticamente mostrado de nuevo.**

        Sin embargo, si el mensaje es ocultado por la comunidad por segunda vez, permanecerá en ese estado hasta que sea revisado por alguien del staff.

        Para aprender más, por favor leer nuestra [guía de la comunidad](%{base_url}/guidelines).
    post_hidden_again:
      title: "Mensaje ocultado de nuevo"
      subject_template: "Mensaje ocultado debido a reportes de la comunidad, staff notificado"
      text_body_template: |
        Hola,

        Este es un mensaje automático desde %{site_name} para notificarte que tu mensaje ha sido ocultado nuevamente.

        <%{base_url}%{url}>

        %{flag_reason}

        Varios miembros de la comunidad han reportado tu mensaje antes de que éste se haya ocultado.  **Porque este post ha sido ocultado más de una vez, permanecerá oculto hasta que personal del staff lo revise.**

        Para aprender más, por favor leer nuestra [guía de la comunidad](%{base_url}/guidelines).
    flags_agreed_and_post_deleted:
      title: "Tema reportado y eliminado por el staff"
      subject_template: "Tema reportado y eliminado por el staff"
      text_body_template: |
        Hola,

        Esto es un mensaje automático de %{site_name} para hacerte saber que tu mensaje ha sido eliminado.

        <%{base_url}%{url}>

        %{flag_reason}

        Este mensaje ha sido reportado por la comunidad y un miembro del equipo ha decidido eliminarlo.

        Por favor, revisa nuestras [directrices de la comunidad](%{base_url}/guidelines) para más detalles.
    usage_tips:
      text_body_template: |
        Si quieres unos consejos para empezar, [echa un vistazo a esta entrada de blog](https://blog.discourse.org/2016/12/discourse-new-user-tips-and-tricks/).

        Conforme vayas participando por aquí, te iremos conociendo más, y tus limitaciones temporales como nuevo usuario serán levantadas. Con el tiempo ganarás [niveles de confianza](https://blog.discourse.org/2018/06/understanding-discourse-trust-levels/) que incluyen habilidades especiales para ayudarnos a gestionar la comunidad juntos.
    welcome_user:
      title: "Bienvenido Usuario"
      subject_template: "¡Bienvenido a %{site_name}!"
      text_body_template: |
        ¡Gracias por unirte a %{site_name}! ¡Te damos la bienvenida!

        %{new_user_tips}

        Creemos en una comunidad con un [comportamiento civilizado](%{base_url}/guidelines).

        ¡Disfruta de tu estancia!
    welcome_tl1_user:
      title: "Bienvenida al Usuario NC1"
      subject_template: "Gracias por pasar tiempo con nosotros"
      text_body_template: |
        Hola. Hemos visto que has estado leyendo muchas cosas, que es fantástico, ¡así que te hemos aumentado el [nivel de confianza](https://blog.discourse.org/2018/06/understanding-discourse-trust-levels/)!

        Nos alegra que hayas pasado tiempo con nosotros y nos gustaría saber más sobre ti. Si puedes, tómate un minuto para [completar tu perfil](/my/preferences/profile) o [empieza un nuevo tema](/categories) si quieres.
    welcome_invite:
      title: "Bienvenido Invitado"
      subject_template: "¡Bienvenido a %{site_name}!"
      text_body_template: |
        Gracias por aceptar tu invitación a %{site_name} -- ¡Te damos la bienvenida!

        Hemos creado automáticamente una nueva cuenta para ti: **%{username}**. Puedes cambiar tu nombre de usuario en cualquier momento visitando [tu perfil][prefs].

        Para iniciar sesión en adelante:

        - Usa siempre la **misma dirección de correo** en la que recibiste tu invitación original. ¡De otra manera no seremos capaces de reconocer que eres tú!

        %{new_user_tips}

        Creemos en una comunidad con un [comportamiento civilizado](%{base_url}/guidelines).

        ¡Disfruta de tu estancia!

        [prefs]: %{user_preferences_url}
    backup_succeeded:
      title: "Copia de seguridad completada con éxito"
      subject_template: "La copia de seguridad se completo exitosamente"
      text_body_template: |+
        Copia de seguridad realizada con éxito.

        Visita la sección [admin > copias de seguridad](%{base_url}/admin/backups) para descargarla.

        Aquí está el registro:

        ```text
        %{logs}
        ```

    backup_failed:
      title: "Error en la copia de seguridad"
      subject_template: "La copia de seguridad falló"
      text_body_template: |
        La copia de seguridad ha fallado.

        Aquí está el registro:

        ```text
        %{logs}
        ```
    restore_succeeded:
      title: "Restauración completada con éxito"
      subject_template: "Restauración completada exitosamente."
      text_body_template: |
        La restauración se ha completado con éxito.

        Aquí está el registro:

        ```text
        %{logs}
        ```
    restore_failed:
      title: "Error en la restauración"
      subject_template: "La restauración falló."
      text_body_template: |
        La restauración ha fallado.

        Aquí está el registro:

        ```text
        %{logs}
        ```
    bulk_invite_succeeded:
      title: "Invitación en masa completada con éxito"
      subject_template: "Invitación masiva procesada con éxito"
      text_body_template: "Tu archivo de invitación masiva ha sido procesado, se han enviado %{sent} invitaciones."
    bulk_invite_failed:
      title: "Error en la invitación en masa"
      subject_template: "Invitación masiva procesada con algunos errores"
      text_body_template: |
        Tu archivo de invitación masiva ha sido procesada, se han enviado %{sent} invitaciones y se han producido %{failed} error(es).

        Este es el registro:

        ```text
        %{logs}
        ```
    csv_export_succeeded:
      title: "Exportación de datos en CSV completada con éxito"
      subject_template: "[%{export_title}] exportación de datos completa"
      text_body_template: |
        ¡Se han exportado tus datos correctamente! :dvd:

        <a class="attachment" href="%{download_link}">%{file_name}</a> (%{file_size})

        El enlace estará disponible durante 48 horas.

        Los datos están comprimidos en un archivo gzip. Si el archivo no se extrae cuando lo abras, usa las herramientas recomendadas aquí: http://www.gzip.org/#faq4
    csv_export_failed:
      title: "Error en la exportación de datos en CSV"
      subject_template: "La exportación de datos falló"
      text_body_template: "Lo sentimos, pero la exportación de datos falló. Por favor, verifica los registros o [contacta a un miembro del staff](%{base_url}/about)."
    email_reject_insufficient_trust_level:
      title: "Email rechazado, insuficiente nivel de confianza"
      subject_template: "[%{email_prefix}] Problema de email -- Insuficiente nivel de confianza"
      text_body_template: |
        Lo sentimos, pero tu mensaje de correo a %{destination} (titulado %{former_title}) no ha funcionado.

        Tu cuenta no tiene el suficiente nivel de confianza para publicar nuevos temas con esta dirección de correo. Si crees que esto es un error, [contacta a un miembro del staff](%{base_url}/about).
    email_reject_user_not_found:
      title: "Email rechazado, cuenta de usuario no encontrada"
      subject_template: "[%{email_prefix}] Problema de email -- Usuario no encontrado"
      text_body_template: |
        Lo sentimos, pero tu mensaje de correo a %{destination} (titulado %{former_title}) no ha funcionado.

        Tu respuesta ha sido enviada desde un correo electrónico desconocido. Intenta usar otro correo, o [contacta a un miembro del staff](%{base_url}/about).
    email_reject_screened_email:
      title: "Email rechazado, correo bloqueado"
      subject_template: "[%{email_prefix}] Problema con el email -- Correo bloqueado"
      text_body_template: |
        Lo sentimos, pero tu mensaje de correo a %{destination} (titulado %{former_title}) no ha funcionado.

        Tu respuesta ha sido enviada desde un correo bloqueado. Intenta usar otro correo, o [contacta a un miembro del staff](%{base_url}/about).
    email_reject_not_allowed_email:
      title: "Email rechazado, email no permitido"
      subject_template: "[%{email_prefix}] Problema con el email -- Correo bloqueado"
      text_body_template: |
        Lo sentimos, pero tu mensaje a %{destination} (titulado %{former_title}) no ha funcionado.

        Tu respuesta ha sido enviada desde una dirección de correo electrónico bloqueada. Trata de enviar la respuesta desde otra dirección de email, o [contactar a un miembro del staff](%{base_url}/about).
    email_reject_inactive_user:
      title: "Email rechazado, usuario inactivo"
      subject_template: "[%{email_prefix}] Problema con el email -- Usuario inactivo"
      text_body_template: |
        Lo sentimos, pero tu email para %{destination} (titulado %{former_title}) no se entregó.

        La cuenta asociada a esta dirección de email no ha sido activada. Por favor activa tu cuenta antes de enviar emails.
    email_reject_silenced_user:
      title: "Email rechazado, usuario silenciado"
      subject_template: "[%{email_prefix}] Problema con el email -- Usuario Silenciado"
      text_body_template: |
        Lo sentimos, pero tu email para %{destination} (titulado %{former_title}) no se entregó.

        La cuenta asociada a esta dirección de email ha sido silenciada.
    email_reject_reply_user_not_matching:
      title: "Email rechazado, el usuario no coincide"
      subject_template: "[%{email_prefix}] Problema con el correo -- Email de respuesta no esperado"
      text_body_template: |
        Lo sentimos, pero tu mensaje de correo a %{destination} (titulado %{former_title}) no ha funcionado.

        Tu respuesta ha sido enviada desde un correo diferente al que esperábamos, así que no estamos seguros de que seas la misma persona.  Intenta usar otro correo, o [contacta a un miembro del staff](%{base_url}/about).
    email_reject_no_account:
      title: "Email rechazado, no hay cuenta"
      subject_template: "[%{email_prefix}] Problema con el correo -- Cuenta Desconocida"
      text_body_template: |
        Lo sentimos, pero tu mensaje de correo a %{destination} (titulado %{former_title}) no ha funcionado.

        No podemos encontrar ninguna cuenta que coincida con tu dirección de email. Intenta usar otro correo, o [contacta a un miembro del staff](%{base_url}/about).
    email_reject_empty:
      title: "Email rechazado, email vacío"
      subject_template: "[%{email_prefix}] Problema con el correo -- Sin Contenido"
      text_body_template: |
        Lo sentimos, pero tu email para %{destination} (titled %{former_title}) no funcionó.

        No pudimos encontrar contenido en este e-mail.

        Si estás teniendo este problema y _sí_ incluiste contenido, inténtalo de nuevo con un formato más simple.
    email_reject_parsing:
      title: "Email rechazado, contenido erróneo"
      subject_template: "[%{email_prefix}] Problema con el correo -- Contenido no reconocido"
      text_body_template: |
        Lo sentimos, pero tu email para %{destination} (titulado %{former_title}) no funcionó.

        No hemos encontrado tu respuesta en el email. **Asegúrate de escribir tu entera respuesta al principio del email** - no podemos analizar respuestas entre líneas.
    email_reject_invalid_access:
      title: "Email rechazado, acceso inválido"
      subject_template: "[%{email_prefix}] Problema con el correo -- Acceso no válido"
      text_body_template: |
        Lo sentimos, pero tu mensaje de correo a %{destination} (titulado %{former_title}) no ha funcionado.

        Tu cuenta no tiene los permisos para crear nuevos temas en esta categoría. Si crees que esto es un error, [contacta a un miembro del staff](%{base_url}/about).
    email_reject_strangers_not_allowed:
      title: "Rechazar emails desconocidos No permitido"
      subject_template: "[%{email_prefix}] Problema con el correo -- Acceso no válido"
      text_body_template: |
        Lo sentimos, pero tu mensaje de correo a %{destination} (titulado %{former_title}) no ha funcionado.

        La categoría que a la que has enviado la respuesta, solo acepta respuestas de cuentas y correos verificados. Si crees que esto es un error, [contacta a un miembro del staff](%{base_url}/about).
    email_reject_invalid_post:
      title: "Email rechazado, post inválido"
      subject_template: "[%{email_prefix}] Problema con el correo -- Posting error"
      text_body_template: |
        Lo sentimos, pero tu email para %{destination} (titulado %{former_title}) se ha rechazado.

        Posibles causas: formato complejo, mensaje demasiado extenso o demasiado breve. Por favor, inténtalo de nuevo, o bien publícalo en el foro.
    email_reject_invalid_post_specified:
      title: "Email Rechazado, Post Especificado Inválido"
      subject_template: "[%{email_prefix}] Problema con el correo -- Error de publicación"
      text_body_template: |
        Lo sentimos, pero tu mensaje de email para %{destination} (titled %{former_title}) no funcionó.

        Razón:

        %{post_error}

        Si puedes corregir el problema sugerido, por favor inténtalo de nuevo.
    email_reject_invalid_post_action:
      title: "Email Rechazado, Acción de Post Inválida"
      subject_template: "[%{email_prefix}] Problema con el correo -- Acción de Post Inválida"
      text_body_template: |
        Lo sentimos, pero tu mensaje de email para %{destination} (titled %{former_title}) no funcionó.

        La "Post Action" no fue reconocida. Por favor prueba luego o envía el mensaje desde el sitio web de forma tradicional si el error continua.
    email_reject_reply_key:
      title: "El email rechazó la clave de respuesta"
      subject_template: "[%{email_prefix}] Problema con el correo -- Clave de Respuesta Desconocida"
      text_body_template: |
        Lo sentimos, pero tu mensaje de correo a %{destination} (titulado %{former_title}) no ha funcionado.

        La llave de respuesta es inválida o desconocida, así que no podemos determinar a qué estás respondiendo. [Contacta a un miembro del staff](%{base_url}/about).
    email_reject_bad_destination_address:
      title: "Email rechazado, mala dirección del destinatario"
      subject_template: "[%{email_prefix}] Problema con el correo -- Dirección desconocida"
      text_body_template: |
        Lo sentimos, pero tu email para %{destination} (titulado %{former_title}) no funcionó.

        Ninguna de las direcciones de emails ha sido reconocida, o el Message-ID de la cabecera en el email ha sido modificado. Por favor asegúrate de que estás enviando los correos a las direcciones correctas provistas por el staff.
    email_reject_old_destination:
      title: "Correo electrónico rechazo antiguo destino"
      subject_template: "[%{email_prefix}] Problema con el correo -- Estás intentando responder a una notificación antigua"
    email_reject_topic_not_found:
      title: "Email rechazado, tema no encontrado"
      subject_template: "[%{email_prefix}] Problema con el correo -- Tema no encontrado"
      text_body_template: |
        Lo sentimos, pero tu mensaje de correo a %{destination} (titulado %{former_title}) no ha funcionado.

        El tema al que respondes ya no existe -- quizás ha sido borrado? Si crees que esto es un error, [contacta a un miembro del staff](%{base_url}/about).
    email_reject_topic_closed:
      title: "Email rechazado, tema cerrado"
      subject_template: "[%{email_prefix}] Problema con el correo -- Tema cerrado"
      text_body_template: |
        Lo sentimos, pero tu mensaje de correo a %{destination} (titulado %{former_title}) no ha funcionado.

        El tema que estás respondiendo está cerrado y no permite más respuestas. Si crees que esto es un error, [contacta a un miembro del staff](%{base_url}/about).
    email_reject_auto_generated:
      title: "Email autogenerado rechazado"
      subject_template: "[%{email_prefix}] Problema con el correo -- Respuesta Auto Generada"
      text_body_template: |
        Lo sentimos, pero tu mensaje de correo a %{destination} (titulado %{former_title}) no ha funcionado.

        Tu email ha sido marcado como "auto generado", lo que significa que ha sido creado automáticamente por una computadora en lugar de haber sido escrito por un ser humano; no podemos aceptar este tipo de correos. Si crees que esto es un error, [contacta un miembro del staff](%{base_url}/about).
    email_reject_unrecognized_error:
      title: "Email rechazado, error no identificado"
      subject_template: "[%{email_prefix}] Problema con el correo -- Error no reconocido"
      text_body_template: |
        Lo sentimos, pero tu mensaje a %{destination} (titulado %{former_title}) no funcionó.

        Hay un error no reconocido mientras se procesó tu email y no ha podido ser publicado. Intenta nuevamente, o  [contacta un miembro del staff](%{base_url}/about).
    email_error_notification:
      title: "Email, error de notificación"
      subject_template: "[%{email_prefix}] Problema con el correo -- Error de autenticación POP"
      text_body_template: |+
        Hubo un error de autenticación mientras se ejecutaba el polling de los emails desde el servidor POP.

        Por favor, asegúrate de que se han configurado las credenciales POP correctamente en los [ajustes del sitio](%{base_url}/admin/site_settings/category/email).

        Si dispones de una interfaz de usuario web para la cuenta de correo POP, es posible que debas iniciar sesión allí y comprobar su configuración.

    email_revoked:
      title: "Email revocado"
      subject_template: "¿Es tu correo electrónico correcto?"
      text_body_template: |
        Lo sentimos, pero estamos teniendo problemas para contactarte por correo. Nuestros últimos mensajes nos han sido devueltos como imposibles de entregar.

        ¿Podrías comprobar que [tu dirección de email](%{base_url}/my/preferences/email) es válida y funciona? También puedes añadir nuestra dirección a tu agenda para mejorar la entregabilidad.
    too_many_spam_flags:
      title: "Demasiadas banderas por Spam"
      subject_template: "Nueva cuenta retenida"
    too_many_tl3_flags:
      title: "Demasiadas banderas NC3"
      subject_template: "Nueva cuenta retenida"
      text_body_template: |
        Hola,

        Esto es un mensaje automático de %{site_name} para hacerte saber que tu cuenta ha sido retenida porque ha sido reportada muchas veces por la comunidad.

        Como medida cautelar, tu cuenta nueva ha sido silenciada de crear nuevas respuestas o debates hasta que un miembro del staff la revise tu cuenta. Sentimos las molestias ocasionadas.

        Para más información, por favor lee las [directrices de la comunidad](%{base_url}/guidelines).
    silenced_by_staff:
      title: "Silenciado por Staff"
      subject_template: "Cuenta temporalmente retenida"
      text_body_template: |
        Hola,

        Esto es un mensaje automático de %{site_name} para hacerte saber que tu cuenta ha sido temporalmente retenida como medida cautelar.

        Por favor sigue navegando, pero no podrás responder o crear temas hasta que un [miembro del staff](%{base_url}/about) revise tus últimos mensajes. Sentimos las molestias ocasionadas.

        Para más información sobre lo que consideramos adecuado, lee las [directrices de la comunidad](%{base_url}/guidelines).
    user_automatically_silenced:
      title: "Usuario Silenciado Automáticamente"
      subject_template: "Nuevo usuario %{username} silenciado por reportes de la comunidad"
      text_body_template: |
        Este es un mensaje automático.

        El usuario nuevo [%{username}](%{user_url}) ha sido automáticamente silenciado porque varios usuarios han reportado  mensaje(s) de %{username}.

        Por favor, [mira los reportes](%{base_url}/admin/flags). Si %{username} hubiera sido silenciado  incorrectamente, haz clic en el botón de quitar silencio en la [página de administración del usuario](%{user_url}).

        Esto puede ser cambiado con el ajuste `silence_new_user` en configuración del sitio.
    spam_post_blocked:
      title: "Post con Spam Bloqueado"
      subject_template: "Nuevo usuario %{username} posts bloqueados debido a repetición de enlaces."
      text_body_template: |
        Este es un mensaje automático.

        El usuario nuevo [%{username}](%{user_url}) ha intentado crear múltiples temas con enlaces a %{domains}, pero han sido bloqueados para evitar spam. El usuario todavía puede crear temas, siempre y cuando no contengan enlaces a %{domains}.

        Por favor, [echa un vistazo al usuario](%{user_url}).

        Esto puede ser modificado con los ajustes `newuser_spam_host_threshold` y `white_listed_spam_host_domains`.
    unsilenced:
      title: "Dejar de silenciar"
      subject_template: "Cuenta no retenida"
      text_body_template: |
        Hola,

        Este es un mensaje automático desde %{site_name} para informarte que tu cuenta no se encuentra retenida debido a la revisión de miembros del staff.

        Ahora puedes crear temas, y responder a otros usuarios. Gracias por tu paciencia.
    pending_users_reminder:
      title: "Recordatorio de usuarios pendientes de revisión"
      subject_template:
        one: "1 usuario esperando aprobación"
        other: "%{count} usuarios esperando aprobación"
      text_body_template: |
        Hay nuevos registros de usuario esperando ser aprobados (o no) antes de poder acceder al foro.

        [Por favor, revisa esto en la sección de administración](%{base_url}/admin/users/list/pending).
    download_remote_images_disabled:
      title: "Descargar imágenes remotas deshabilitado"
      subject_template: "Inhabilitar la descarga de imágenes remotas"
      text_body_template: "La opción `download_remote_images_to_local` ha sido inhabilitada porque se ha llegado al límite de espacio en disco configurado en `download_remote_images_threshold`."
    dashboard_problems:
      title: "Problemas en Dashboard "
      subject_template: "Se han encontrado problemas"
      text_body_template: |
        Algunos problemas han sido reportados en el panel de administración.

        [Por favor revisar y corregir](%{base_url}/admin).
    new_user_of_the_month:
      title: "¡Eres el Nuevo Usuario del Mes!"
      subject_template: "¡Eres el Nuevo Usuario del Mes!"
      text_body_template: |
        ¡Felicitaciones, has ganado el **premio Nuevo Usuario del Mes para %{month_year}**. :trophy: !

        Este premio solo lo ganan dos de los nuevos miembros por mes, y será visible permanentemente en [la página de distintivos](%{url}).

        Te has convertido rápidamente en un miembro de valor para nuestra comunidad. ¡Gracias por unirte, y sigue con este excelente trabajo!
    queued_posts_reminder:
      title: "Recordatorio de post en revisión"
      subject_template:
        one: "1 post esperando a ser revisado"
        other: "%{count} posts esperando a ser revisados"
      text_body_template: |
        Hola,

        Posts de nuevos usuarios se mantienen moderados y están actualmente esperando a ser revisados. [Aprueba o rechaza desde aquí](%{base_url}/queued-posts).
  unsubscribe_link: |
    Para darte de baja de estos emails, [haz clic aquí](%{unsubscribe_url}).
  unsubscribe_link_and_mail: |
    Para darte de baja de estos emails, [haz clic aquí](%{unsubscribe_url}).
  unsubscribe_mailing_list: |
    Estás recibiendo esto porque has activado el modo listado de emails.

    Para cancelar estos emails, [clic aquí](%{unsubscribe_url}).
  subject_re: "Re:"
  subject_pm: "[MP]"
  user_notifications:
    previous_discussion: "Respuestas anteriores"
    reached_limit:
      one: "ADVERTENCIA: has superado el límite de 1 email diario. Revisa el sitio para ver las otras notificaciones que no te han llegado."
      other: "ADVERTENCIA: has superado el límite de %{count} emails diarios. Las próximas notificaciones de emails serán suprimidas. PD: gracias por ser tan popular!"
    in_reply_to: "En respuesta a"
    unsubscribe:
      title: "Darse de baja"
      description: "¿No estás interesado en recibir estos emails? ¡No hay problema! Haz clic abajo para darte de baja de forma instantánea:"
    reply_by_email: "[Visita el tema](%{base_url}%{url}) o responde a este email para publicar."
    reply_by_email_pm: "[Visitar Mensaje](%{base_url}%{url}) o responde a este email para contestar a %{participants}."
    only_reply_by_email: "Responde a este email para comentar."
    only_reply_by_email_pm: "Responde a este email para contestar a %{participants}."
    visit_link_to_respond: "[Visita el tema](%{base_url}%{url}) para responder."
    visit_link_to_respond_pm: "[Visitar Mensaje](%{base_url}%{url}) para responder a %{participants}."
    posted_by: "Publicado por %{username} el %{post_date}"
    pm_participants: "Participantes: %{participants}"
    invited_group_to_private_message_body: |
      %{username} te invitó en @%{group_name} al mensaje

      > **%{topic_title}**
      >
      > %{topic_excerpt}

      en

      > %{site_title} -- %{site_description}
    invited_to_private_message_body: |
      %{username} te invitó a un mensaje

      > **%{topic_title}**
      >
      > %{topic_excerpt}

      en

      > %{site_title} -- %{site_description}
    invited_to_topic_body: |
      %{username} te invitó a un debate

      > **%{topic_title}**
      >
      > %{topic_excerpt}

      en

      > %{site_title} -- %{site_description}
    user_invited_to_private_message_pm_group:
      title: "Usuario invitado a MP de Grupo"
      subject_template: "[%{email_prefix}] %{username} te ha invitado en @%{group_name} al mensaje '%{topic_title}'"
      text_body_template: |
        %{header_instructions}

        %{message}

        %{respond_instructions}
    user_invited_to_private_message_pm:
      title: "Usuario invitado a MP"
      subject_template: "[%{email_prefix}] %{username} te ha invitado a un hilo de mensajes en '%{topic_title}'"
      text_body_template: |
        %{header_instructions}

        %{message}

        %{respond_instructions}
    user_invited_to_private_message_pm_staged:
      title: "Usuario invitado a MP provisional"
      subject_template: "[%{email_prefix}] %{username} te ha invitado a un mensaje '%{topic_title}'"
      text_body_template: |
        %{header_instructions}

        %{message}

        %{respond_instructions}
    user_invited_to_topic:
      title: "Usuario invitado a tema"
      subject_template: "[%{email_prefix}] %{username} te invitó a '%{topic_title}'"
      text_body_template: |
        %{header_instructions}

        %{message}

        %{respond_instructions}
    user_replied:
      title: "Usuario respondió"
      subject_template: "[%{email_prefix}] %{topic_title}"
      text_body_template: |
        %{header_instructions}

        %{message}

        %{context}

        %{respond_instructions}
    user_replied_pm:
      title: "Usuario respondió por MP"
      subject_template: "[%{email_prefix}] [MP] %{topic_title}"
      text_body_template: |
        %{header_instructions}

        %{message}

        %{context}

        %{respond_instructions}
    user_quoted:
      title: "Usuario citado"
      subject_template: "[%{email_prefix}] %{topic_title}"
      text_body_template: |
        %{header_instructions}

        %{message}

        %{context}

        %{respond_instructions}
    user_linked:
      title: "Usuario enlazado"
      subject_template: "[%{email_prefix}] %{topic_title}"
      text_body_template: |
        %{header_instructions}

        %{message}

        %{context}

        %{respond_instructions}
    user_mentioned:
      title: "Usuario mencionado"
      subject_template: "[%{email_prefix}] %{topic_title}"
      text_body_template: |
        %{header_instructions}

        %{message}

        %{context}

        %{respond_instructions}
    user_mentioned_pm:
      title: "Usuario Mencionado MP"
      subject_template: "[%{email_prefix}] [MP] %{topic_title}"
      text_body_template: |
        %{header_instructions}

        %{message}

        %{context}

        %{respond_instructions}
    user_group_mentioned:
      title: "Grupo del usuario mencionado"
      subject_template: "[%{email_prefix}] %{topic_title}"
      text_body_template: |
        %{header_instructions}

        %{message}

        %{context}

        %{respond_instructions}
    user_posted:
      title: "Usuario publicó"
      subject_template: "[%{email_prefix}] %{topic_title}"
      text_body_template: |
        %{header_instructions}

        %{message}

        %{context}

        %{respond_instructions}
    user_watching_first_post:
      title: "Usuarios vigilando el primer Post"
      subject_template: "[%{email_prefix}] %{topic_title}"
      text_body_template: |
        %{header_instructions}

        %{message}

        %{context}

        %{respond_instructions}
    user_posted_pm:
      title: "Usuario envió un MP"
      subject_template: "[%{email_prefix}] [MP] %{topic_title}"
      text_body_template: |
        %{header_instructions}

        %{message}

        %{context}

        %{respond_instructions}
    user_posted_pm_staged:
      title: "El usuario envió un MP"
      subject_template: "%{optional_re}%{topic_title}"
      text_body_template: |2

          %{message}
    account_suspended:
      title: "Cuenta Suspendida"
      subject_template: "[%{email_prefix}] Tu cuenta ha sido suspendida"
      text_body_template: |
        Has sido suspendido del foro hasta  %{suspended_till}.

        %{reason}

        %{message}
    account_silenced:
      title: "Cuenta Silenciada"
      subject_template: "[%{email_prefix}] Tu cuenta ha sido silenciada"
      text_body_template: |
        Has sido silenciado del foro hasta %{silenced_till}.

        %{reason}

        %{message}
    account_exists:
      title: "Cuenta ya existe"
      subject_template: "[%{email_prefix}] La cuenta ya existe"
      text_body_template: |
        Has intentado crear una cuenta en %{site_name}, o intentaste cambiar el email de una cuenta para %{email}.  Sin embargo, una cuenta ya existe para %{email}.

        Si te has olvidado la contraseña, [resetea la misma ahora](%{base_url}/password-reset).

        Si no quisiste crear una cuenta para  %{email} o cambiar la dirección de correo electrónico, no te preocupes – puedes ignorar este mensaje.

        Si tienes alguna pregunta, [contactar a nuestro amigable staff](%{base_url}/about).
    account_second_factor_disabled:
      title: "Autenticación de dos factores inhabilitada"
      subject_template: "[%{email_prefix}] Autenticación de dos factores inhabilitada"
      text_body_template: |
        La autenticación de dos factores de tu cuenta en %{site_name} ha sido inhabilitada. Puedes ingresar únicamente con tu contraseña; no será necesario que ingreses con el código de autenticación adicional.

        Si no seleccionaste inhabilitar la autenticación de dos factores, alguien puede haber comprometido tu cuenta.

        Si tienes alguna pregunta.  [contacta nuestro amigable staff](%{base_url}/about).
    digest:
      why: "Un breve resumen de %{site_link} desde tu última visita el %{last_seen_at}"
      since_last_visit: "Desde tu última visita"
      new_topics: "Temas nuevos"
      unread_messages: "Mensajes no leídos"
      unread_notifications: "Notificaciones no leídas"
      liked_received: "Me gusta recibidos"
      new_posts: "Nuevos posts"
      new_users: "Nuevos usuarios"
      popular_topics: "Temas populares"
      follow_topic: "Seguir este tema"
      join_the_discussion: "Leer más"
      popular_posts: "Temas populares"
      more_new: "Nuevo para ti"
      subject_template: "[%{email_prefix}] Resumen"
      unsubscribe: "Este resumen se envía desde %{site_link} cuando no te hemos visto en un tiempo. Cambia %{email_preferences_link},  o %{unsubscribe_link} para cancelar tu suscripción."
      your_email_settings: "tus configuraciones de email"
      click_here: "clic aquí"
      from: "resumen de %{site_name}"
      preheader: "Un corto resumen desde tu última visita el %{last_seen_at}"
    forgot_password:
      title: "Olvidé la Contraseña"
      subject_template: "[%{email_prefix}] restablecer contraseña"
      text_body_template: |
        Alguien ha pedido restablecer tu contraseña en [%{site_name}](%{base_url}).

        Si no fuiste tú, puedes ignorar este email de forma segura.

        Haz clic en el siguiente enlace para cambiar tu contraseña:
        %{base_url}/u/password-reset/%{email_token}
    email_login:
      title: "Ingreso vía enlace"
      subject_template: "[%{email_prefix}] Ingreso vía enlace"
      text_body_template: |
        Aquí tienes tu enlace para ingresar a [%{site_name}](%{base_url}).

        Si no has solicitado este enlace, puedes simplemente ignorar este correo electrónico.

        Clic en el siguiente enlace para ingresar:
        %{base_url}/session/email-login/%{email_token}
    set_password:
      title: "Pon una contraseña"
      subject_template: "[%{email_prefix}] Establecer Contraseña"
      text_body_template: |
        Alguien ha solicitado añadir una contraseña a tu cuenta en [%{site_name}](%{base_url}). Alternativamente, puedes iniciar sesión usando cualquier servicio online soportado (como Google, Facebook, etc) que esté asociado con esta dirección de email validada.

        Si no formulaste esta petición, por favor, ignora este correo.

        Haz clic en el siguiente enlace para escoger una contraseña:
        %{base_url}/u/password-reset/%{email_token}
    admin_login:
      title: "Admin Login"
      subject_template: "[%{email_prefix}] Inicio de sesión"
      text_body_template: |
        Alguien pidió iniciar sesión con tu cuenta en [%{site_name}](%{base_url}).

        Si tú no realizaste esta petición, puedes ignorar este email.

        Haz clic en el siguiente enlace para iniciar sesión:
        %{base_url}/u/admin-login/%{email_token}
    account_created:
      title: "Cuenta creada"
      subject_template: "[%{email_prefix}] Tu nueva cuenta"
      text_body_template: |
        Una nueva cuenta ha sido creada por ti en %{site_name}

        Pulsa en el siguiente enlace para escoger una contraseña para tu nueva cuenta:
        %{base_url}/u/password-reset/%{email_token}
    confirm_new_email:
      title: "Confirmar Nuevo Email"
      subject_template: "[%{email_prefix}] Confirma tu nueva dirección de email"
      text_body_template: |
        Confirma tu nueva dirección de email para %{site_name} haciendo clic en el siguiente enlace:

        %{base_url}/u/authorize-email/%{email_token}
    confirm_old_email:
      title: "Confirmar Viejo Email"
      subject_template: "[%{email_prefix}] Confirma tu dirección actual de email"
      text_body_template: |
        Antes de cambiar tu dirección de correo electrónico, necesitamos que confirmes que tienes acceso a dicho email. Después de completar este paso, podrás confirmar la nueva dirección de correo electrónico.

        Confirma tu actual correo electrónico para %{site_name} haciendo clic en el siguiente enlace:

        %{base_url}/u/authorize-email/%{email_token}
    notify_old_email:
      title: "Antiguo email de notificaciones"
      subject_template: "[%{email_prefix}] Tu dirección de email ha sido cambiada"
      text_body_template: |
        Este es un mensaje automático que se ha generado para comunicarte que tu email para el sitio %{site_name} ha sido modificado. Si ha habido un error, por favor contacta al administrador.

        Tu email ha sido modificado por:

        %{new_email}
    signup_after_approval:
      title: "Entra después de ser aprobado"
      subject_template: "¡Tu solicitud ha sido aprobada en %{site_name}!"
      text_body_template: |
        ¡Bienvenido a %{site_name}!

        Un miembro del staff aprobó tu cuenta en %{site_name}.

        Puedes ahora acceder a tu nueva cuenta ingresando en:
        %{base_url}

        Si no puedes hacer clic en el enlace, intenta copiándolo y pegándolo en la barra de direcciones de tu navegador.

        %{new_user_tips}

        Creemos en una comunidad con un [comportamiento civilizado](%{base_url}/guidelines).

        ¡Disfruta tu estadía!
    signup:
      title: "Registrate"
      subject_template: "[%{email_prefix}] Confirma tu nueva cuenta"
      text_body_template: |
        ¡Bienvenido a %{site_name}!

        Haz clic en el siguiente enlace para confirmar y activar tu nueva cuenta
        %{base_url}/u/activate-account/%{email_token}

        Si el enlace anterior no es clicable, prueba copiando y pegándolo en la barra de direcciones de tu navegador.
  page_not_found:
    title: "¡Ups! Esa página no existe o es privada."
    popular_topics: "Populares"
    recent_topics: "Recientes"
    see_more: "Más"
    search_title: "Busca en este sitio"
    search_button: "Buscar"
  offline:
    title: "No carga app"
    offline_page_message: "¡Parece que estás offline! Por favor revisa tu conexión a internet e intenta de nuevo."
  login_required:
    welcome_message: |
      ## [Bienvenido a %{title}](#welcome)
      Una cuenta es requerida. Por favor cree una cuenta o inicie sesión para continuar.
  terms_of_service:
    title: "Condiciones Generales de Uso"
    signup_form_message: 'He leído y acepto las <a href="/tos" target="_blank">Condiciones de Servicio</a>.'
  deleted: 'borrado'
  image: "imagen"
  upload:
    edit_reason: "descargadas copias en local de imágenes"
    unauthorized: "Lo sentimos, el archivo que estás intentando subir no está autorizado (extensiones autorizadas: %{authorized_extensions})."
    pasted_image_filename: "Imagen pegada"
    store_failure: "Falló el almacenamiento de la subida #%{upload_id} para el usuario #%{user_id}."
    file_missing: "Lo sentimos, debes incluir un archivo a subir."
    empty: "Disculpa, pero el archivo que proporcionaste está vacío."
    png_to_jpg_conversion_failure_message: "Ha ocurrido un error cuando se convertía desde PNG a JPG."
    attachments:
      too_large: "Lo sentimos, el archivo que estás intentando subir es demasiado grande (el tamaño máximo es %{max_size_kb}%KB)."
    images:
      too_large: "Lo sentimos, la imagen que estás intentando subir es demasiado grande (el tamaño máximo es %{max_size_kb}%KB). Por favor, modifica sus dimensiones y prueba otra vez."
      larger_than_x_megapixels: "Perdón, la imagen que intentas subir es demasiado grande (tamaño máximo  %{max_image_megapixels}-megapixels), por favor hazla mas pequeña e inténtalo de nuevo."
      size_not_found: "Lo sentimos, pero no hemos podido determinar el tamaño de la imagen. ¿Quizás el archivo está corrupto?"
    placeholders:
      too_large: "(imagen más grande que %{max_size_kb}KB)"
  avatar:
    missing: "Lo sentimos, no hemos encontrado un avatar asociado a esa dirección de email. ¿Puedes intentar subirlo de nuevo?"
  flag_reason:
    sockpuppet: "Un nuevo usuario ha creado un tema, y otro nuevo usuario con la misma dirección IP  (%{ip_address})  le ha respondido. Mira la opción  <a href='/admin/site_settings/category/spam'>\"flag_sockpuppets\"</a> en la configuración del sitio."
    spam_hosts: "Un nuevo usuario intentó crear varios temas con enlaces al mismo dominio (%{domain}). Mira la opción  <a href='/admin/site_settings/category/spam'>\"newuser_spam_host_threshold\"</a> en la configuración del sitio."
  skipped_email_log:
    user_email_anonymous_user: "El usuario es anónimo"
    user_email_user_suspended_not_pm: "El usuario  está suspendido, no es un mensaje"
    user_email_seen_recently: "El usuario  ha sido visto recientemente"
    user_email_notification_already_read: "La notificación sobre la que va el correo ya ha sido leída"
    user_email_notification_topic_nil: "post.topic es nulo"
    user_email_post_user_deleted: "El usuario del post ha sido eliminado."
    user_email_post_deleted: "el mensaje ha sido eliminado por el autor"
    user_email_user_suspended: "el usuario  ha sido suspendido"
    sender_message_blank: "el mensaje está en blanco"
    sender_message_to_blank: "mensage.to está en blanco"
  color_schemes:
    base_theme_name: "Base"
    light: "Esquema claro"
    dark: "Esquema Oscuro"
    neutral: "Esquema neutral"
    grey_amber: "Esquema gris-ámbar"
    shades_of_blue: "Esquema gama azul"
    latte: "Gama Latte"
    summer: "Gama veraniega"
    dark_rose: "Gama rosa oscura"
    default_theme_name: "Claro"
    light_theme_name: "Claro"
    dark_theme_name: "Oscuro"
    neutral_theme_name: "Neutral"
    grey_amber_theme_name: "Gris ámbar"
    shades_of_blue_theme_name: "Gama azul"
    latte_theme_name: "Latte"
    summer_theme_name: "Veraniego"
    dark_rose_theme_name: "Rosa oscuro"
  about: "Acerca de"
  guidelines: "Directrices"
  privacy: "Privacidad"
  edit_this_page: "Edita esta página"
  csv_export:
    boolean_yes: "Sí"
    boolean_no: "No"
  static_topic_first_reply: |
    Edita el primer post de este tema para cambiar el contenido de la página %{page_name}.
  guidelines_topic:
    title: "Preguntas Frecuentes / Directrices"
    body: |
      <a name="civilized"></a>

      ## [Este es un lugar público para conversaciones civilizadas](#civilized)

      Por favor, trata este foro de debate con el mismo respeto con el que tratarías un parque. Este es un lugar donde compartir habilidades, conocimiento e intereses a través de debates y conversaciones.

      Estas no son unas normas estrictas y cerradas, sino una ayuda para el correcto desarrollo de la comunidad. Usa estas pautas para mantener este sitio como un lugar limpio y adecuado para poder debatir y conversar correctamente.

      <a name="improve"></a>

      ## [Aporta](#improve)

      Ayúdanos a mantener este foro como un buen lugar esforzándote para mejorar el debate de alguna manera, aunque sea mínima. Si no estás seguro de lo que tu mensaje aporta a la conversación, piensa sobre lo que quieres decir e intenta contestar después.

      El contenido de este foro nos importa, y queremos que actúes como si te importara a ti también. Sé respetuoso con los temas debatidos y con la gente que los debate, aunque no estés de acuerdo con algo de lo que digan.

      Una buena manera de de mejorar el foro es investigando un poco lo que está pasando o ya ha pasado. Por favor, echa un vistazo a los temas ya existentes antes de responder a uno o crearlo y así podrás ver quién opina lo mismo o tiene intereses parecidos a los tuyos.

      <a name="agreeable"></a>

      ## [Sé aceptable incluso cuando no estés de acuerdo](#agreeable)

      Cuando vayas a responder a algo con lo que no estás de acuerdo acuérdate de __criticar las ideas y no las personas__. Por favor, evita:


      * Ridiculizar a los demás.
      * Faltar al respeto e insultar.
      * Responder al tono del mensaje en vez de a su contenido.
      * Hacer comparaciones y contradicciones exageradas y/o fuera de lugar.

      En lugar de eso, da argumentos que aporten algo al tema, por favor.

      <a name="participate"></a>

      ## [Tu participación cuenta](#participate)

      Eres parte de la comunidad, y queremos que todo el mundo participe en ella. Crea o responde a los temas aportando algo y harás de este foro un lugar más interesante y agradable.

      Este foro ofrece herramientas que permiten a la comunidad identificar entre todas las mejores (y peores) contribuciones: "Me gusta", marcadores, reportes, distintivos, respuestas, ediciones, y demás. Usa todo esto para mejorar tu experiencia y la de los demás.

      Intentemos dejar esto mejor de lo que nos lo encontramos.

      <a name="flag-problems"></a>

      ## [Si ves un problema, repórtalo](#flag-problems)

      Los moderadores tienen una autoridad especial: son los responsables de este foro. Pero tú lo eres también. Con tu ayuda, los moderadores pueden ser personas que faciliten el desarrollo de la comunidad en lugar de la policía del foro o el servicio de limpieza.

      Cuando veas un comportamiento inadecuado, no respondas. Eso hace que, al reconocer públicamente el contenido inadecuado, se siga publicando contenido de esa clase. Además, lo único que harás será perder energía y el tiempo de todos. En su lugar, repórtalo. Si un post es reportado lo suficiente, se tomarán medidas automáticamente o mediante la intervención de un moderador.

      Para el correcto funcionamiento de esta comunidad, los moderadores se reservan el derecho de eliminar cualquier contenido y cualquier cuenta, por cualquier razón en cualquier momento. Los moderadores no ven los temas antes de que sean publicados por lo que ellos y los operadores del foro no son responsables del contenido publicado por la comunidad.

      <a name="be-civil"></a>

      ## [Sé educado](#be-civil)

      Nada estropea más una conversación que la mala educación.

      * Sé educado. No publoques nada que una persona razonable consideraría ofensivo o abusivo.
      * Mantén limpio el foro. No publiques nada obsceno o sexualmente explícito.
      * Respeta. No molestes ni acoses a los demás usuarios, tampoco publiques su información privada y/o personal.
      * Respeta el foro. No publiques spam ni nos estropees el foro.

      Como puedes ver, estos no son términos exactos con definiciones exactas. Evita siquiera la aparición de cualquiera de estas cosas en el foro. Si no estás seguro, piensa en cómo te sentirías si tu post apareciera en la portada de algún periódico importante.

      Este es un foro público y por tanto el contenido puede aparecer en los motores de búsqueda. El foro es para todos los públicos, así que debes tener cuidado con el vocabulario y el contenido.

      <a name="keep-tidy"></a>

      ## [Mantén limpio y organizado el foro](#keep-tidy)

      Esfuérzate para poner las cosas en su lugar correspondiente para que podamos estar más tiempo participando en la comunidad y menos tiempo limpiando y organizando.

      * No empieces un nuevo tema en la categoría equivocada.
      * No publiques lo mismo en varios temas diferentes.
      * No respondas con un mensaje sin contenido.
      * No desvíes un tema en mitad de la discusión.
      * No firmes tus mensajes &mdash; tu información y perfil están claramente visibles junto al post.

      En vez de responder “+1” or “Estoy de acuerdo”, usa el botón de Me gusta. En lugar de cambiar radicalmente la dirección de un tema, responde como nuevo tema.

      <a name="stealing"></a>

      ## [Publica sólo lo que es tuyo](#stealing)

      No publiques nada que pertenezca a otra persona sin permiso. No debes facilitar enlaces, descipciones o métodos de robar la propiedad intelectual de los demás. (software, vídeo, audio, imágenes, etc.), o formas de violar las leyes.

      <a name="power"></a>

      ## [Funcionamos gracias a gente como tú](#power)

      Este foro es operado por nuestro [equipo](/about) y *vosotros*, la comunidad. Si tienes alguna pregunta sobre cómo deberían funcionar las cosas aquí, abre un nuevo tema en la [categoría de Sugerencias](/c/site-feedback). Si pasa algo urgente que no puede ser resuelto con un tema o un reporte, contáctanos a través de [esta página](/about).

      <a name="tos"></a>

      ## [Términos del Servicio](#tos)

      Sí, estos temas aburren, pero debemos protegernos &ndash; y, por extensión, a ti y a tus datos &ndash; frente a gente poco amigable. Tenemos unos [Términos del Servicio](/tos) que describen nuestra forma de actuar (y la tuya), y los derechos con relación al contenido, la privacidad y las leyes, Para usar nuestros servicios, debes aceptar nuestros [Términos y Condiciones](/tos).
  tos_topic:
    title: "Términos de Servicio"
    body: |
      Los siguientes términos y condiciones rigen el uso del sitio web %{company_domain} y todo el contenido, servicios y productos disponibles a través del sitio web, incluidos, entre otros, el software del foro %{company_domain}, el foro de soporte de %{company_domain} y el servicio de alojamiento de alojamiento ("Hosting") si existiese, (en conjunto, el sitio web). El sitio web pertenece y es operado por %{company_full_name} ("%{company_name}"). El sitio web se ofrece sujeto a su aceptación sin modificación de todos los términos y condiciones aquí contenidos y todas las demás reglas operativas y políticas (incluyendo, sin limitación, las [Política de privacidad](/privacy) y las [Guías de la Comunidad](/faq) de %{company_domain}) y los procedimientos que pueden publicarse de vez en cuando en este Sitio por %{company_name} (colectivamente, el "Acuerdo").

      Lea este Acuerdo detenidamente antes de acceder o utilizar el sitio web. Al acceder o usar cualquier parte del sitio web, usted acepta quedar sujeto a los términos y condiciones de este acuerdo. Si no acepta todos los términos y condiciones de este acuerdo, entonces no podrá acceder al sitio web ni utilizar ningún servicio. Si estos términos y condiciones se consideran una oferta de %{company_name}, la aceptación está expresamente limitada a estos términos. El sitio web está disponible solo para personas que tienen al menos 13 años de edad.

      <a name="1"></a>

      ## [1. Tu cuenta en %{company_domain}](#1)

      Si crea una cuenta en el sitio web, usted es responsable de mantener la seguridad de su cuenta y usted es totalmente responsable de todas las actividades que ocurran en la cuenta. Debe notificar de inmediato a %{company_name} cualquier uso no autorizado de su cuenta o cualquier otra violación de seguridad. %{company_name} no será responsable de ningún acto u omisión por su parte, incluidos los daños y perjuicios de cualquier tipo incurridos como resultado de dichos actos u omisiones.
      <a name="2"></a>

      ## [2. Responsabilidad de los Colaboradores](#2)

      Si publica material en el sitio web, ya sea publica enlaces en el sitio web o crea (o permite que un tercero lo haga) material disponible por medio del sitio web (cualquier material se considera "Contenido"), usted es completamente responsable del contenido y cualquier daño resultante de ese contenido. Este caso independientemente de si el Contenido en cuestión constituye texto, gráficos, un archivo de audio o software de computadora. Al hacer que el Contenido esté disponible, usted declara y garantiza que:

      * la descarga, copia y uso del Contenido no infringirá los derechos de propiedad, incluidos, entre otros, los derechos de autor, patente, marca comercial o secreto comercial de terceros;
      * si su empleador tiene derechos de propiedad intelectual que usted crea, usted (i) ha recibido permiso de su empleador para publicar o poner a disposición el Contenido, incluido, entre otros, cualquier software, o (ii) ha obtenido una exención de su empleador como a todos los derechos en o al Contenido;
      * usted ha cumplido completamente con las licencias de terceros relacionadas con el Contenido, y ha hecho todo lo necesario para transmitir con éxito a los usuarios finales los términos requeridos;
      * el contenido no contiene ni instala virus, gusanos, malware, caballos de Troya u otro contenido dañino o destructivo;
      * el contenido no es correo no deseado, no se genera de forma automática o aleatoria, y no contiene contenido comercial no ético o no deseado diseñado para dirigir el tráfico a sitios de terceros o aumentar la clasificación de motores de búsqueda de sitios de terceros o actos ilegales (como phishing) o engañar a los destinatarios sobre el origen del material (como spoofing);
      * el Contenido no es pornográfico, no contiene amenazas ni incita a la violencia, y no viola los derechos de privacidad o publicidad de ningún tercero;
      * su contenido no se anuncia a través de mensajes electrónicos no deseados, como enlaces de spam en grupos de noticias, listas de correo electrónico, blogs y sitios web, y métodos de promoción no solicitados similares;
      * su contenido no se nombra de una manera que induzca a error a sus lectores a pensar que usted es otra persona o empresa; y
      * usted tiene, en el caso de Contenido que incluye código de computadora, categorizado y/o descrito con precisión el tipo, naturaleza, usos y efectos de los materiales, ya sea que lo solicite %{company_name} o de otra manera.

      <a name="3"></a>

      ## [3. Licencia de Contenido de Usuario](#3)

      Las contribuciones de los usuarios están autorizadas bajo una [Reconocimiento-NoComercial-CompartirIgual 3.0 Unported (CC BY-NC-SA 3.0)](https://creativecommons.org/licenses/by-nc-sa/3.0/deed.es_ES). Sin limitar ninguna de esas representaciones o garantías, %{company_name} tiene el derecho (aunque no la obligación) de, en el exclusivo criterio de %{company_name} (i) rechazar o eliminar cualquier contenido que en opinión razonable de %{company_name}, viola cualquier política de %{company_name} o es de alguna manera dañina u objetable, o (ii) cancela o niega el acceso y uso del sitio web a cualquier individuo o entidad por cualquier motivo, en la única propiedad de %{company_name} discreción. %{company_name} no tendrá obligación de proporcionar un reembolso de los montos pagados previamente.

      <a name="4"></a>

      ## [4. Pago y Renovación](#4)

      ### Términos Generales

      Servicios pagos opcionales o actualizaciones pueden estar disponibles en el sitio web. Al utilizar un servicio o actualización pagada opcional, usted acepta pagar a %{company_name} las tarifas de suscripción mensuales o anuales indicadas. Los pagos se cobrarán de forma prepaga el día que comience a utilizar el servicio o la actualización, y cubrirá el uso de ese servicio o la actualización por un período de suscripción mensual o anual según lo indicado. Estas tarifas no son reembolsables.

      ### Renovación Automática

      A menos que notifique a %{company_name} antes del final del período de suscripción correspondiente que desea cancelar un servicio o una actualización, su suscripción se renovará automáticamente y usted nos autorizará a cobrar la tarifa de suscripción anual o mensual aplicable en ese momento (así como cualquier impuestos) utilizando cualquier tarjeta de crédito u otro mecanismo de pago que tengamos registrado para usted. Las suscripciones pueden cancelarse en cualquier momento.

      <a name="5"></a>

      ## [5. Servicios](#5)

      ### Hosting, Servicios de Soporte

      Servicios opcionales de Hosting y Soporte pueden ser provistos por %{company_name} bajo los términos y condiciones para cada servicio. Al suscribirse a una cuenta de servicios de Hosting/Soporte o Soporte, acepta cumplir con dichos términos y condiciones.

      ### HTTPS

      Ofrecemos HTTPS como un complemento pago. Al registrarse y utilizar un dominio personalizado en %{company_domain}, nos autoriza a actuar en nombre del registrante del nombre de dominio (al solicitar los certificados necesarios, por ejemplo) con el único propósito de proporcionar HTTPS en su sitio.

      ### Enterprise

      Los servicios de Enterprise Hosting son provistos por %{company_name} bajo los términos y condiciones para cada servicio, que están determinados por un contrato específico del cliente. Al registrarse en una cuenta de Enterprise Hosting, acepta cumplir con dichos términos y condiciones.

      <a name="6"></a>

      ## [6. Responsabilidad de los visitantes del sitio web](#6)

      %{company_name} no ha revisado, y no puede revisar, todo el material, incluido el software informático, publicado en el sitio web, y no puede ser responsable del contenido, uso o efectos de ese material. Al operar el sitio web, %{company_name} no representa ni implica que respalda el material allí publicado, o que considera que dicho material es preciso, útil o no dañino. Usted es responsable de tomar las precauciones necesarias para protegerse a usted mismo y a sus sistemas informáticos contra virus, gusanos, caballos de Troya y otros contenidos dañinos o destructivos. El sitio web puede contener contenido ofensivo, indecente u objetable, así como contenido que contenga inexactitudes técnicas, errores tipográficos y otros errores. El sitio web también puede contener material que viole los derechos de privacidad o publicidad, o que infrinja la propiedad intelectual y otros derechos de propiedad de terceros, o cuya descarga, copia o uso esté sujeto a términos y condiciones adicionales, establecidos o no. %{company_name} se exime de cualquier responsabilidad por cualquier daño que resulte del uso por parte de los visitantes del sitio web, o de cualquier descarga por parte de los visitantes del contenido allí publicado.

      <a name="7"></a>

      ## [7. Contenido publicado en otros sitios web](#7)

      No hemos revisado, y no podemos revisar, todo el material, incluido el software de computadora, disponible a través de los sitios web y páginas web a los cuales %{company_domain} vincula, y ese enlace a %{company_domain}. %{company_name} no tiene ningún control sobre los sitios web y páginas web que no sean del %{company_domain}, y no es responsable de sus contenidos o su uso. Al vincular a un sitio web o página web que no sea de %{company_domain}, %{company_name} no representa ni implica que respalde dicho sitio web o página web. Usted es responsable de tomar las precauciones necesarias para protegerse a usted mismo y a sus sistemas informáticos contra virus, gusanos, caballos de Troya y otros contenidos dañinos o destructivos. %{company_name} no se responsabiliza por ningún daño derivado de su uso de sitios web y páginas web que no sean del %{company_domain}.

      <a name="8"></a>

      ## [8. Infracción de derechos de autor y política de DMCA](#8)

      Como %{company_name} pide a los demás que respeten sus derechos de propiedad intelectual, respeta los derechos de propiedad intelectual de los demás. Si cree que el material ubicado en o vinculado a %{company_domain} infringe sus derechos de autor, y si este sitio web reside en los EE. UU., Le recomendamos que notifique a %{company_name} de acuerdo con %{company_name} [Digital Millennium Copyright Ley](http://en.wikipedia.org/wiki/Digital_Millennium_Copyright_Act) ("DMCA") Política. %{company_name} responderá a todos los avisos, incluidos los necesarios o apropiados, eliminando el material infractor o deshabilitando todos los enlaces al material infractor. %{company_name} dará por terminado el acceso y uso del visitante del sitio web si, bajo circunstancias apropiadas, se determina que el visitante es un infractor recurrente de los derechos de autor u otros derechos de propiedad intelectual de %{company_name} u otros. En el caso de dicha finalización, %{company_name} no tendrá obligación de proporcionar un reembolso de los montos pagados previamente a %{company_name}.

      <a name="9"></a>

      ## [9. Propiedad Intelectual](#9)

      Este Acuerdo no transfiere de %{company_name} ninguna propiedad intelectual de %{company_name} o de terceros, y todos los derechos, títulos e intereses en y para dicha propiedad se mantendrán (entre las partes) únicamente con %{company_name}. %{company_name}, %{company_domain}, el logotipo de %{company_domain} y todas las demás marcas comerciales, marcas de servicio, gráficos y logotipos utilizados en relación con %{company_domain}, o el sitio web son marcas comerciales o marcas comerciales registradas de %{company_name} o los licenciantes de %{company_name}. Otras marcas comerciales, marcas de servicio, gráficos y logotipos utilizados en relación con el sitio web pueden ser marcas comerciales de otros terceros. Su uso del sitio web no le concede ningún derecho o licencia para reproducir o usar cualquier %{company_name} o marcas comerciales de terceros.

      <a name="10"></a>

      ## [10. Atribución](#10)

      %{company_name} se reserva el derecho de mostrar vínculos de atribución como 'Desarrollado por %{company_domain},' autor del tema y atribución de fuentes en su pie de página de contenido.

      <a name="11"></a>

      ## [11. Cambios](#11)

      %{company_name} se reserva el derecho, a su entera discreción, de modificar o reemplazar cualquier parte de este Acuerdo. Es su responsabilidad verificar este Acuerdo periódicamente para ver los cambios. Su uso continuo o acceso al sitio web después de la publicación de cualquier cambio en este Acuerdo constituye la aceptación de dichos cambios. %{company_name} también puede, en el futuro, ofrecer nuevos servicios y/o características a través del sitio web (incluido el lanzamiento de nuevas herramientas y recursos). Tales nuevas características y/o servicios estarán sujetos a los términos y condiciones de este Acuerdo.

      <a name="12"></a>

      ## [12. Terminación](#12)

      %{company_name} puede finalizar su acceso a todo o a cualquier parte del sitio web en cualquier momento, con o sin causa, con o sin aviso, y con efecto inmediato. Si desea rescindir este Acuerdo o su cuenta de %{company_domain} (si tiene una), simplemente puede dejar de usar el sitio web. Todas las disposiciones de este Acuerdo que por su naturaleza deben seguir vigentes después de la terminación seguirán vigentes después de la terminación, incluidas, entre otras, las disposiciones de propiedad, los descargos de garantía, la indemnización y las limitaciones de responsabilidad.

      <a name="13"></a>

      ## [13. Descargo de garantías](#13)

      El sitio web se proporciona "tal cual". %{company_name} y sus proveedores y licenciantes renuncian a todas las garantías de cualquier tipo, expresas o implícitas, incluidas, entre otras, las garantías de comerciabilidad, adecuación para un propósito particular y no infracción. Ni %{company_name} ni sus proveedores y licenciantes hacen ninguna garantía de que el sitio web esté libre de errores o que el acceso al mismo sea continuo o ininterrumpido. Usted entiende que la descarga u obtención de contenido o servicios a través del sitio web, a su propia discreción y riesgo.

      <a name="14"></a>

      ## [14. Limitación de Responsabilidad](#14)

      En ningún caso %{company_name}, ni sus proveedores o licenciantes, serán responsables con respecto a cualquier tema de este acuerdo bajo ningún contrato, negligencia, responsabilidad estricta u otra teoría legal o equitativa para: (i) cualquier especial, incidental o daños generados; (ii) el costo de adquisición de productos o servicios sustitutos; (iii) por interrupción de uso o pérdida o corrupción de datos; o (iv) para cualquier cantidad que exceda las tarifas pagadas por usted a %{company_name} en virtud de este acuerdo durante el período de doce (12) meses anterior a la causa de la acción. %{company_name} no tendrá ninguna responsabilidad por cualquier falla o retraso debido a asuntos fuera de su control razonable. Lo anterior no se aplicará en la medida en que lo prohíba la ley aplicable.

      <a name="15"></a>

      ## [15. Representación general y garantía](#15)

      Usted declara y garantiza que (i) su uso del sitio web será estrictamente de acuerdo con %{company_name} [Política de privacidad](/privacy), [Pautas de la comunidad](/guidelines), con este Acuerdo y con todas las leyes aplicables y normativas (incluidas, entre otras, leyes o normativas locales de su país, estado, ciudad u otra área gubernamental, relacionadas con la conducta en línea y el contenido aceptable, e incluidas todas las leyes aplicables relativas a la transmisión de datos técnicos exportados del país en el que se encuentra este sitio web reside o el país en el que usted reside) y (ii) su uso del sitio web no infringirá o mal apropiará los derechos de propiedad intelectual de ningún tercero.

      <a name="16"></a>

      ## [16. Indemnización](#16)

      Usted acepta indemnizar y mantener indemne a %{company_name}, sus contratistas y sus licenciantes, y sus respectivos directores, funcionarios, empleados y agentes de y contra todos los reclamos y gastos, incluidos los honorarios de abogados, que surjan de su uso de el sitio web, incluyendo pero no limitado a su violación de este Acuerdo.

      <a name="17"></a>

      ## [17. Diversos](#17)

      Este acuerdo constituye el acuerdo completo entre %{company_name} y usted con respecto al tema del presente documento, y solo se puede modificar mediante una enmienda escrita firmada por un ejecutivo autorizado de %{company_name}, o mediante la publicación por parte de %{company_name} de una versión revisada. Excepto en la medida en que la ley aplicable, de existir alguna, establezca lo contrario, este Acuerdo, cualquier acceso o uso del Sitio web se regirá por las leyes del estado de California, EE. UU., excluyendo las disposiciones sobre conflicto de leyes y el lugar adecuado para cualquier disputa que surja de o esté relacionada con cualquiera de los mismos será a los tribunales estatales y federales ubicados en el condado de San Francisco, California. A excepción de las reclamaciones por orden judicial o equitativo o reclamaciones relativas a los derechos de propiedad intelectual (que pueden ser llevados ante los tribunales competentes sin la fijación de un enlace), cualquier disputa que surja de este Acuerdo será resuelta de acuerdo con las Reglas completas de Arbitraje de la Judicial Arbitration and Mediation Service, Inc. ("JAMS") por tres árbitros designados de acuerdo con dichas Reglas. El arbitraje se llevará a cabo en San Francisco, California, en idioma inglés y la decisión de arbitraje se puede hacer cumplir en cualquier tribunal. La parte que prevalezca en cualquier acción o procedimiento para hacer cumplir este Acuerdo tendrá derecho a los costos y honorarios de abogados. Si alguna parte de este Acuerdo se considera inválida o no exigible, se interpretará que esa parte refleja la intención original de las partes, y las partes restantes permanecerán en pleno vigor y efecto. Una renuncia por cualquiera de las partes de cualquier término o condición de este Acuerdo o cualquier incumplimiento del mismo, en cualquier instancia, no renunciará a dicho término o condición o cualquier incumplimiento posterior de los mismos. Puede ceder sus derechos bajo este Acuerdo a cualquier parte que consienta y acuerde estar sujeto a sus términos y condiciones; %{company_name} puede asignar sus derechos bajo este Acuerdo sin condición. Este Acuerdo será vinculante y redundará en beneficio de las partes, sus sucesores y cesionarios permitidos.

      Este documento es CC-BY-SA. Se actualizó por última vez el 1 de enero de 2017.

      Originalmente adaptado de los [Términos del servicio de WordPress](http://en.wordpress.com/tos/) en inglés.
  privacy_topic:
    title: "Políticas de Privacidad"
    body: |
      <a name="collect"></a>

      ## [¿Qué información recolectamos?](#collect)

      Recolectamos información tuya cuando te registras en nuestra web, y recopilamos información cuando participas en ella leyendo, escribiendo y evaluando el contenido compartido aquí.

      Al registrarte en nuestra web, puede que se te pida que indiques tu nombre y tu email. Sin embargo, puedes visitarnos sin registrarte. Tu email será verificado a través de un mensaje que contendrá un enlace único. Si ese enlace es visitado, sabremos que controlas el email.

      Cuando estés registrado y publiques, guardamos la dirección IP de donde el mensaje ha sido publicado. Puede que guardemos registros que incluyan la dirección IP de cada intercambio de datos con nuestro servidor.

      <a name="use"></a>

      ## [¿Para qué usamos tu información?](#use)

      Cualquier información recolectada puede ser usada en una de las siguientes maneras:

      * Para personalizar tu experiencia &mdash; tu información nos ayuda a responder a tus necesidades individuales.
      * Para mejorar nuestra web &mdash; intentamos continuamente mejorar nuestro sitio web ofreciéndote contenido basado en la información que recibimos de ti.
      * Para mejorar el servicio de soporte &mdash; tu información nos ayuda a responder de una forma más efectiva a tus dudas y problemas.
      * Para enviar emails cada cierto tiempo &mdash; La direccion de email que nos proporciones puede ser usada para enviarte información, notificaciones que tú solicites sobre cambios en temas, sobre respuestas a tu nombre, respuestas a consultas y/o cualquier otro tipo de solicitudes o cuestiones.

      <a name="protect"></a>

      ## [¿Cómo protegemos tu información?](#protect)

      Tenemos implementadas varias medidas de seguridad para mantener tu información personal segura cuuando la introduces o accedes a ella.

      <a name="data-retention"></a>

      ## [¿Cuál es la política de retención de datos?](#data-retention)

      Intentamos:

      * No retener los registros de los servidores conteniendo la dirección IP de todas las solicitudes durante más de 90 días.
      * No retener las direcciones IP asociadas con usuarios registrados y sus mensajes durante no más de 5 años.


      <a name="cookies"></a>

      ## [¿Usamos cookies?](#cookies)

      Sí. Las cookies con pequeños archivos que una web o su proveedor de servicios transfiere a tu disco duro a través de tu navegador (si lo permites).
      Estas cookies permiten a la web reconocer tu navegador y, si tienes una cuenta registrada, asociarlo con ella.nt.

      Usamos cookies para entender y guardar tus preferencias para futuras visitas y para recolectar información sobre el tráfico y la interacción con este sitio web para que podamos ofrecer mejores experiencias y herramientas en un futuro. Puede que nos asociemos con terceras personas para que nos asisten a entender mejor a nuestros visitantes. Estos proveedores de servicios no tienen permitido usar esta información para otro propósito que no sea ayudarnos a mejorar.

      <a name="disclose"></a>

      ## [¿Revelamos alguna información a terceros?](#disclose)

      No vendemos, intercambiamos o transferimos a terceros tu información personal. Esto no incluye a terceros que nos ayuden a operar correctamente este sitio web, a administrar nuestro negocio o a ofrecerte un servicio, siempre y cuando acepten mantener esta información confidencial.
      Puede que revelemos tu información cuando creamos que sea apropiado para cumplir con la ley, hacer cumplir con nuestras políticas, derechos, propiedades, o seguridad nuestros o de terceros. Sin embargo, la información no personal de los visitantes puede que sea entregada debidamente a terceros con propósitos de marketing, publicidad u otros usos.

      <a name="third-party"></a>

      ## [Enlaces de terceros](#third-party)

      Ocasionalmente, es posible que incluyamos u ofrezcamos enlaces a productos o servicios de terceros en esta web. Estos sitios webs de terceros tienen otras políticas de privacidad, por lo que no nos hacemos responsables del contenido y actividades de estos sitios. Sin embargo, intentamos proteger la integridad de nuestra web y aceptamos opiniones sobre estos sitios de terceros.

      <a name="coppa"></a>

      ## [Cumplimiento del Acta de Protección de la Privacidad Online de los Niños de 1998](#coppa)

      Nuestra web, sus productos y servicios están dirigidos a personas que tengan 13 o más años de edas. Si este servidor está en EEUU, y tienes menos de 13 años de edad, a causa del Acta de Protección de la Privacidad Online de los Niños de 1998 ([Children's Online Privacy Protection Act](https://en.wikipedia.org/wiki/Children%27s_Online_Privacy_Protection_Act)) de EEUU, no uses este sitio web.

      <a name="online"></a>

      ## [Política de privacidad online](#online)

      Esta política de privacidad sólo tiene validez para la información recolectada a través de nuestro sitio web, y no para aquella recolectada offline.

      <a name="consent"></a>

      ## [Consentimiento](#consent)

      Al usar nuestra web, aceptas esta política.

      <a name="changes"></a>

      ## [Cambios a nuestra política de privacidad](#changes)

      Si decidimos cambiar nuestra política de privacidad, publicaremos los cambios en esta misma página.

      Este documento tiene una licencia "CC-BY-SA". Última actualización: 31 de mayo del 2013.
  badges:
    editor:
      name: Editor
      description: Primera edición de un post
      long_description: |
        Este distintivo se concede la primera vez que editas uno de tus posts. Aunque no siempre podrás editar tus posts, editar es una buena idea — te permite mejorar tus posts, corregir pequeños errores o añadir algo que se te había pasado. ¡Editar hace mejores tus publicaciones!
    basic_user:
      name: Básico
      description: "<a href=\"https://blog.discourse.org/2018/06/understanding-discourse-trust-levels/\">Dispone</a> de todas las funciones esenciales de la comunidad"
      long_description: |
        Este distintivo se concede cuando alcanzas el nivel de confianza 1. Gracias por pasar por aquí y leer unos cuantos temas para aprender acerca de qué es esta comunidad. Las restricciones de nuevo usuario se han eliminado; podrás usar las funcionalidades esenciales como enviar mensajes privados a otras personas, reportar posts, editar posts wiki y publicar con múltiples imágenes y enlaces.
    member:
      name: Miembro
      description: "<a href=\"https://blog.discourse.org/2018/06/understanding-discourse-trust-levels/\">Disponen</a> de invitaciones, mensaje a grupos y más \"me gusta\""
    regular:
      name: Habitual
      description: "<a href=\"https://blog.discourse.org/2018/06/understanding-discourse-trust-levels/\">Disponen</a> del poder recategorizar, renombrar, publicar enlacer sin el tag no-follow y más me gusta"
    leader:
      name: Líder
      description: "<a href=\"https://blog.discourse.org/2018/06/understanding-discourse-trust-levels/\">Dispone</a> de poder editar, destacar, cerrar, archivar, dividir y combinar temas globalmente"
    welcome:
      name: ¡Bienvenido/a!
      description: Recibió un "me gusta"
    autobiographer:
      name: Autobiógrafo
      description: "Detalló información en su <a href=\"%{base_uri}/my/preferences/profile\">perfil</a> de usuario"
    anniversary:
      name: Aniversario
      description: Miembro activo desde hace un año y que ha publicado al menos una vez
    nice_post:
      name: Buena respuesta
      description: Recibió 10 "me gusta" en una respuesta
    good_post:
      name: Gran respuesta
      description: Recibió 25 "me gusta" en una respuesta
    great_post:
      name: Excelente respuesta
      description: Recibió 50 "me gusta" en una respuesta
    nice_topic:
      name: Buen tema
      description: Recibió 10 "me gusta" en un tema
    good_topic:
      name: Gran tema
      description: Recibió 25 "me gusta" en un tema
    great_topic:
      name: Excelente tema
      description: Recibió 50 "me gusta" en un tema
    nice_share:
      name: Buena contribución
      description: Compartió un post con 25 visitantes únicos
      long_description: |
        Este distintivo se concede por compartir un enlace que fue clicado por 25 visitantes externos. Gracias por difundir nuestras conversaciones y el valor del debate de esta comunidad.
    good_share:
      name: Gran contribución
      description: Compartió un post con 300 visitantes únicos
    great_share:
      name: Excelente contribución
      description: Compartió un post con 1000 visitantes únicos
    first_like:
      name: Primer "me gusta"
      description: Le dio a "me gusta" a un post
      long_description: |
        Este distintivo se otorga la primera vez que le das 'Me gusta' a un post usando el botón de :heart:. Dándole 'Me gusta' a posts es una manera estupenda de hacer saber al resto de compañeros de la comunidad que lo que han publicado te ha parecido interesante, útil, chulo o divertido.
    first_flag:
      name: Primer reporte
      description: Reportó un post
    promoter:
      name: Promotor
      description: Invitó a un usuario
      long_description: |
        Este distintivo se concede cuando invitas a alguien a unirse a la comunidad a través del botón de invitación en tu página del perfil o al final de un tema. Invitar a amigos que puedan estar interesados en debates específicos es la manera perfecta para introducirles a la comunidad, ¡así que gracias!
    campaigner:
      name: Paladín
      description: Invitó a 3 usuarios
    champion:
      name: Campeón
      description: Invitó a 5 miembros
    first_share:
      name: Primer compartido
      description: Compartió un post
      long_description: |
        Este distintivo se otorga la primera vez que compartes un enlace a una respuesta o tema usando el botón de compartir. Compartir enlaces es una buena manera de mostrar contenido interesante de la comunidad al resto de gente, ayudando a su crecimiento.
    first_link:
      name: Primer enlace
      description: Añadió un enlace a otro tema
      long_description: |
        Este distintivo se otorga la primera vez que incluyes un enlace a otro tema. Enlazar temas ayuda al resto de lectores a encontrar interesantes conversaciones relevantes al enseñar las conexiones que tienen en común. ¡Enlaza libremente!
    first_quote:
      name: Primera Cita
      description: Citó un post
    read_guidelines:
      name: Directrices leídas
      description: "Leyó las <a href=\"%{base_uri}/guidelines\">directrices de la comunidad</a>"
    reader:
      name: Lector
      description: Leyó todas las respuestas en un tema con más de 100 respuestas
      long_description: |
        Este distintivo se concede la primera vez que lees un tema largo, con más de 100 respuestas. Leer una conversación con atención te ayuda a seguir el debate, entender los diferentes puntos de vista y llevar a conversaciones más interesantes. Cuanto más lees, mejor es la conversación. Como nos gusta decir, ¡la lectura es fundamental! :slight_smile:
    popular_link:
      name: Enlace Popular
      description: Publicó un enlace externo con al menos 50 clics
      long_description: |
        Este distintivo se concede cuando el enlace que has compartido alcanza los 50 clics. ¡Gracias por publicar un enlace útil que añade un contexto interesante a la conversación!
    hot_link:
      name: Enlace popular
      description: Publicó un enlace externo con al menos 300 clics
      long_description: |
        Este distintivo se concede cuando el enlace que has compartido alcanza los 300 clics. ¡Gracias por publicar un enlace que impulsó la conversación e ilustró el debate!
    famous_link:
      name: Enlace famoso
      description: Publicó un enlace externo con al menos 1000 clics
      long_description: |
        Este distintivo se concede cuando un enlace que compartiste llega a 1000 clics. ¡Vaya! Publicaste un enlace que mejoró significativamente la conversación al añadir un detalle esencial, contexto, e información. ¡Gran trabajo!
    appreciated:
      name: Apreciado
      description: Recibió 1 "me gusta" en 20 posts
      long_description: |
        Este distintivo se concede cuando recibes al menos un Me gusta en 20 posts distintos. ¡La comunidad está disfrutando tu contribución a las conversaciones!
    respected:
      name: Respetado
      description: Recibió 2 "me gusta" en 100 posts
      long_description: |
        Este distintivo se concede cuando recibes al menos 2 Me gusta en 100 posts distintos. ¡La comunidad está apreciando tus numerosas aportaciones a las conversación!
    admired:
      name: Admirado
      description: Recibió 5 "me gusta" en 300 posts
      long_description: |
        Este distintivo se concede cuando recibes al menos 5 Me gusta en 300 posts distintos. ¡Bravo! ¡La comunidad admira tus aportaciones, frecuentes y de gran calidad!
    out_of_love:
      name: Dadivoso
      description: Utilizó 50 "me gusta" en un día
      long_description: |
        Este distintivo se concede cuando das todos los 50 me gusta que puedes utilizar al día. Recuerda tomar un momento y dar me gusta a los posts que disfrutes incentiva a los demás miembros a crear aún mejores debates en el futuro.
    higher_love:
      name: Magnánimo
      description: Utilizó 50 "me gusta" 5 veces
      long_description: |
        Este distintivo se concede cuando das 5 veces todos los 50 me gusta que puedes utilizar al día. ¡Gracias por tomarte tiempo en incentivar y premiar las mejores conversaciones cada día!
    crazy_in_love:
      name: Generoso
      description: Utilizó 50 "me gusta" 20 veces
    thank_you:
      name: Agradecido/a
      description: "Ha recibido me gusta en 20 posts y dado a 10 "
      long_description: |
        Este distintivo se concede cuando has recibido 20 Me gusta en tus posts y has dado 10 o más de vuelta. Cuando a alguien le gustan tus posts, encuentras el tiempo para agradecer los posts de otras personas.
    gives_back:
      name: Cómplice
      description: Ha recibido me gusta en 100 posts y dado a 100
      long_description: |
        Este distintivo se concede cuando has recibido 100 Me gusta en tus posts y has dado 100 o más de vuelta. ¡Gracias por dar tanto y agradecer de vuelta!
    empathetic:
      name: Empático
      description: Ha recibido me gusta en 500 posts y dado a 1000
    first_emoji:
      name: Primer emoji
      description: Utilizó un emoji en un post
      long_description: |
        Este distintivo se concede la primera vez que añades un Emoji a tu post :thumbsup:. Los Emoji te permiten añadir emociones a tu publicación, desde felicidad :smiley: a tristeza :anguished: pasando por enfado :angry: o cualquier otra expresión :sunglasses: . Comienza escribiendo : (dos puntos) o haz clic en el botón Emoji de la barra del editor para seleccionar entre cientos de opciones :ok_hand:
    first_mention:
      name: Primera mención
      description: Mencionó a un usuario en un post
    first_onebox:
      name: Primer Onebox
      description: Publicó un enlace expandido vía Onebox
    first_reply_by_email:
      name: Primera respuesta por email
      description: Respondió a un post vía email
      long_description: |
        Este distintivo se concede la primera vez que respondes a un post por email :e-mail:.
    new_user_of_the_month:
      name: "Nuevo usuario del mes"
      description: Contribuciones excepcionales en su primer mes
      long_description: |
        Este distintivo es otorgado para felicitar a dos nuevos usuarios cada mes por sus excelentes colaboraciones, y estadísticas sobre cuán seguido sus posts han sido valorados y por quiénes.
    enthusiast:
      name: Entusiasta
      description: 10 días de visitas
    aficionado:
      name: Aficionado
      description: 100 días de visitas
    devotee:
      name: Devoto
      description: 365 días de visitas
    badge_title_metadata: "%{display_name} distintivo en %{site_title}"
  admin_login:
    success: "Email enviado"
    errors:
      unknown_email_address: "Dirección de email desconocida."
      invalid_token: "Token inválido."
    email_input: "Email de admin"
    submit_button: "Enviar email"
  performance_report:
    initial_post_raw: Este tema contiene informes diarios sobre el rendimiento de tu sito.
    initial_topic_title: Informe sobre el rendimiento del sitio
  tags:
    title: "Etiquetas"
    staff_tag_disallowed: "La etiqueta \"%{tag}\" solo puede ser insertada por moderadores."
    staff_tag_remove_disallowed: "La etiqueta \"%{tag}\" solo puede ser eliminada por moderadores."
    minimum_required_tags: "Debes seleccionar al menos %{count} etiquetas,"
  rss_by_tag: "Temas con la etiqueta %{tag}"
  finish_installation:
    congratulations: "Enhorabuena, ¡has instalado Discourse!"
    register:
      button: "Registrarse"
      title: "Registrar cuenta de administrador"
      help: "registra una nueva cuenta para empezar"
      no_emails: "Por desgracia, no se han definido emails de administradores durante la configuración inicial, por lo que terminar de instalar el foro será complicado. Por favor, añade un correo de desarrollador en el archivo de configuración o <a href='https://meta.discourse.org/t/create-admin-account-from-console/17274'>crea una cuenta de administrador desde la consola</a>."
    confirm_email:
      title: "Confirmar tu email"
      message: "<p>Hemos enviado un email de activación a <b>%{email}</b>. Por favor, sigue las intrucciones en el email para activar tu cuenta.</p><p>Si no llega, asegúrate que el email esté configurado correctamente en Discourse y comprueba tu carpeta de spam</p>"
    resend_email:
      title: "Volver a enviar email de activación"
      message: "<p>Hemos reenviado el correo de activación a <b>%{email}</b>"
  safe_mode:
    title: "Activar modo seguro"
    description: "El modo seguro permite probar tu página sin cargar plugins o customizaciones."
    no_customizations: "Desactivar theme actual"
    only_official: "Desactivar plugins no oficiale"
    no_plugins: "Desactivar todos los plugins"
    enter: "Activar modo seguro"
    must_select: "Debes escoger al menos una opción para ingresar al modo seguro."
  wizard:
    title: "Instalación de Discourse"
    step:
      locale:
        title: "¡Bienvenido a tu foro de discourse!"
        fields:
          default_locale:
            description: "¿Cuál es el idioma por defecto para tu comunidad?"
      forum_title:
        title: "Nombre"
        description: "El nombre es un cartel que se ve desde lejos, lo <i>primero</i> que los visitantes en potencia verán sobre tu comunidad. ¿Qué dice el nombre de tu comunidad?"
        fields:
          title:
            label: "El nombre de la comunidad"
            placeholder: "Jane’s Hangout"
          site_description:
            label: "Describe tu comunidad en una frase corta"
            placeholder: "Un sitio para Jane y sus amigos donde discutir cosas interesantes"
      introduction:
        title: "Introducción"
        fields:
          welcome:
            label: "Tema de bienvenida"
            description: "<p>¿Cómo le describirías tu comunidad a un desconocido en alrededor de 1 minuto?</p> <ul> <li>¿A quién están enfocado el contenido?</li> <li> ¿Qué puedo encontrar aquí?</li> <li>¿Por qué debería visitar esta página?</li> <p> Tu tema de bienvenida es lo primero que los nuevos visitantes verán en el sitio. Piensa que es el <b>párrafo</b> que define tu comunidad.</p>"
            one_paragraph: "El mensaje de bienvenida no debería ser más de un párrafo."
      privacy:
        title: "Acceso"
        description: "<p>¿Es tu comunidad abierta a todo el mundo o está restringida a ciertos miembros, ya sea por invitación o aprobación? Si lo prefieres, puedes hacer que sea privada, y hacerla pública más tarde.</p> <p>Recuerda que siempre puedes enviar invitaciones desde temas, o desde tu página de perfil.</p>"
        fields:
          privacy:
            choices:
              open:
                label: "Pública"
                description: "Todo el mundo puede acceder a la comunidad y registrar una cuenta"
              restricted:
                label: "Privada"
                description: "Solo gente invitada o con aprobación tiene acceso a esta comunidad"
      contact:
        title: "Contacto"
        fields:
          contact_email:
            label: "Correo"
            placeholder: "nombre@ejemplo.com"
            description: "Dirección de email de la persona o grupo responsable de esta comunidad. Usado para notificaciones críticas como reportes sin atender, actualizaciones de seguridad y estará en la <a href='/about' target='_blank'>página Acerca de</a> para cosas urgentes."
          contact_url:
            label: "Página web"
            placeholder: "http://ejemplo.com/contacto"
            description: "Tu página de contacto o la de tu organización. Será mostrada en la <a href='/about' target='_blank'>página de acerca de</a>."
          site_contact:
            label: "Mensajes automáticos"
            description: "Todos los mensajes privados automáticos de Discourse serán enviados desde este usuario, como por ejemplo, reportes de advertencia y notificaciones de backups completos."
      corporate:
        title: "Organización"
        description: "Estos nombres se usarán en tu <a href='/privacy' target='blank'>Política de privacidad</a> y <a href='/tos' target='blank'>Términos y condiciones</a>, que podrás editar en todo momento en la categoría Staff. Si no tienes una empresa, puedes saltarte este paso por ahora."
        fields:
          company_short_name:
            label: "Nombre de la empresa (corto)"
            placeholder: "Initech"
          company_full_name:
            label: "Nombre de la empresa (completo)"
            placeholder: "Initech S.L."
          company_domain:
            label: "Dominio de la empresa "
            placeholder: "initech.com"
      colors:
        title: "Tema"
        fields:
          theme_id:
            description: "¿Prefieres un tema oscuro o claro para empezar? Siempre lo puedes personalizar a través del panel del Administrador."
            choices:
              default:
                label: "Simple y claro"
              dark:
                label: "Simple y oscuro"
      logos:
        title: "Logos"
        fields:
          logo_url:
            label: "Logo principal"
            description: "La imágen que estará arriba a la izquierda en tu página. Usar un rectángulo ancho."
          logo_small_url:
            label: "Logo compacto"
            description: "Una versión compacta del logo que estará arriba a la izquierda cuando los usuarios bajen. Usar un cuadrado."
      icons:
        title: "Iconos"
        fields:
          favicon_url:
            label: "Icono pequeño"
            description: "Imagen usada para representar tu página en los navegadores que se vea bien en tamaños pequeños como 32px por 32px. Extensiones recomendadas para las imágenes son PNG o JPG."
          apple_touch_icon_url:
            label: "Icono grande"
            description: "Imagen de icono utilizada para representar su sitio en dispositivos modernos que se ve bien en tamaños más grandes. El tamaño recomendado es de al menos 512 px por 512 px."
      homepage:
        description: "Recomendamos mostrar los últimos temas en tu página principal, pero siempre puedes mostrar categorías (grupos de temas) en la página principal si prefieres."
        title: "Página de inicio"
        fields:
          homepage_style:
            choices:
              latest:
                label: "Temas recientes"
              categories_only:
                label: "Sólo Categorías"
              categories_with_featured_topics:
                label: "Categorías con Temas Destacados"
              categories_and_latest_topics:
                label: "Categorías y Temas Recientes"
              categories_and_top_topics:
                label: "Categorías y Temas Top"
      emoji:
        title: "Emoji"
        description: "¿Qué estilo de Emoji prefieres para tu comunidad? Siempre puedes añadir más Emojis personalizados a trvés de Admin, Personalizar, Emoji."
      invites:
        title: "Invitar staff"
        description: "¡Ya casi estás listo! Vamos a invitar otras personas para que ayuden a <a href='https://blog.discourse.org/2014/08/building-a-discourse-community/' target='blank'>iniciar discusiones</a> con temas interesantes y respuestas para que comience tu comunidad."
      finished:
        title: "Tu foro de Discourse está listo!"
        description: |
          <p>Si alguna vez quieres cambiar alguno de estos ajustes, visita <a href='/admin' target='_blank'>tu sección de administrador</a>; la puedes encontrar el lado del icono de una llave inglesa en el menú de la página..</p>
          <p>Diviértete, y ¡buena suerte <a href='https://blog.discourse.org/2014/08/building-a-discourse-community/' target='_blank'>construyendo tu nueva comunidad!</a></p>
  search_logs:
    graph_title: "Cuenta de Búsquedas"
  joined: "Registrado"
  discourse_push_notifications:
    popup:
      mentioned: '%{username} te mencionó en "%{topic}" - %{site_title}'
      group_mentioned: '%{username} te mencionó en "%{topic}" - %{site_title}'
      quoted: '%{username} te cito en "%{topic}" - %{site_title}'
      replied: '%{username} te respondió en "%{topic}" - %{site_title}'
      posted: '%{username} publicó en "%{topic}" - %{site_title}'
      private_message: '%{username} te envió un mensaje privado en "%{topic}" - %{site_title}'
      linked: '%{username} enlazó tu publicación desde "%{topic}" - %{site_title}'
      confirm_title: 'Notificaciones habilitadas - %{site_title}'
      confirm_body: '¡Éxito! Las notificaciones han sido habilitadas.'
  staff_action_logs:
    not_found: "no encontrado"
<<<<<<< HEAD
    unknown: "desconocido"
=======
    unknown: "desconocido"
    user_merged: "%{username} se ha unido en esta cuenta"
    user_delete_self: "Eliminado a si mismo de %{url}"
>>>>>>> e64402cb
<|MERGE_RESOLUTION|>--- conflicted
+++ resolved
@@ -3545,10 +3545,6 @@
       confirm_body: '¡Éxito! Las notificaciones han sido habilitadas.'
   staff_action_logs:
     not_found: "no encontrado"
-<<<<<<< HEAD
-    unknown: "desconocido"
-=======
     unknown: "desconocido"
     user_merged: "%{username} se ha unido en esta cuenta"
-    user_delete_self: "Eliminado a si mismo de %{url}"
->>>>>>> e64402cb
+    user_delete_self: "Eliminado a si mismo de %{url}"