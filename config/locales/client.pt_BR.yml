# encoding: utf-8
#
# Never edit this file. It will be overwritten when translations are pulled from Transifex.
#
# To work with us on translations, join this project:
# https://www.transifex.com/projects/p/discourse-org/

pt_BR:
  js:
    number:
      format:
        separator: "."
        delimiter: ","
      human:
        storage_units:
          format: '%n %u'
          units:
            byte:
              one: Byte
              other: Bytes
            gb: GB
            kb: KB
            mb: MB
            tb: TB
      short:
        thousands: "{{number}}k"
        millions: "{{number}}M"
    dates:
      time: "h:mm a"
      timeline_date: "MMM AAAA"
      long_no_year: "MMM D h:mm a"
      long_no_year_no_time: "MMM D"
      full_no_year_no_time: "MMMM Do"
      long_with_year: "MMM D, YYYY h:mm a"
      long_with_year_no_time: "MMM D, YYYY"
      full_with_year_no_time: "MMMM Do, YYYY"
      long_date_with_year: "MMM D, YY LT"
      long_date_without_year: "MMM D, LT"
      long_date_with_year_without_time: "MMM D, YY"
      long_date_without_year_with_linebreak: "MMM D <br/>LT"
      long_date_with_year_with_linebreak: "MMM D, YY <br/>LT"
      wrap_ago: "%{date} atrás"
      tiny:
        half_a_minute: "< 1m"
        less_than_x_seconds:
          one: "< 1s"
          other: "< %{count}s"
        x_seconds:
          one: "1s"
          other: "%{count}s"
        less_than_x_minutes:
          one: "< 1m"
          other: "< %{count}m"
        x_minutes:
          one: "1m"
          other: "%{count}m"
        about_x_hours:
          one: "1h"
          other: "%{count}h"
        x_days:
          one: "1d"
          other: "%{count}d"
        about_x_years:
          one: "1a"
          other: "%{count}a"
        over_x_years:
          one: "> 1a"
          other: "> %{count}a"
        almost_x_years:
          one: "1a"
          other: "%{count}a"
        date_month: "MMM D"
        date_year: "MMM 'YY"
      medium:
        x_minutes:
          one: "1 minuto"
          other: "%{count} minutos"
        x_hours:
          one: "1 hora"
          other: "%{count} horas"
        x_days:
          one: "1 dia"
          other: "%{count} dias"
        date_year: "MMM D, YY"
      medium_with_ago:
        x_minutes:
          one: "1 minuto atrás"
          other: "%{count} minutos atrás"
        x_hours:
          one: "1 hora atrás"
          other: "%{count} horas atrás"
        x_days:
          one: "1 dia atrás"
          other: "%{count} dias atrás"
      later:
        x_days:
          one: "1 dia depois"
          other: "%{count} dias depois"
        x_months:
          one: "1 mês depois"
          other: "%{count} meses depois"
        x_years:
          one: "1 ano depois"
          other: "%{count} anos depois"
      previous_month: 'Mês Anterior'
      next_month: 'Próximo Mês'
    share:
      topic: 'compartilhe o link desse tópico'
      post: 'post #%{postNumber}'
      close: 'fechar'
      twitter: 'compartilhe este link no Twitter'
      facebook: 'compartilhe este link no Facebook'
      google+: 'compartilhe este link no Google+'
      email: 'enviar esse link para um email'
    action_codes:
      public_topic: "tornou este tópico público em %{when}"
      private_topic: "tornou este tópico privado em %{when}"
      split_topic: "dividiu este tópico %{when}"
      invited_user: "convidou %{who} %{when}"
      invited_group: "convidou %{who} %{when}"
      removed_user: "removido %{who} %{when}"
      removed_group: "removido %{who} %{when}"
      autoclosed:
        enabled: 'fechou %{when}'
        disabled: 'abriu %{when}'
      closed:
        enabled: 'fechou %{when}'
        disabled: 'abriu %{when}'
      archived:
        enabled: 'arquivou %{when}'
        disabled: 'desarquivou %{when}'
      pinned:
        enabled: 'fixou %{when}'
        disabled: 'desafixou %{when}'
      pinned_globally:
        enabled: 'fixou globalmente %{when}'
        disabled: 'desafixou %{when}'
      visible:
        enabled: 'listou %{when}'
        disabled: 'desalistou %{when}'
    topic_admin_menu: "ações administrativas do tópico"
    emails_are_disabled: "Todo o envio de email foi globalmente desabilitado por algum administrador. Nenhum email de notificações de qualquer tipo será enviado."
    s3:
      regions:
        us_east_1: "Leste dos EUA (N. da Virgínia)"
        us_west_1: "Oeste dos EUA (N. da Califórnia)"
        us_west_2: "Leste dos EUA (Oregon)"
        us_gov_west_1: "AWS GovCloud (EUA)"
        eu_west_1: "EU (Irlanda)"
        eu_central_1: "EU (Frankfurt)"
        ap_southeast_1: "Ásia Pacífico (Singapura)"
        ap_southeast_2: "Ásia Pacífico (Sidney)"
        ap_northeast_1: "Ásia Pacífico (Tóquio)"
        ap_northeast_2: "Ásia Pacífico (Seul)"
        sa_east_1: "América do Sul (São Paulo)"
    edit: 'edite o título e a categoria deste tópico'
    not_implemented: "Esse recurso ainda não foi implementado, desculpe!"
    no_value: "Não"
    yes_value: "Sim"
    generic_error: "Pedimos desculpa, ocorreu um erro."
    generic_error_with_reason: "Ocorreu um erro: %{error}"
    sign_up: "Registrar"
    log_in: "Entrar"
    age: "Idade"
    joined: "Aderiu"
    admin_title: "Admin"
    flags_title: "Sinalizações"
    show_more: "mostrar mais"
    show_help: "opções"
    links: "Links"
    links_lowercase:
      one: "link"
      other: "links"
    faq: "FAQ"
    guidelines: "Orientações"
    privacy_policy: "Política de Privacidade"
    privacy: "Privacidade"
    terms_of_service: "Termos do Serviço"
    mobile_view: "VIsualização Mobile"
    desktop_view: "Visualização Desktop"
    you: "Você"
    or: "ou"
    now: "agora"
    read_more: 'leia mais'
    more: "Mais"
    less: "Menos"
    never: "nunca"
    every_30_minutes: "a cada 30 minutos"
    every_hour: "a cada hora"
    daily: "diário"
    weekly: "semanal"
    every_two_weeks: "a cada duas semanas"
    every_three_days: "a cada três dias"
    max_of_count: "max de {{count}}"
    alternation: "ou"
    character_count:
      one: "{{count}} caracter"
      other: "{{count}} caracteres"
    suggested_topics:
      title: "Tópicos sugeridos"
      pm_title: "Mensagens Sugeridas"
    about:
      simple_title: "Sobre"
      title: "Sobre %{title}"
      stats: "Estatísticas do Site"
      our_admins: "Nossos administradores"
      our_moderators: "Nossos moderadores"
      stat:
        all_time: "Desde o começo"
        last_7_days: "Últimos 7 dias"
        last_30_days: "Últimos 30 dias"
      like_count: "Curtidas"
      topic_count: "Tópicos"
      post_count: "Mensagens"
      user_count: "Novos Usuários"
      active_user_count: "Usuários Ativos"
      contact: "Contate-nos"
      contact_info: "Em caso de um evento crítico ou de urgência afetando este site, por favor contacte-nos em %{contact_info}."
    bookmarked:
      title: "Favorito"
      clear_bookmarks: "Limpar Favoritos"
      help:
        bookmark: "Clique para adicionar o primeiro post deste tópico aos favoritos"
        unbookmark: "Clique para remover todos os favoritos neste tópico"
    bookmarks:
      not_logged_in: "desculpe, você precisa estar logado para favoritar mensagens"
      created: "você favoritou essa resposta"
      not_bookmarked: "você já leu esta mensagem; clique para favoritar."
      last_read: "este é a última resposta que você leu; clique para favoritar."
      remove: "Remover favorito"
      confirm_clear: "Tem certeza que deseja apagar todos os atalhos deste tópico?"
    topic_count_latest:
      one: "{{count}} tópico novo ou atualizado."
      other: "{{count}} tópicos novos ou atualizados."
    topic_count_unread:
      one: "{{count}} tópico não lido."
      other: "{{count}} tópicos não lidos."
    topic_count_new:
      one: "{{count}} novo tópico."
      other: "{{count}} novos tópicos."
    click_to_show: "Clique para mostrar."
    preview: "pré-visualização"
    cancel: "cancelar"
    save: "Salvar mudanças"
    saving: "Salvando..."
    saved: "Salvo!"
    upload: "Enviar"
    uploading: "Enviando..."
    uploading_filename: "Enviando {{filename}}"
    uploaded: "Enviado!"
    enable: "Habilitar"
    disable: "Desabilitar"
    undo: "Desfazer"
    revert: "Reverter"
    failed: "Falhou"
    banner:
      close: "Ignorar este banner."
      edit: "Editar este banner >>"
    choose_topic:
      none_found: "Nenhum tópico encontrado."
      title:
        search: "Procurar por um Tópico pelo nome, url ou id:"
        placeholder: "digite o título do tópico aqui"
    queue:
      topic: "Tópico:"
      approve: 'Aprovar'
      reject: 'Rejeitar'
      delete_user: 'Deletar Usuário'
      title: "Aprovação Necessária"
      none: "Não existem mensagens para revisar."
      edit: "Editar"
      cancel: "Cancelar"
      view_pending: "ver mensagens pendentes"
      has_pending_posts:
        one: "Este tópico tem <b>1</b> mensagem aguardando aprovação"
        other: "Este tópico tem <b>{{count}}</b> mensagens aguardando aprovação"
      confirm: "Salvar Mudanças"
      delete_prompt: "Você tem certeza que quer deletar <b>%{username}</b>? Esta ação irá remover todas as suas postagens e bloquear seu email e endereço IP."
      approval:
        title: "Aprovação Necessária da Mensagem"
        description: "Nós recebemos sua nova postagem mas é necessário que seja aprovada por um moderador antes de ser exibida. Por favor tenha paciência."
        pending_posts:
          one: "Você tem <strong>1</strong> mensagem pendente."
          other: "Você tem <strong>{{count}}</strong> mensagens pendentes."
        ok: "OK"
    user_action:
      user_posted_topic: "<a href='{{userUrl}}'>{{user}}</a> postou <a href='{{topicUrl}}'>o tópico</a>"
      you_posted_topic: "<a href='{{userUrl}}'>Você</a> postou <a href='{{topicUrl}}'>o tópico</a>"
      user_replied_to_post: "<a href='{{userUrl}}'>{{user}}</a> respondeu <a href='{{postUrl}}'>{{post_number}}</a>"
      you_replied_to_post: "<a href='{{userUrl}}'>Você</a> respondeu a <a href='{{postUrl}}'>{{post_number}}</a>"
      user_replied_to_topic: "<a href='{{userUrl}}'>{{user}}</a> respondeu ao <a href='{{topicUrl}}'>tópico</a>"
      you_replied_to_topic: "<a href='{{userUrl}}'>Você</a> respondeu ao <a href='{{topicUrl}}'>tópico</a>"
      user_mentioned_user: "<a href='{{user1Url}}'>{{user}}</a> mencionou <a href='{{user2Url}}'>{{another_user}}</a>"
      user_mentioned_you: "<a href='{{user1Url}}'>{{user}}</a> mencionou <a href='{{user2Url}}'>você</a>"
      you_mentioned_user: "<a href='{{user1Url}}'>Você</a> mencionou <a href='{{user2Url}}'>{{another_user}}</a>"
      posted_by_user: "Enviado por <a href='{{userUrl}}'>{{user}}</a>"
      posted_by_you: "Enviado por <a href='{{userUrl}}'>você</a>"
      sent_by_user: "Enviado por <a href='{{userUrl}}'>{{user}}</a>"
      sent_by_you: "Enviado por <a href='{{userUrl}}'>você</a>"
    directory:
      filter_name: "filtrar por nome de usuário"
      title: "Usuários"
      likes_given: "Dados"
      likes_received: "Recebidos"
      topics_entered: "Visualizados"
      topics_entered_long: "Tópicos Vizualizados"
      time_read: "Tempo Lido"
      topic_count: "Tópicos"
      topic_count_long: "Tópicos Criados"
      post_count: "Respostas"
      post_count_long: "Respostas Postadas"
      no_results: "Nenhum resultado foi encontrado."
      days_visited: "Visitas"
      days_visited_long: "Dias Visitados"
      posts_read: "Lidos"
      posts_read_long: "Postagens Lidas"
      total_rows:
        one: "1 usuário"
        other: "%{count} usuários"
    groups:
      empty:
        posts: "Não há postagens por membros deste grupo."
        members: "Não há membros neste grupo."
        mentions: "Não há menção a este grupo."
        messages: "Não há mensagens para este grupo."
        topics: "Não há topicos por membros deste grupo."
      add: "Adicionar"
      selector_placeholder: "Adicionar membros"
      owner: "proprietário"
      visible: "Grupo é visível para todos os usuários"
      index: "Grupos"
      title:
        one: "grupo"
        other: "grupos"
      members: "Membros"
      topics: "Tópicos"
      posts: "Mensagens"
      mentions: "Menções"
      messages: "Mensagens"
      alias_levels:
        title: "Quem pode enviar mensagem e @mention a este grupo?"
        nobody: "Ninguém"
        only_admins: "Somente administradores"
        mods_and_admins: "Somente moderadores e Administradores"
        members_mods_and_admins: "Somente membros do grupo, moderadores e administradores"
        everyone: "Todos"
      trust_levels:
        title: "Nível de Confiança automaticamente concedido aos membros quando eles são incluídos"
        none: "Nenhum"
      notifications:
        watching:
          title: "Assistindo"
          description: "Você será notificado sobre toda nova postagem em toda mensagem, e uma contagem de novas mensagens será mostrada."
        watching_first_post:
          description: "Você somente será notificado sobre a primeira postagem em cada novo tópico neste grupo."
        tracking:
          title: "Rastreando"
          description: "Você será notificado se alguém mencionar seu @name ou responder a você, e uma contagem de novas respostas será mostrada."
        regular:
          title: "Normal"
          description: "Você será notificado se alguém mencionar seu @name ou responder a você."
        muted:
          title: "Mudo"
          description: "Você será notificado sobre qualquer coisa sobre novos tópicos neste grupo."
    user_action_groups:
      '1': "Curtidas dadas"
      '2': "Curtidas recebidas"
      '3': "Favoritos"
      '4': "Tópicos"
      '5': "Respostas"
      '6': "Respostas"
      '7': "Menções"
      '9': "Citações"
      '11': "Edições"
      '12': "Itens enviados"
      '13': "Caixa de Entrada"
      '14': "Pendente"
    categories:
      all: "todas as categorias"
      all_subcategories: "todos"
      no_subcategory: "nenhum"
      category: "Categoria"
      category_list: "Exibir lista de categorias."
      reorder:
        title: "Reordenar Categorias"
        title_long: "Reorganizar a lista de categorias"
        fix_order: "Fixar Posições"
        fix_order_tooltip: "Algumas categorias não possuem um número de posição único, o que pode causar resultados inesperados."
        save: "Salvar Ordem"
        apply_all: "Aplicar"
        position: "Posição"
      posts: "Respostas"
      topics: "Tópicos"
      latest: "Recentes"
      latest_by: "recentes por"
      toggle_ordering: "alternar controle de ordenação"
      subcategories: "Subcategorias"
      topic_stats: "O número de novos tópicos."
      topic_stat_sentence:
        one: "%{count} novo tópico nos últimos %{unit}."
        other: "%{count} novos tópicos nos últimos %{unit}."
      post_stats: "O número de mensagens novas."
      post_stat_sentence:
        one: "%{count} nova mensagem nos últimos %{unit}."
        other: "%{count} novas mensagens nos últimos %{unit}."
    ip_lookup:
      title: Pesquisa do endereço de IP
      hostname: Nome do host
      location: Localização
      location_not_found: (desconhecido)
      organisation: Organização
      phone: Telefone
      other_accounts: "Outras contas com esse endereço de IP:"
      delete_other_accounts: "Excluir %{count}"
      username: "nome de usuário"
      trust_level: "TL"
      read_time: "tempo de leitura"
      topics_entered: "tópicos em que entrou"
      post_count: "# mensagens"
      confirm_delete_other_accounts: "Você tem certeza que deseja apagar essas contas?"
    user_fields:
      none: "(selecione uma opção)"
    user:
      said: "{{username}}:"
      profile: "Perfil"
      mute: "Silenciar"
      edit: "Editar Preferências"
      download_archive: "Fazer Download dos Meus Posts"
      new_private_message: "Nova Mensagem"
      private_message: "Mensagem"
      private_messages: "Mensagens"
      activity_stream: "Atividade"
      preferences: "Preferências"
      expand_profile: "Expandir"
      bookmarks: "Favoritos"
      bio: "Sobre mim"
      invited_by: "Convidado por"
      trust_level: "Nível de Confiança"
      notifications: "Notificações"
      statistics: "Estatísticas"
      desktop_notifications:
        label: "Notificações de Área de Trabalho"
        not_supported: "Notificações não são suportadas nesse browser. Desculpe-nos."
        perm_default: "Habilitar Notificações"
        perm_denied_btn: "Permissão Negada"
        perm_denied_expl: "Você negou a permissão para notificações. Configure as permissões para notificações no seu navegador."
        disable: "Desativar Notificações"
        enable: "Ativar Notificações"
        each_browser_note: "Nota: Você deve modificar essa configuração em todos navegadores que você usa."
      dismiss_notifications_tooltip: "Marcar todas as notificações não lidas como lidos"
      disable_jump_reply: "Não pular para o meu tópico depois que eu respondo"
      dynamic_favicon: "Exibir ícone no navegador de tópicos novos / atualizados."
      external_links_in_new_tab: "Abrir todos os links externos em uma nova aba"
      enable_quoting: "Ativar resposta citando o texto destacado"
      change: "alterar"
      moderator: "{{user}} é um moderador"
      admin: "{{user}} é um administrador"
      moderator_tooltip: "Esse usuário é da moderação"
      admin_tooltip: "Esse usuário é da administração"
      blocked_tooltip: "Esse usuário está bloqueado."
      suspended_notice: "Esse usuário está suspenso até {{date}}."
      suspended_reason: "Motivo:"
      github_profile: "Github"
      email_activity_summary: "Sumário de Atividades"
      mailing_list_mode:
        daily: "Enviar atualizações diárias"
        individual: "Enviar email para cada postagem nova"
        few_per_day: "Me envie um email para cada nova postagem (aproximadamente 2 por dia)"
      tracked_tags: "Monitorado"
      muted_tags: "Silenciado"
      watched_categories: "Acompanhados"
      tracked_categories: "Monitorado"
      muted_categories: "Silenciado"
      muted_categories_instructions: "Você não será notificado sobre novos tópicos nessas categorias, e não aparecerão no Recentes"
      delete_account: "Excluir Minha Conta"
      delete_account_confirm: "Tem certeza de que deseja excluir permanentemente a sua conta? Essa ação não pode ser desfeita!"
      deleted_yourself: "Sua conta foi excluída com sucesso."
      delete_yourself_not_allowed: "Você não pode excluir a sua conta agora. Contate um administrador para apagar a sua conta para você."
      unread_message_count: "Mensagens Privadas"
      admin_delete: "Apagar"
      users: "Usuários"
      muted_users: "Silenciado"
      muted_users_instructions: "Suprimir todas as notificações destes usuários."
      muted_topics_link: "Mostrar tópicos silenciados"
<<<<<<< HEAD
=======
      watched_topics_link: "Mostrar tópicos observados"
>>>>>>> f1bfc74e
      automatically_unpin_topics: "Desafixar automaticamente os tópicos quando eu chegar ao fundo."
      staff_counters:
        flags_given: "sinalizadas úteis"
        flagged_posts: "posts marcados"
        deleted_posts: "posts apagados"
        suspensions: "suspensões"
        warnings_received: "avisos"
      messages:
        all: "Todas"
        inbox: "Caixa de entrada"
        sent: "Enviado"
        archive: "Arquivo"
        groups: "Meus Grupos"
        bulk_select: "Selecionar mensagens"
        move_to_inbox: "Mover para Caixa de Entrada"
        move_to_archive: "Arquivar"
        failed_to_move: "Falha ao mover as mensagens selecionadas (talvez você esteja sem conexão com a rede)"
        select_all: "Selecionar Tudo"
      change_password:
        success: "(email enviado)"
        in_progress: "(enviando email)"
        error: "(erro)"
        action: "alterar"
        set_password: "Definir Senha"
      change_about:
        title: "Modificar Sobre Mim"
        error: "Houve um erro ao alterar esse valor."
      change_username:
        title: "Alterar Nome de Usuário"
        taken: "Desculpe, esse Nome de Usuário já está sendo usado."
        error: "Houve um erro ao alterar o seu Nome de Usuário."
        invalid: "Esse Nome de Usuário é inválido. Deve conter apenas números e letras."
      change_email:
        title: "Alterar Email"
        taken: "Desculpe, esse email não é válido."
        error: "Houve um erro ao alterar seu email. Talvez ele já esteja sendo usado neste forum?"
        success: "Enviamos um email para esse endereço. Por favor, siga as instruções de confirmação."
      change_avatar:
        title: "Mudar sua imagem de perfil"
        gravatar: "<a href='//gravatar.com/emails' target='_blank'>Gravatar</a>, baseado em"
        gravatar_title: "Alterar seu avatar no site do Gravatar"
        refresh_gravatar_title: "Atualizar o Gravatar"
        letter_based: "Imagem de perfil dada pelo sistema"
        uploaded_avatar: "Foto pessoal"
        uploaded_avatar_empty: "Adicionar foto pessoal"
        upload_title: "Enviar sua foto"
        upload_picture: "Enviar imagem"
        image_is_not_a_square: "Aviso: nós cortamos sua imagem; largura e altura não eram iguais."
        cache_notice: "Você alterou sua foto de perfil com sucesso, porém pode levar algum tempo para que a mesma apareça devido ao cachê do navegador."
      change_profile_background:
        title: "Fundo do perfil"
        instructions: "Fundos do perfil será centralizado e tera uma largura padrão de 850px."
      change_card_background:
        title: "Plano de fundo de usuário"
        instructions: "As Imagens de fundo serão centralizadas e deverão ter largura de 590px"
      email:
        title: "Email"
        instructions: "Nunca mostrar ao público"
        ok: "Nós vamos pedir confirmação por email"
        invalid: "Insira um endereço de email"
        authenticated: "Seu email foi autenticado por {{provider}}"
        frequency_immediately: "Não se preocupe, caso você não leia uma mensagem, enviaremos um email para você."
        frequency:
          one: "Nós apenas te enviaremos email se não o tivermos visto no último minuto."
          other: "Nós apenas te enviaremos email se não o tivermos visto nos últimos {{count}} minutos."
      name:
        title: "Nome"
        instructions: "Seu nome completo (opcional)"
        instructions_required: "Seu nome completo"
        too_short: "Seu nome é muito curto"
        ok: "Seu nome parece bom"
      username:
        title: "Nome de Usuário"
        instructions: "Únicos, sem espaços e curto"
        short_instructions: "As pessoas podem mencionar você usando @{{username}}."
        available: "Seu nome de usuário está disponível"
        global_match: "O email corresponde ao nome de usuário registrado"
        global_mismatch: "Já está registado. Tente {{suggestion}}?"
        not_available: "Não está disponível. Tente {{suggestion}}?"
        too_short: "Seu nome de usuário é muito curto"
        too_long: "Seu nome de usuário é muito longo"
        checking: "Verificando disponibilidade do Nome de Usuário..."
        enter_email: 'Nome de usuário encontrado, insira o email correspondente. '
        prefilled: "Email corresponde a esse nome de usuário registrado"
      locale:
        title: "idioma da interface"
        instructions: "Idioma da interface de usuário. Irá mudar quando você atualizar a página."
        default: "(padrão)"
      password_confirmation:
        title: "Senha novamente"
      last_posted: "Última resposta"
      last_emailed: "Último email enviado"
      last_seen: "Visto"
      created: "Entrou"
      log_out: "Log Out"
      location: "Localização"
      card_badge:
        title: "Cartão de emblemas do usuário"
      website: "Web Site"
      email_settings: "Email"
      like_notification_frequency:
        title: "Notificar ao ser curtido"
        always: "Sempre"
        first_time_and_daily: "Primeira curtida em um post e diariamente"
        first_time: "Primeira curtida em um post"
        never: "Nunca"
      email_previous_replies:
        title: "Incluir respostas anteriores ao fim dos emails"
        unless_emailed: "exceto o enviado anteriormente"
        always: "sempre"
        never: "nunca"
      email_digests:
        every_30_minutes: "a cada 30 minutos"
        every_hour: "a cada hora"
        daily: "diariamente"
        every_three_days: "a cada três dias"
        weekly: "semanalmente"
        every_two_weeks: "a cada duas semanas"
<<<<<<< HEAD
      include_tl0_in_digests: "Incluir posts de novos usuários em emails de resumos"
=======
>>>>>>> f1bfc74e
      email_in_reply_to: "Incluir um excerto das respostas ao post nos emails"
      email_direct: "Me envie um email quando alguém me citar, responder minhas mensagens, mencionar meu @usuário, ou me convidar para um tópico"
      email_private_messages: "Me envie um email quando alguém me enviar mensagem particular"
      email_always: "Envie-me notificações mesmo quando eu estiver ativo no site."
      other_settings: "Outros"
      categories_settings: "Categorias"
      enable_mailing_list:
        one: "Você tem certeza de que deseja receber um email para cada novo post?"
        other: "Você tem certeza de que deseja receber um email para cada novo post?<br><br>Isso vai resultar em aproximadamente <b>{{count}} emails</b> por dia."
      new_topic_duration:
        label: "Considerar tópicos como novos quando"
        not_viewed: "Eu ainda não os vi"
        last_here: "criado desde de que eu estava aqui pela última vez"
        after_1_day: "criado(s) no último(s) dia"
        after_2_days: "criado(s) nos último(s) 2 dias"
        after_1_week: "criado na última semana"
        after_2_weeks: "criado nas últimas 2 semanas"
      auto_track_topics: "Seguir automaticamente tópicos que eu entro"
      auto_track_options:
        never: "nunca"
        immediately: "imediatamente"
        after_30_seconds: "depois de 30 segundos"
        after_1_minute: "depois de 1 minuto"
        after_2_minutes: "depois de 2 minutos"
        after_3_minutes: "depois de 3 minutos"
        after_4_minutes: "depois de 4 minutos"
        after_5_minutes: "depois de 5 minutos"
        after_10_minutes: "depois de 10 minutos"
      invited:
        search: "digite para pesquisar convites..."
        title: "Convites"
        user: "Usuários convidados"
        sent: "Enviado"
        none: "Não existem convites pendentes para exibir."
        truncated:
          one: "Mostrando os primeiro convite."
          other: "Mostrando os primeiros {{count}} convites."
        redeemed: "Convites usados"
        redeemed_tab: "Resgatado"
        redeemed_tab_with_count: "Resgatado ({{count}})"
        redeemed_at: "Usado"
        pending: "Convites pendentes"
        pending_tab: "Pendente"
        pending_tab_with_count: "Pendente ({{count}})"
        topics_entered: "Tópicos vistos"
        posts_read_count: "Mensagens vistas"
        expired: "Este convite expirou."
        rescind: "Remover"
        rescinded: "Convite removido"
        reinvite: "Reenviar convite"
        reinvite_all: "Reenviar todos os convites"
        reinvited: "Convite reenviado"
        reinvited_all: "Todos os convites foram reenviados!"
        time_read: "Tempo de leitura"
        days_visited: "Dias visitados"
        account_age_days: "Idade da conta em dias"
        create: "Enviar um convite"
        generate_link: "Copiar Link do Convite"
        generated_link_message: '<p>Link do convite gerado com sucesso!</p><p><input class="invite-link-input" style="width: 75%;" type="text" value="%{inviteLink}"></p><p>Link do convite válido apenas para este endereço de email: <b>%{invitedEmail}</b></p>'
        bulk_invite:
          none: "Você ainda não convidou ninguém. Você pode enviar convites individuais, ou enviar vários de uma vez através da ferramenta de <a href='https://meta.discourse.org/t/send-bulk-invites/16468'>enviar em massa</a>."
          text: "Convidar em massa a partir de arquivo"
          uploading: "Subindo..."
          success: "Arquivo enviado com sucesso, você será notificado por mensagem quando o processo estiver completo."
          error: "Houve um erro ao enviar '{{filename}}': {{message}}"
      password:
        title: "Senha"
        too_short: "A sua senha é muito curta."
        common: "Essa senha é muito comum."
        same_as_username: "Sua senha é a mesma que o seu nome de usuário."
        same_as_email: "Sua senha é a mesma que o seu email."
        ok: "A sua senha parece boa."
        instructions: "Deve ter pelo menos %{count} caracteres."
      summary:
        title: "Resumo"
        stats: "Estatísticas"
        time_read: "tempo de leitura"
        topic_count:
          one: "tópico criado"
          other: "tópicos criados"
        post_count:
          one: "post criado"
          other: "posts criados"
<<<<<<< HEAD
        likes_given:
          one: "curtida dada"
          other: "curtidas dadas"
        likes_received:
          one: "curtida recebida"
          other: "curtidas recebidas"
=======
>>>>>>> f1bfc74e
        days_visited:
          one: "dia visitado"
          other: "dias visitados"
        posts_read:
          one: "post lido"
          other: "posts lidos"
        top_replies: "Mais Respondidos"
        no_replies: "Nenhuma resposta ainda."
        more_replies: "Mais Respostas"
        top_topics: "Principais tópicos"
        no_topics: "Nenhum tópico ainda."
        more_topics: "Mais Tópicos"
        top_badges: "Principais Emblemas"
        no_badges: "Nenhum emblema ainda."
        more_badges: "Mais Emblemas"
      associated_accounts: "Logins"
      ip_address:
        title: "Último endereço IP"
      registration_ip_address:
        title: "Endereço IP de Registro"
      avatar:
        title: "Imagem de Perfil"
        header_title: "perfil, mensagens, favoritos e preferências"
      title:
        title: "Título"
      filters:
        all: "Todos"
      stream:
        posted_by: "Postado por"
        sent_by: "Enviado por"
        private_message: "mensagem"
        the_topic: "o tópico"
    loading: "Carregando..."
    errors:
      prev_page: "ao tentar carregar"
      reasons:
        network: "Erro de Rede"
        server: "Erro de Servidor"
        forbidden: "Acesso Negado"
        unknown: "Erro"
        not_found: "Página não encontrada"
      desc:
        network: "Por favor verifique sua conexão."
        network_fixed: "Parece que voltou."
        server: "Código de erro: {{status}}"
        forbidden: "Você não tem permissão para ver isso."
        not_found: "Oops, a aplicação tentou carregar uma URL que não existe."
        unknown: "Algo deu errado."
      buttons:
        back: "Voltar"
        again: "Tentar de novo"
        fixed: "Carregar Página"
    close: "Fechar"
    assets_changed_confirm: "Este site foi atualizado. Obter a última versão?"
    logout: "Você foi desconectado."
    refresh: "Atualizar"
    read_only_mode:
      enabled: "Este site está em modo de leitura apenas. Por favor continue a navegar, no entanto, respostas, curtidas e outras ações estão desativadas por enquanto."
      login_disabled: "O login é desativado enquanto o site está em modo de somente leitura."
      logout_disabled: "O logout é desativado enquanto o site está em modo de somente leitura."
    too_few_topics_and_posts_notice: "Vamos <a href='http://blog.discourse.org/2014/08/building-a-discourse-community/'>começar essa discussão!</a> Existem atualmente <strong>%{currentTopics} / %{requiredTopics}</strong> tópicos e <strong>%{currentPosts} / %{requiredPosts}</strong> mensagens. Novos visitantes precisam de algumas conversas para ler e responder."
    too_few_topics_notice: "Vamos <a href='http://blog.discourse.org/2014/08/building-a-discourse-community/'>começar essa discussão!</a> Existem atualmente <strong>%{currentTopics} / %{requiredTopics}</strong> tópicos. Novos visitantes precisam de algumas conversas para ler e responder."
    too_few_posts_notice: "Vamos <a href='http://blog.discourse.org/2014/08/building-a-discourse-community/'>começar essa discussão!</a> Existem atualmente <strong>%{currentPosts} / %{requiredPosts}</strong> mensagens. Novos visitantes precisam de algumas conversas para ler e responder."
    logs_error_rate_notice:
      rate:
        one: "1 erro/%{duration}"
        other: "%{count} erros/%{duration}"
    learn_more: "aprenda mais..."
    year: 'ano'
    year_desc: 'tópicos criados nos últimos 365 dias'
    month: 'mês'
    month_desc: 'tópicos criados nos últimos 30 dias'
    week: 'semana'
    week_desc: 'tópicos criados nos últimos 7 dias'
    day: 'dia'
    first_post: Primeira resposta
    mute: Silenciar
    unmute: Reativar
    last_post: Última resposta
    last_reply_lowercase: última resposta
    replies_lowercase:
      one: resposta
      other: respostas
    signup_cta:
      sign_up: "Registrar-se"
      hide_session: "Lembre-me amanhã"
      hide_forever: "não obrigado"
      hidden_for_session: "OK, Eu vou perguntar amanhã. Você pode também sempre usar o 'Registre-se' para criar uma conta."
      intro: "Ei você! :heart_eyes: Para que você está gostando da discussão, mas ainda não criou uma conta."
      value_prop: "Quando você cria uma conta, nós lembramos exatamente o que você leu, assim você sempre volta exatamente aonde estava. Você também recebe notificações, aqui e por e-mail, quando novas mensagens são feitas. E você pode curtir tópicos para compartilhar o amor. :heartbeat:"
    summary:
      enabled_description: "Você está vendo um sumário deste tópico: os posts mais interessantes conforme determinados pela comunidade."
      description: "Existem <b>{{replyCount}}</b> respostas."
      description_time: "Existem <b>{{replyCount}}</b> respostas com tempo de leitura estimado em <b>{{readingTime}} minutos</b>."
      enable: 'Resumir Este Tópico'
      disable: 'Exibir Todas as Mensagens'
    deleted_filter:
      enabled_description: "Este tópico contém posts deletados, que foram escondidos."
      disabled_description: "Os posts deletados deste tópico estão sendo mostrados."
      enable: "Esconder respostas apagadas"
      disable: "Mostrar Posts Deletados"
    private_message_info:
      title: "Mensagem"
      invite: "Convidar outros..."
      remove_allowed_user: "Tem a certeza que deseja remover {{name}} desta mensagem?"
      remove_allowed_group: "Tem a certeza que deseja remover {{name}} desta mensagem?"
    email: 'Email'
    username: 'Nome de Usuário'
    last_seen: 'Visto'
    created: 'Criado'
    created_lowercase: 'criado'
    trust_level: 'Nível de confiança'
    search_hint: 'nome de usuário, email ou endereço de IP'
    create_account:
      title: "Criar nova conta"
      failed: "Alguma coisa deu errado, talvez este email já esteja registrado, tente usar o Esqueci a Senha."
    forgot_password:
      title: "Redefinir Senha"
      action: "Esqueci minha senha"
      invite: "Coloque seu Nome de Usuário ou endereço de email, e nós lhe enviaremos um email para refazer sua senha."
      reset: "Recuperar senha"
      complete_username: "Se uma conta corresponder a este usuário <b>%{username}</b>, você receberá um email com instruções de como reiniciar sua senha rapidamente."
      complete_email: "Se uma conta corresponder a este email <b>%{email}</b>, você receberá um email com instruções de como reiniciar sua senha rapidamente."
      complete_username_found: "Encontramos uma conta que possui o nome de usuário <b>%{username}</b>, você deverá receber um email com instruções em como resetar sua senha em breve."
      complete_email_found: "Encontramos uma conta com <b>%{email}</b>, você deve receber um email com instruções em como resetar sua senha em breve."
      complete_username_not_found: "Nenhuma conta com usuário <b>%{username}</b>"
      complete_email_not_found: "Nenhuma conta com <b>%{email}</b>"
    login:
      title: "Log In"
      username: "Usuário"
      password: "Senha"
      email_placeholder: "e-mail ou Nome de Usuário"
      caps_lock_warning: "CAIXA ALTA está ligado"
      error: "Erro desconhecido"
      rate_limit: "Por favor aguarde antes de tentar logar novamente."
      blank_username_or_password: "Por favor, coloque seu email ou Nome de Usuário, e senha."
      reset_password: 'Recuperar senha'
      logging_in: "Entrando..."
      or: "Ou"
      authenticating: "Autenticando..."
      awaiting_confirmation: "A sua conta está aguardando ativação, utilize o link 'Esqueci a Senha' para pedir um novo link para ativar o email."
      awaiting_approval: "Sua conta ainda não foi aprovada por um membro da equipe. Você receberá um email quando sua conta for aprovada."
      requires_invite: "Desculpe, o acesso a este fórum é permitido somente por convite de outro membro."
      not_activated: "Você não pode entrar ainda. Nós lhe enviamos um email de ativação anteriormente no endereço <b>{{sentTo}}</b>. Por favor siga as instruções contidas neste email para ativar a sua conta."
      not_allowed_from_ip_address: "Você não pode logar deste endereço IP."
      admin_not_allowed_from_ip_address: "Você não pode entrar como administrador a partir deste endereço IP."
      resend_activation_email: "Clique aqui para enviar o email de ativação novamente."
      sent_activation_email_again: "Nós enviamos mais um email de ativação para você no endereço <b>{{currentEmail}}</b>. Pode ser que demore alguns minutos para chegar; verifique sempre sua caixa de spams."
      to_continue: "Por favor efetue o login"
      preferences: "Você precisa estar logado para mudar suas preferências de usuário."
      forgot: "Não me recordo dos detalhes da minha conta."
      google:
        title: "Entrar com Google"
        message: "Autenticando com Google (certifique-se de que os bloqueadores de popup estejam desativados)"
      google_oauth2:
        title: "com Google"
        message: "Autenticação com o Google (tenha certeza que bloqueadores de popup não estão ligados)"
      twitter:
        title: "Entrar com Twitter"
        message: "Autenticando com Twitter (certifique-se de que os bloqueadores de popup estejam desativados)"
      instagram:
        title: "Entrar com Instagram"
        message: "Autenticando com o Instagram (tenha certeza de que bloqueadores de pop up não estejam ativados)"
      facebook:
        title: "Entrar com Facebook"
        message: "Autenticando com Facebook (certifique-se de que os bloqueadores de popup estejam desativados)"
      yahoo:
        title: "Entrar com Yahoo"
        message: "Autenticando com Yahoo (certifique-se de que os bloqueadores de popup estejam desativados)"
      github:
        title: "com GitHub"
        message: "Autenticando com GitHub (certifique-se de que os bloqueadores de popup estejam desativados)"
    emoji_set:
      google: "Google"
      twitter: "Twitter"
    shortcut_modifier_key:
      shift: 'Shift'
      ctrl: 'Ctrl'
      alt: 'Alt'
    composer:
      emoji: "Emoji :)"
      more_emoji: "mais..."
      options: "Opções"
      whisper: "sussuro"
      add_warning: "Este é um aviso oficial."
      toggle_whisper: "Habilitar Sussuro"
      posting_not_on_topic: "Qual tópico você gostaria de responder?"
      saving_draft_tip: "gravando..."
      saved_draft_tip: "salvo"
      saved_local_draft_tip: "salvo localmente"
      similar_topics: "Seu tópico é parecido com..."
      drafts_offline: "rascunhos offline"
      error:
        title_missing: "Título é obrigatório"
        title_too_short: "O título tem que ter no mínimo {{min}} caracteres"
        title_too_long: "O título não pode ter mais de {{max}} caracteres"
        post_missing: "A resposta não pode estar vazia"
        post_length: "A resposta tem que ter no mínimo {{min}} caracteres"
        try_like: 'Já tentou o botão <i class="fa fa-heart"></i>?'
        category_missing: "Você precisa escolher uma categoria"
      save_edit: "Salvar alterações"
      reply_original: "Responder em um Tópico Novo"
      reply_here: "Responda aqui"
      reply: "Responder"
      cancel: "Cancelar"
      create_topic: "Criar Tópico"
      create_pm: "Mensagem"
      title: "Ou pressione Ctrl+Enter"
      users_placeholder: "Adicionar um usuário"
      title_placeholder: "Sobre o que é esta discussão em uma pequena frase?"
      edit_reason_placeholder: "por que você está editando?"
      show_edit_reason: "(adicione motivo da edição)"
      reply_placeholder: "Escreva aqui. Use Markdown, BBCode ou HTML para formatar. Arraste ou cole uma imagens."
      view_new_post: "Ver sua nova resposta."
      saving: "Salvando"
      saved: "Salvo!"
      saved_draft: "Rascunho salvo, clique em selecionar para continuar editando."
      uploading: "Enviando..."
      show_preview: 'mostrar pré-visualização &raquo;'
      hide_preview: '&laquo; esconder pré-visualização'
      quote_post_title: "Citar toda a resposta"
      bold_title: "Negrito"
      bold_text: "texto em negrito"
      italic_title: "Itálico"
      italic_text: "texto em itálico"
      link_title: "Link"
      link_description: "digite a descrição do link aqui"
      link_dialog_title: "Inserir link"
      link_optional_text: "título opcional"
      link_url_placeholder: "http://exemplo.com"
      quote_title: "Bloco de citação"
      quote_text: "Bloco de citação"
      code_title: "Texto pré-formatado"
      code_text: "identar texto pre-formatado em 4 espaços"
      upload_title: "Enviar"
      upload_description: "digite aqui a descrição do arquivo enviado"
      olist_title: "Lista numerada"
      ulist_title: "Lista de itens"
      list_item: "Item da lista"
      heading_title: "Título"
      heading_text: "Título"
      hr_title: "Barra horizontal"
      help: "Ajuda da edição Markdown"
      toggler: "esconder ou exibir o painel de composição"
      modal_ok: "OK"
      modal_cancel: "Cancelar"
      cant_send_pm: "Desculpe, você não pode enviar uma mensagem para %{username}."
      admin_options_title: "Configurações opcionais da equipe para este tópico"
      auto_close:
        label: "Tempo para fechamento automático do tópico:"
        error: "Por favor, digite um valor válido."
        based_on_last_post: "Não feche até que o último post no tópico seja o mais velho."
        all:
          examples: 'Insira o número de horaas (24), hora absoluta (17:30) ou o timestamp (2013-11-22 14:00).'
        limited:
          units: "(núm. de horas)"
          examples: 'Insira o número de horas (24).'
    notifications:
      title: "notificações de menção de @name, respostas às suas postagens,  tópicos, mensagens, etc"
      none: "Não foi possível carregar notificações no momento."
      more: "ver notificações antigas"
      total_flagged: "total de mensagens sinalizadas"
      mentioned: "<i title='mentioned' class='fa fa-at'></i><p><span>{{username}}</span> {{description}}</p>"
      group_mentioned: "<i title='group mentioned' class='fa fa-at'></i><p><span>{{username}}</span> {{description}}</p>"
      quoted: "<i title='quoted' class='fa fa-quote-right'></i><p><span>{{username}}</span> {{description}}</p>"
      replied: "<i title='replied' class='fa fa-reply'></i><p><span>{{username}}</span> {{description}}</p>"
      posted: "<i title='posted' class='fa fa-reply'></i><p><span>{{username}}</span> {{description}}</p>"
      edited: "<i title='edited' class='fa fa-pencil'></i><p><span>{{username}}</span> {{description}}</p>"
      liked: "<i title='liked' class='fa fa-heart'></i><p><span>{{username}}</span> {{description}}</p>"
      liked_2: "<i title='liked' class='fa fa-heart'></i><p><span>{{username}}, {{username2}}</span> {{description}}</p>"
      liked_many:
        one: "<i title='liked' class='fa fa-heart'></i><p><span>{{username}}, {{username2}} e mais 1 pessoa</span> {{description}}</p>"
        other: "<i title='liked' class='fa fa-heart'></i><p><span>{{username}}, {{username2}} e outras {{count}} pessoas</span> {{description}}</p>"
      private_message: "<i title='private message' class='fa fa-envelope-o'></i><p><span>{{username}}</span> {{description}}</p>"
      invited_to_private_message: "<i title='private message' class='fa fa-envelope-o'></i><p><span>{{username}}</span> {{description}}</p>"
      invited_to_topic: "<i title='invited to topic' class='fa fa-hand-o-right'></i><p><span>{{username}}</span> {{description}}</p>"
      invitee_accepted: "<i title='accepted your invitation' class='fa fa-user'></i><p><span>{{username}}</span> accepted your invitation</p>"
      moved_post: "<i title='moved post' class='fa fa-sign-out'></i><p><span>{{username}}</span> moved {{description}}</p>"
      granted_badge: "<i title='badge granted' class='fa fa-certificate'></i><p>Adquirido '{{description}}'</p>"
      group_message_summary:
        one: "<i title='messages in group inbox' class='fa fa-group'></i><p> {{count}} mensagem na caixa de entrada de {{group_name}}</p>"
        other: "<i title='messages in group inbox' class='fa fa-group'></i><p> {{count}} mensagens na caixa de entrada de {{group_name}}</p>"
      alt:
        mentioned: "Mencionado por"
        quoted: "Citado por"
        replied: "Respondido"
        posted: "Mensagem por"
        edited: "Edição na sua mensagem por"
        liked: "Curtiu sua mensagem"
        private_message: "Mensagem privada de"
        invited_to_private_message: "Convidou para uma mensagem privada"
        invited_to_topic: "Convite para um tópico de"
        invitee_accepted: "Convite aceito por"
        moved_post: "Seu tópico foi movido por"
        linked: "Link para sua mensagem"
        granted_badge: "Emblema recebido"
        group_message_summary: "Mensagens na caixa de entrada do grupo"
      popup:
        mentioned: '{{username}} mencionou você em "{{topic}}" - {{site_title}}'
        group_mentioned: '{{username}} mencionou você em "{{topic}}" - {{site_title}}'
        quoted: '{{username}} citou você em "{{topic}}" - {{site_title}}'
        replied: '{{username}} respondeu para você em "{{topic}}" - {{site_title}}'
        posted: '{{username}} postou em "{{topic}}" - {{site_title}}'
        private_message: '{{username}} enviou uma mensagem particular para você em "{{topic}}" - {{site_title}}'
        linked: '{{username}} linkou o seu post de "{{topic}}" - {{site_title}}'
    upload_selector:
      title: "Adicionar uma imagem"
      title_with_attachments: "Adicionar uma imagem ou arquivo"
      from_my_computer: "Do meu dispositivo"
      from_the_web: "Da internet"
      remote_tip: "link da imagem"
      remote_tip_with_attachments: "link para imagem ou arquivo {{authorized_extensions}}"
      local_tip: "selecione imagens a partir do seu dispositivo"
      local_tip_with_attachments: "selecione imagens ou arquivos do seu dispositivo {{authorized_extensions}}"
      hint: "(Você também pode arrastar e soltar para o editor para carregá-las)"
      hint_for_supported_browsers: "Você pode também arrastar e soltar ou copiar imagens no editor"
      uploading: "Enviando"
      select_file: "Selecionar Arquivo"
      image_link: "link da sua imagem"
    search:
      sort_by: "Ordenar por"
      relevance: "Relevância"
      latest_post: "Última Mensagem"
      most_viewed: "Mais Visto"
      most_liked: "Mais Curtido"
      select_all: "Selecionar Todos"
      clear_all: "Limpar Todos"
      result_count:
        one: "1 resultado para <span class='term'>\"{{term}}\"</span>"
        other: "{{count}} resultados para <span class='term'>\"{{term}}\"</span>"
      title: "procurar em tópicos, respostas, usuários ou categorias"
      no_results: "Nenhum resultado encontrado."
      no_more_results: "Sem mais resultados encontrados."
      search_help: Ajuda na busca
      searching: "Procurando..."
      post_format: "#{{post_number}} por {{username}}"
      context:
        user: "Procurar respostas de @{{username}}"
        topic: "Procurar nesse tópico"
        private_messages: "Procurar mensagens"
    hamburger_menu: "ir para outra listagem de tópicos ou categoria"
    new_item: "novo"
    go_back: 'voltar'
    not_logged_in_user: 'página do usuário com resumo de atividades correntes e preferencias'
    current_user: 'ir para a sua página de usuário'
    topics:
      bulk:
        unlist_topics: "Tópicos Não Listados"
        reset_read: "Redefinir Lido"
        delete: "Apagar Tópicos"
        dismiss: "Marcar como lida"
        dismiss_read: "Marcar todas como lida"
        dismiss_button: "Descartar..."
        dismiss_tooltip: "Descartar apenas novos posts ou parar de monitorar tópicos"
        also_dismiss_topics: "Parar de monitorar esses tópicos para que eles deixem de aparecer como não lidos para mim"
        dismiss_new: "Dispensar Nova"
        toggle: "alternar a seleção em massa de tópicos"
        actions: "Ações em Massa"
        change_category: "Mudar Categoria"
        close_topics: "Fechar Tópicos"
        archive_topics: "Arquivar Tópicos"
        notification_level: "Modificar Nível de Notificação"
        choose_new_category: "Escolha a nova categoria para os tópicos:"
        selected:
          one: "Você selecionou <b>1</b> tópico."
          other: "Você selecionou <b>{{count}}</b> tópicos."
        choose_new_tags: "Escolha novas tags para esses tópicos:"
        changed_tags: "As tags para esses tópicos foram alteradas."
      none:
        unread: "Não há nenhum tópico não lido."
        new: "Não há tópicos novos."
        read: "Você ainda não leu nenhum tópico."
        posted: "Você ainda não postou nenhum tópico."
        latest: "Não há tópicos recentes. Isso é triste."
        hot: "Não há tópicos quentes."
        bookmarks: "Você ainda não tem tópicos nos favoritos."
        category: "Não há tópicos na categoria {{category}}."
        top: "Não há tópicos em alta."
        search: "Não foram encontrados resultados."
        educate:
          new: '<p>Seus novos tópicos aparecem aqui.</p><p>Por padrão, tópicos são considerados novos e mostrarão um indicador <span class="badge new-topic badge-notification" style="vertical-align:middle;line-height:inherit;">novo</span> se foram criados nos últimos 2 dias.</p><p>Visite as suas <a href="%{userPrefsUrl}">preferências</a> para mudar isto.</p>'
          unread: '<p>Seus tópicos não lidos aparecem aqui.</p><p>Por padrão, tópicos são considerados como não lidos e irão mostrar contadores <span class="badge new-posts badge-notification">1</span> se você:</p><ul><li>Criou o tópico</li><li>Respondeu ao tópico</li><li>Leu o tópico por mais de 4 minutos</li></ul><p>Ou se você explicitamente colocou o tópico como Monitorado ou Observado através do controle de notificações que fica na parte inferior de cada tópico.</p><p>Dê uma passada nas suas <a href="%{userPrefsUrl}">preferências</a> para mudar isso.</p>'
      bottom:
        latest: "Não há mais tópicos recentes."
        hot: "Não mais tópicos quentes."
        posted: "Não há mais tópicos postados."
        read: "Não há mais tópicos lidos."
        new: "Não há mais tópicos novos."
        unread: "Não há mais tópicos não lidos."
        category: "Não há mais tópicos na categoria {{category}}."
        top: "Não há mais tópicos em alta."
        bookmarks: "Não há mais tópicos nos favoritos."
        search: "Não existem mais resultados."
    topic:
      unsubscribe:
        stop_notifications: "Você agora vai receber menos notificações de <strong>{{title}}</strong>"
        change_notification_state: "Seu estado de notificação atual é"
      filter_to: "{{post_count}} mensagens no tópico"
      create: 'Novo tópico'
      create_long: 'Criar um novo tópico'
      private_message: 'Iniciar uma mensagem'
      archive_message:
        help: 'Mover mensagens para o seu arquivo'
        title: 'Arquivar'
      move_to_inbox:
        title: 'Mover para caixa de entrada'
        help: 'Mover mensagem para Caixa de Entrada'
      list: 'Tópicos'
      new: 'novo tópico'
      unread: 'não lido'
      new_topics:
        one: '1 tópico novo'
        other: '{{count}} novos tópicos'
      unread_topics:
        one: '1 tópico não lido'
        other: '{{count}} tópicos não lidos'
      title: 'Tópico'
      invalid_access:
        title: "Tópico é particular"
        description: "Desculpe, você não tem acesso a esse tópico!"
        login_required: "Você precisa de logar para ver este tópico."
      server_error:
        title: "Falha ao carregar o tópico"
        description: "Desculpe, nós não conseguimos carregar este tópico, possivelmente devido a um problema na conexão. Por favor teste novamente. Se o problema persistir, contate-nos."
      not_found:
        title: "Tópico não encontrado"
        description: "Desculpe, não foi possível encontrar esse tópico. Talvez ele tenha sido apagado?"
      total_unread_posts:
        one: "você tem {{count}} post não lido neste tópico"
        other: "você tem {{count}} posts não lidos neste tópico"
      unread_posts:
        one: "você possui 1 resposta antiga que não foi lida neste tópico"
        other: "você possui {{count}} respostas antigas que não foram lidas neste tópico"
      new_posts:
        one: "há 1 nova resposta neste tópico desde a sua última leitura"
        other: "há {{count}} novas respostas neste tópico desde a sua última leitura"
      likes:
        one: "há 1 curtida neste tópico"
        other: "há {{count}} curtidas neste tópico"
      back_to_list: "Voltar a lista dos tópicos"
      options: "Opções do tópico"
      show_links: "mostrar links dentro desse tópico"
      toggle_information: "alternar detalhes do tópico"
      read_more_in_category: "Quer ler mais? Procure outros tópicos em {{catLink}} ou {{latestLink}}."
      read_more: "Quer ler mais? {{catLink}} ou {{latestLink}}."
      read_more_MF: "Há { UNREAD, plural, =0 {} one { <a href='/unread'>1 não lido</a> }\tother { are <a href='/unread'># não lidos</a> } } { NEW, plural, =0 {} one { {BOTH, select, true{e } false {} other{}} <a href='/new'>1 novo</a> tópico} other { {BOTH, select, true{e } false {} other{}} <a href='/new'># novos</a> tópicos} } ou {CATEGORY, select, true {veja outros tópicos em {catLink}} false {{latestLink}} other {}}"
      browse_all_categories: Procurar em todas as categorias
      view_latest_topics: ver tópicos mais recentes
      suggest_create_topic: Que tal criar um tópico?
      jump_reply_up: pular para a resposta mais recente
      jump_reply_down: pular para a resposta mais antiga
      deleted: "Este tópico foi apagado"
      auto_close_notice: "Este tópico vai ser automaticamente fechado em %{timeLeft}."
      auto_close_notice_based_on_last_post: "Este tópico fechará %{duration} depois da última resposta."
      auto_close_title: 'Configurações para fechar automaticamente'
      auto_close_save: "Salvar"
      auto_close_remove: "Não fechar automaticamente este tópico"
      auto_close_immediate: "O último tópico postado foi há %{hours} horas, então o tópico será fechado imadiatamente.."
      timeline:
        back: "Voltar"
        back_description: "Volte para a sua última postagem não lida"
      progress:
        title: progresso do tópico
        go_top: "topo"
        go_bottom: "último"
        go: "ir"
        jump_bottom: "ir para a última mensagem"
        jump_bottom_with_number: "ir para a mensagem %{post_number}"
        total: total de mensagens
        current: resposta atual
        position: "mensagem %{current} de %{total}"
      notifications:
        reasons:
          '3_6': 'Você receberá notificações porque você está acompanhando esta categoria.'
          '3_5': 'Você receberá notificações porque começou a acompanhar este tópico automaticamente.'
          '3_2': 'Você receberá notificações porque está observando este tópico.'
          '3_1': 'Você receberá notificações porque criou este tópico.'
          '3': 'Você receberá notificações porque você está observando este tópico.'
          '2_8': 'Você receberá notificações porque você está monitorando essa categoria.'
          '2_4': 'Você receberá notificações porque postou uma resposta neste tópico.'
          '2_2': 'Você receberá notificações porque está monitorando este tópico.'
          '2': 'Você receberá notificações porque você <a href="/users/{{username}}/preferences">leu este tópico</a>.'
          '1_2': 'Você será notificado se alguém mencionar o seu @nome ou responder à sua mensagem.'
          '1': 'Você será notificado se alguém mencionar o seu @nome ou responder à sua mensagem.'
          '0_7': 'Você está ignorando todas as notificações nessa categoria.'
          '0_2': 'Você está ignorando todas as notificações deste tópico.'
          '0': 'Você está ignorando todas as notificações deste tópico.'
        watching_pm:
          title: "Acompanhando"
          description: "Você será notificado de cada mensagem nova neste tópico. Um contador de mensagens novas e não lidas também aparecerá próximo ao tópico."
        watching:
          title: "Observar"
          description: "Você será notificado de cada mensagem nova neste tópico. Um contador de mensagens novas e não lidas também aparecerá próximo ao tópico."
        tracking_pm:
          title: "Monitorando"
          description: "Um contador de novas respostas será mostrado para esta mensagem. Você será notificado se alguém mencionar seu @nome ou responder à sua mensagem."
        tracking:
          title: "Monitorar"
          description: "Um contador de novas respostas será mostrado para este tópico. Você será notificado se alguém mencionar seu @nome ou responder à sua mensagem."
        regular:
          title: "Normal"
          description: "Você será notificado se alguém mencionar o seu @nome ou responder à sua mensagem."
        regular_pm:
          title: "Normal"
          description: "Você será notificado se alguém mencionar o seu @nome ou responder à sua mensagem."
        muted_pm:
          title: "Silenciado"
          description: "Você nunca será notificado de qualquer coisa sobre essa mensagem privada."
        muted:
          title: "Silenciar"
      actions:
        recover: "Recuperar Tópico"
        delete: "Apagar tópico"
        open: "Abrir tópico"
        close: "Fechar tópico"
        multi_select: "Selecionar Mensagens..."
        auto_close: "Fechar automaticamente..."
        pin: "Fixar Tópico..."
        unpin: "Desafixar Tópico..."
        unarchive: "Desarquivar tópico"
        archive: "Arquivar tópico"
        invisible: "Tornar Invisível"
        visible: "Tornar Visível"
        reset_read: "Repor data de leitura"
      feature:
        pin: "Fixar Tópico"
        unpin: "Desafixar Tópico"
        pin_globally: "Fixar Tópico Globalmente"
        make_banner: "Banner Tópico"
        remove_banner: "Remover Banner Tópico"
      reply:
        title: 'Responder'
        help: 'comece a compor uma resposta a este tópico'
      clear_pin:
        title: "Remover destaque"
        help: "Retirar destaque deste tópico para que ele não apareça mais no topo da sua lista de tópicos"
      share:
        title: 'Compartilhar'
        help: 'compartilhar um link deste tópico'
      flag_topic:
        title: 'Sinalizar'
        help: 'sinaliza privativamente este tópico para chamar atenção ou notificar privativamente sobre isso'
        success_message: 'Você sinalizou com sucesso este tópico.'
      feature_topic:
        title: "Destacar este tópico"
        pin: "Fazer que este tópico apareça no topo da categoria  {{categoryLink}} até"
        confirm_pin: "Você já tem {{count}} tópicos fixos. Muitos tópicos fixados podem atrapalhar usuários novos e anônimos. Tem certeza que quer fixar outro tópico nesta categoria?"
        unpin: "Remover este tópico do inicio da {{categoryLink}} categoria."
        unpin_until: "Remover este tópico do topo da categoria {{categoryLink}} ou esperar até <strong>%{until}</strong>."
        pin_note: "Usuários podem desafixar o tópico individualmente para si."
        pin_validation: "Uma data é necessária para fixar este tópico."
        not_pinned: "Não existem tópicos fixados em {{categoryLink}}."
        pin_globally: "Fazer com que este tópico apareça no topo de todas listas de tópicos até"
        confirm_pin_globally: "Você já tem {{count}} tópicos fixados globalmente. Muitos tópicos fixados podem prejudicar usuários novos e anônimos. Tem certeza que quer fixar outro tópico globalmente?"
        unpin_globally: "Remover este tópico do inicio de todas as listas de tópicos."
        unpin_globally_until: "Remover este tópico do topo de todas listagens de tópicos ou esperar até <strong>%{until}</strong>."
        global_pin_note: "Usuários podem desafixar o tópico individualmente para si."
        not_pinned_globally: "Não existem tópicos fixados globalmente."
        make_banner: "Tornar este tópico em um banner que apareça no inicio de todas as páginas."
        remove_banner: "Remover o banner que aparece no inicio de todas as páginas."
        banner_note: "Usuários podem dispensar o banner fechando-o. Apenas um tópico pode ser colocado como banner a cada momento."
      inviting: "Convidando..."
      automatically_add_to_groups: "Este convite também inclui acesso para esses grupos:"
      invite_private:
        title: 'Convidar para Conversa Privada'
        email_or_username: "Email ou Nome de Usuário do convidado"
        email_or_username_placeholder: "email ou Nome de Usuário"
        action: "Convite"
        success: "Nós convidamos aquele usuário para participar desta mensagem privada."
        error: "Desculpe, houve um erro ao convidar esse usuário."
        group_name: "nome do grupo"
      controls: "Controles do Tópico"
      invite_reply:
        title: 'Convite'
        username_placeholder: "nome de usuário"
        action: 'Enviar Convites'
        help: 'Convidar outros para este tópico por email ou notificação'
        to_forum: "Nós vamos mandar um email curto permitindo seu amigo a entrar e responder a esse tópico clicando em um link, sem necessidade de entrar."
        sso_enabled: "Entrar o nome de usuário da pessoa que você gostaria de convidar para este tópico."
        to_topic_blank: "Entrar o nome de usuário ou endereço de email da pessoa que você gostaria de convidar para este tópico."
        to_topic_email: "Você digitou um endereço de email. Nós enviaremos um convite por email que permite seu amigo responder imediatamente a este tópico."
        to_topic_username: "Você inseriu um nome de usuário. Nós vamos enviar uma notificação com um link convidando-o para este tópico."
        to_username: "Insira o nome de usuário da pessoa que você gostaria de convidas. Nós vamos enviar uma notificação com um link convidando-o para este tópico."
        email_placeholder: 'nome@exemplo.com'
        success_email: "Enviamos um convite para <b>{{emailOrUsername}}</b>. Nós notificaremos você quando este convite for resgatado. Verifique a aba de convites na página de seu usuário para acompanhar seus convites."
        success_username: "Nós convidamos o usuário para participar neste tópico."
        error: "Desculpe, nós não pudemos convidar esta pessoa. Talvez já seja usuário? (convites têm taxa limitada)"
      login_reply: 'Logar para Responder'
      filters:
        n_posts:
          one: "1 mensagem"
          other: "{{count}} mensagens"
        cancel: "Remover filtro"
      split_topic:
        title: "Mover para novo tópico"
        action: "mover para novo tópico"
        topic_name: "Nome do tópico novo"
        error: "Houve um erro ao mover as mensagens para o novo tópico."
        instructions:
          one: "Você está prestes a criar um novo tópico e populá-lo com a resposta que você selecionou."
          other: "Você está prestes a criar um novo tópico e populá-lo com as <b>{{count}}</b> respostas que você selecionou."
      merge_topic:
        title: "Mover para tópico já existente"
        action: "mover para tópico já existente"
        error: "Houve um erro ao mover as mensagens para aquele tópico."
        instructions:
          one: "Por favor selecione o tópico para o qual você gostaria de mover esta resposta."
          other: "Por favor selecione o tópico para o qual você gostaria de mover estas <b>{{count}}</b> respostas."
      change_owner:
        title: "Trocar Autor das Mensagens"
        action: "trocar autor"
        error: "Houve um erro ao alterar o autor dessas mensagens."
        label: "Novo Autor das Mensagens"
        placeholder: "novo autor"
        instructions:
          one: "Por favor, escolha o novo dono do post por  <b>{{old_user}}</b>."
          other: "Por favor, escolha o novo autor dessas {{count}} mensagens que eram de <b>{{old_user}}</b>."
        instructions_warn: "Note que qualquer notificação sobre esta mensagem não irá ser transferida para o novo usuário retroativamente.<br>Alerta: Atualmente, nenhum dado dependente da mensagem será transferido para o novo usuário. Use com cuidado."
      change_timestamp:
        title: "Alterar Horário"
        action: "alterar horário"
        invalid_timestamp: "Horário não pode ser no futuro."
        error: "Ocorreu um erro alterando o horário do tópico."
        instructions: "Por favor selecione um novo horário para o tópico. Mensagens no tópico serão atualizadas para manter a mesma diferença de tempo."
      multi_select:
        select: 'selecionar'
        selected: '({{count}}) selecionados'
        select_replies: 'selecione +respostas'
        delete: apagar selecionados
        cancel: cancelar seleção
        select_all: selecionar tudo
        deselect_all: deselecionar tudo
        description:
          one: <b>1</b> resposta selecionada.
          other: <b>{{count}}</b> respostas selecionadas.
    post:
      reply: "<i class='fa fa-mail-forward'></i> {{replyAvatar}} {{usernameLink}}"
      reply_topic: "<i class='fa fa-mail-forward'></i> {{link}}"
      quote_reply: "citar resposta"
      edit: "Em resposta a {{link}} por {{replyAvatar}} {{username}}"
      edit_reason: "Motivo:"
      post_number: "resposta {{number}}"
      last_edited_on: "resposta editada pela última vez em"
      reply_as_new_topic: "Responder como um Tópico linkado"
      continue_discussion: "Continuando a discussão do {{postLink}}:"
      follow_quote: "ir para a resposta citada"
      show_full: "Exibir mensagem completa"
      show_hidden: 'Ver conteúdo escondido'
      deleted_by_author:
        one: "(respostas abandonadas pelo autor, serão removidas automaticamente em %{count} hora a exceto se forem sinalizadas)"
        other: "(respostas abandonadas pelo autor, serão removidas automaticamente em %{count} horas a exceto se forem sinalizadas)"
      expand_collapse: "expandir/encolher"
      gap:
        one: "ver 1 resposta oculta"
        other: "ver {{count}} respostas ocultas"
      more_links: "{{count}} mais..."
      unread: "Resposta não lida"
      has_replies:
        one: "{{count}} Resposta"
        other: "{{count}} Respostas"
      has_likes:
        one: "{{count}} Curtida"
        other: "{{count}} Curtidas"
      has_likes_title:
        one: "{{count}} pessoa curtiu esta mensagem"
        other: "{{count}} pessoas curtiram esta mensagem"
      has_likes_title_only_you: "você curtiu esta postagem"
      has_likes_title_you:
        one: "você e mais 1 pessoa gostaram dessa postagem"
        other: "você e mais {{count}} outras pessoas gostaram dessa postagem"
      errors:
        create: "Desculpe, houve um erro ao criar sua resposta. Por favor, tente outra vez."
        edit: "Desculpe, houve um erro ao editar sua resposta. Por favor, tente outra vez."
        upload: "Desculpe, houve um erro ao enviar esse arquivo. Por favor, tente outra vez."
        too_many_uploads: "Desculpe, você pode enviar apenas um arquivos por vez."
        too_many_dragged_and_dropped_files: "Desculpe, você só pode subir até 10 arquivos de cada vez."
        upload_not_authorized: "Desculpe, o tipo de arquivo que você está tentando enviar não está autorizado (extensões autorizadas: {{authorized_extensions}})."
        image_upload_not_allowed_for_new_user: "Desculpe, novos usuário não podem enviar imagens."
        attachment_upload_not_allowed_for_new_user: "Desculpe, usuários novos não podem enviar anexos."
        attachment_download_requires_login: "Desculpe, você precisa estar logado para baixar arquivos anexos."
      abandon:
        confirm: "Tem certeza que quer abandonar a sua mensagem?"
        no_value: "Não, manter"
        yes_value: "Sim, abandone"
      via_email: "post recebido via email"
      whisper: "esta mensagem é um sussuro privado para moderadores"
      wiki:
        about: "esta postagem é uma wiki"
      archetypes:
        save: 'Salvar as opções'
      controls:
        reply: "comece a compor uma resposta para este tópico"
        like: "curtir esta resposta"
        has_liked: "você curtiu essa resposta"
        undo_like: "desfazer curtida"
        edit: "editar esta resposta"
        edit_anonymous: "Você precisa estar conectado para editar essa resposta."
        flag: "sinalize privativamente esta resposta para chamar atenção ou enviar uma notificação privada sobre ela"
        delete: "apagar esta resposta"
        undelete: "recuperar esta resposta"
        share: "compartilhar o link desta resposta"
        more: "Mais"
        delete_replies:
          confirm:
            one: "Você também quer remover a resposta direta a esta resposta?"
            other: "Você também quer remover as {{count}} respostas diretas a esta resposta?"
          yes_value: "Sim, remover as respostas também"
          no_value: "Não, somente esta resposta"
        admin: "ações de mensagens do admin"
        wiki: "Tornar Wiki"
        unwiki: "Remover Wiki"
        convert_to_moderator: "Converter para Moderação"
        revert_to_regular: "Remover da Moderação"
        rebake: "Reconstruir HTML"
        unhide: "Revelar"
        change_owner: "Trocar autor"
      actions:
        flag: 'Sinalização'
        defer_flags:
          one: "Delegar denuncia"
          other: "Delegar denúncias"
        it_too:
          off_topic: "Sinalizar também"
          spam: "Sinalizar também"
          inappropriate: "Sinalizar também"
          custom_flag: "Sinalizar também"
          bookmark: "Favoritar também"
          like: "Curtir também"
          vote: "Vote neste também"
        undo:
          off_topic: "Desfazer sinalização"
          spam: "Desfazer sinalização"
          inappropriate: "Desfazer sinalização"
          bookmark: "Remover favorito"
          like: "Descurtir"
          vote: "Desfazer voto"
        people:
          off_topic: "marcado como off-topic"
          spam: "marcado como spam"
          inappropriate: "marcado como inapropriado"
          notify_user: "enviou uma mensagem"
          like: "curtiu isto"
        by_you:
          off_topic: "Você sinalizou isto como off-topic"
          spam: "Você sinalizou isto como spam"
          inappropriate: "Você sinalizou isto como inapropriado"
          notify_moderators: "Você sinalizou isto para a moderação"
          notify_user: "Você enviou uma mensagem particular para este usuário"
          bookmark: "Você favoritou esta resposta"
          like: "Você curtiu"
          vote: "Você votou nesta resposta"
        by_you_and_others:
          off_topic:
            one: "Você e mais 1 pessoa sinalizaram isto como off-topic"
            other: "Você e mais {{count}} pessoas sinalizaram isto como off-topic"
          spam:
            one: "Você e mais 1 pessoa sinalizaram isto como spam"
            other: "Você e mais {{count}} pessoas sinalizaram isto como spam"
          inappropriate:
            one: "Você e mais 1 pessoa sinalizaram isto como inapropriado"
            other: "Você e mais {{count}} pessoas sinalizaram isto como inapropriado"
          notify_moderators:
            one: "Você e mais 1 pessoa sinalizaram isto para moderação"
            other: "Você e mais {{count}} pessoas sinalizaram isto para moderação"
          notify_user:
            one: "Você e 1 outro usuário enviaram mensagens particulares para este usuário"
            other: "Você e mais {{count}} usuários enviaram mensagens particulares para este usuário"
          bookmark:
            one: "Você e mais 1 pessoa favoritaram esta resposta"
            other: "Você e mais {{count}} favoritaram esta resposta"
          like:
            one: "Você e mais 1 pessoa curtiu isto"
            other: "Você e mais {{count}} pessoas curtiram isto"
          vote:
            one: "Você e mais 1 pessoa votaram nesta resposta"
            other: "Você e mais {{count}} pessoas votaram nesta resposta"
        by_others:
          off_topic:
            one: "1 pessoa sinalizou isto como off-topic"
            other: "{{count}} pessoas sinalizaram isto como off-topic"
          spam:
            one: "1 pessoa sinalizou isto como spam"
            other: "{{count}} pessoas sinalizaram isto como spam"
          inappropriate:
            one: "1 pessoa sinalizou isto como inapropriado"
            other: "{{count}} pessoas sinalizaram isto como inapropriado"
          notify_moderators:
            one: "1 pessoa sinalizou isto para moderação"
            other: "{{count}} pessoas sinalizaram isto para moderação"
          notify_user:
            one: "1 usuário enviou mensagem particular para este usuário"
            other: "{{count}} enviaram mensagem particular para este usuário"
          bookmark:
            one: "1 pessoa favoritou esta resposta"
            other: "{{count}} pessoas favoritaram esta resposta"
          like:
            one: "1 pessoa curtiu"
            other: "{{count}} pessoas curtiram"
          vote:
            one: "1 pessoa votou nesta resposta"
            other: "{{count}} pessoas votaram nesta resposta"
      delete:
        confirm:
          one: "Tem certeza que quer apagar esta resposta?"
          other: "Tem certeza que quer apagar todos essas respostas?"
      revisions:
        controls:
          first: "Primeira revisão"
          previous: "Revisão anterior"
          next: "Próxima revisão"
          last: "Última revisão"
          hide: "Esconder revisão"
          show: "Exibir revisão"
          revert: "Reverter para esta revisão"
          comparing_previous_to_current_out_of_total: "<strong>{{previous}}</strong> <i class='fa fa-arrows-h'></i> <strong>{{current}}</strong> / {{total}}"
        displays:
          inline:
            title: "Exibir a saída renderizada com adições e remoções em linha"
            button: '<i class="fa fa-square-o"></i> HTML'
          side_by_side:
            title: "Exibir as diferentes saídas renderizadas lado a lado"
            button: '<i class="fa fa-columns"></i> HTML'
          side_by_side_markdown:
            title: "Mostrar a diferença da fonte crua lado-a-lado"
            button: '<i class="fa fa-columns"></i> Cru'
    category:
      can: 'pode&hellip; '
      none: '(sem categoria)'
      all: 'Todas as categorias'
      choose: 'Selecionar categoria&hellip;'
      edit: 'editar'
      edit_long: "Editar"
      view: 'Ver tópicos na categoria'
      general: 'Geral'
      settings: 'Configurações'
      topic_template: "Modelo de Tópico"
      delete: 'Apagar categoria'
      create: 'Nova categoria'
      create_long: 'Criar uma nova categoria'
      save: 'Salvar categoria'
      slug: 'Slug da Categoria'
      slug_placeholder: '(Opcional) palavras hifenizadas para url'
      creation_error: Houve um erro durante a criação da categoria.
      save_error: Houve um erro ao salvar a categoria.
      name: "Nome da Categoria"
      description: "Descrição"
      topic: "tópico da categoria"
      logo: "Imagem do logo da categoria"
      background_image: "Imagem de fundo da categoria"
      badge_colors: "Badge colors"
      background_color: "Background color"
      foreground_color: "Foreground color"
      name_placeholder: "máximo de uma ou duas palavras"
      color_placeholder: "Qualquer cor web"
      delete_confirm: "Tem certeza que quer apagar esta categoria?"
      delete_error: "Houve um erro ao apagar a categoria."
      list: "Lista de categorias"
      no_description: "Adicione uma descrição para essa categoria."
      change_in_category_topic: "Editar Descrição"
      already_used: 'Esta cor já foi usada para outra categoria'
      security: "Segurança"
      special_warning: "Atenção: Esta categoria é uma categoria padrão e as configurações de segurança e não podem ser editadas. Se você não quer usar esta categoria, apague-a ao invés de reaproveitá-la."
      images: "Imagens"
      auto_close_label: "Fechar automaticamente tópicos depois de:"
      auto_close_units: "horas"
      email_in: "Endereço de e-mail personalizado de entrada:"
      email_in_allow_strangers: "Aceitar emails de usuários anônimos sem cont"
      email_in_disabled: "Postar novos tópicos via email está desabilitado nas Configurações do Site. Para habilitar respostas em novos tópicos via email,"
      email_in_disabled_click: 'habilitar a configuração de "email em".'
      suppress_from_homepage: "Suprimir esta categoria da página inicial."
      allow_badges_label: "Permitir emblemas serem concedidos nessa categoria"
      edit_permissions: "Editar Permissões"
      add_permission: "Adicionar Permissões"
      this_year: "este ano"
      position: "posição"
      default_position: "Posição Padrão"
      position_disabled: "Categorias serão mostradas em ordem de atividade. Para controlar a ordem das categorias em listas,"
      position_disabled_click: 'habilitar a configuração de "posição de categoria fixa".'
      parent: "Categoria Principal"
      notifications:
        watching:
          title: "Observar"
        tracking:
          title: "Monitorar"
        regular:
          title: "Normal"
          description: "Você será notificado se alguém mencionar o seu @nome ou responder à sua mensagem."
        muted:
          title: "Silenciar"
          description: "Você nunca será notificado sobre novos tópicos nessas categorias, e não aparecerão no Recentes."
    flagging:
      title: 'Obrigado por ajudar a manter a civilidade da nossa comunidade!'
      action: 'Sinalizar resposta'
      take_action: "Tomar Atitude"
      notify_action: 'Mensagem'
      delete_spammer: "Apagar Spammer"
      delete_confirm: "Você está prestes a excluir <b>%{posts}</b> mensagens e <b>%{topics}</b> tópicos deste usuário, removendo a conta, bloqueando cadastro a partir do endereço IP <b>%{ip_address}</b> e adicionando o e-mail dele <b>%{email}</b> em uma lista de bloqueio permanente. Você tem certeza que este usuário é realmente um spammer?"
      yes_delete_spammer: "Sim, Apagar Spammer"
      ip_address_missing: "(N/D)"
      hidden_email_address: "(escondido)"
      submit_tooltip: "Enviar uma sinalização privada"
      take_action_tooltip: "Atingir o limiar de denuncias imediatamente, ao invés de esperar para mais denuncias da comunidade"
      cant: "Desculpe, não é possível colocar uma sinalização neste momento."
      formatted_name:
        off_topic: "É Off-Tópico"
        inappropriate: "É inapropriado"
        spam: "É spam"
      custom_placeholder_notify_user: "Seja específico, construtivo e sempre seja gentil."
      custom_placeholder_notify_moderators: "Deixe-nos saber especificamente com o que você está preocupado, e nos forneça links relevantes e exemplos quando possível."
      custom_message:
        at_least: "insira pelo menos {{n}} caracteres"
        more: "{{n}} em falta..."
        left: "{{n}} restantes"
    flagging_topic:
      title: "Obrigado por ajudar a manter a civilidade da nossa comunidade!"
      action: "Sinalizar Tópico"
      notify_action: "Mensagem"
    topic_map:
      title: "Resumo do Tópico"
      participants_title: "Principais Participantes"
      links_title: "Links Populares"
      links_shown: "mostrar mais links..."
      clicks:
        one: "1 clique"
        other: "%{count} cliques"
    topic_statuses:
      warning:
        help: "Este é um aviso oficial."
      bookmarked:
        help: "Você adicionou este tópico aos favoritos"
      locked:
        help: "Este tópico está fechado; não serão aceitas mais respostas"
      archived:
        help: "Este tópico está arquivado; está congelado e não pode ser alterado"
      locked_and_archived:
        help: "Este tópico está fechado e arquivado; ele não aceita novas respostas e não pode ser alterado."
      unpinned:
        title: "Não fixo"
        help: "Este tópico está desfixado para você; ele será mostrado em ordem normal"
      pinned_globally:
        title: "Fixo Globalmente"
        help: "Este tópico está fixado globalmente; ele será exibido no topo da aba Recentes e no topo da sua categoria"
      pinned:
        title: "Fixo"
        help: "Este tópico está fixado para você; ele será mostrado no topo de sua categoria"
      invisible:
        help: "Este tópico está invisível; não aparecerá na listagem dos tópicos, e pode apenas ser acessado por link direto"
    posts: "Mensagens"
    posts_lowercase: "posts"
    posts_long: "há {{number}} mensagens neste tópico"
    posts_likes_MF: |
      Este tópico tem {count, plural, one {1 resposta} other {# respostas}} {ratio, select,
      low {com uma proporção alta de curtidas}
      med {com uma proporção muito alta de curtidas}
      high {com uma proporção extremamente alta de curtidas}
      other {}}
    original_post: "Resposta original"
    views: "Visualizações"
    views_lowercase:
      one: "visualizar"
      other: "visualizações"
    replies: "Respostas"
    views_long: "este tópico foi visto {{number}} vezes"
    activity: "Atividade"
    likes: "Curtidas"
    likes_lowercase:
      one: "like"
      other: "likes"
    likes_long: "há {{number}} curtidas neste tópico"
    users: "Usuários"
    users_lowercase:
      one: "usuário"
      other: "usuários"
    category_title: "Categoria"
    history: "Histórico"
    changed_by: "por {{author}}"
    raw_email:
      title: "Email Raw"
      not_available: "Não disponível!"
    categories_list: "Lista de categorias"
    filters:
      with_topics: "%{filter} tópicos"
      with_category: "%{filter} %{category} tópicos"
      latest:
        title: "Recente"
        title_with_count:
          one: "Recente (1)"
          other: "Recentes ({{count}})"
        help: "tópicos com mensagens recentes"
      hot:
        title: "Quente"
        help: "uma seleção dos tópicos mais quentes"
      read:
        title: "Lido"
        help: "tópicos que você leu"
      search:
        title: "Pesquisar"
        help: "procurar todos tópicos"
      categories:
        title: "Categorias"
        title_in: "Categoria - {{categoryName}}"
        help: "todos os tópicos agrupados por categoria"
      unread:
        title: "Não lidas"
        title_with_count:
          one: "Não lido (1)"
          other: "Não lidos ({{count}})"
        help: "tópicos que você está acompanhando ou monitorando com mensagens não lidas"
        lower_title_with_count:
          one: "1 não lido"
          other: "{{count}} não lidos"
      new:
        lower_title_with_count:
          one: "1 nova"
          other: "{{count}} novas"
        lower_title: "nova"
        title: "Novo"
        title_with_count:
          one: "Novo (1)"
          other: "Novos ({{count}})"
        help: "tópicos criados nos últimos dias"
      posted:
        title: "Minhas mensagens"
        help: "tópicos nos quais você postou"
      bookmarks:
        title: "Favoritos"
        help: "tópicos que você adicionou aos favoritos"
      category:
        title: "{{categoryName}}"
        title_with_count:
          one: "{{categoryName}} (1)"
          other: "{{categoryName}} ({{count}})"
        help: "tópicos recentes na categoria {{categoryName}}"
      top:
        title: "Melhores"
        help: "os tópicos mais ativos no último ano, mês, semana ou dia"
        all:
          title: "Tempo Todo"
        yearly:
          title: "Anualmente"
        quarterly:
          title: "Trimestralmente"
        monthly:
          title: "Mensalmente"
        weekly:
          title: "Semanalmente"
        daily:
          title: "Diariamente"
        all_time: "Tempo Todo"
        this_year: "Ano"
        this_quarter: "Trimestre"
        this_month: "Mês"
        this_week: "Semana"
        today: "Hoje"
        other_periods: "Veja o topo"
    browser_update: 'Infelizmente, <a href="http://www.discourse.org/faq/#browser">seu navegador é muito antigo para ser utilizado neste site</a>. Por favor <a href="http://browsehappy.com">atualize seu navegador</a>.'
    permission_types:
      full: "Criar / Responder / Ver"
      create_post: "Responder / Ver"
      readonly: "Ver"
    badges:
      others_count: "Outros com esse emblema (%{count})"
      title: Emblemas
      select_badge_for_title: Selecione um emblema para usar como o seu título
      badge_grouping:
        getting_started:
          name: Começando
    tagging:
      delete_tag: "Apagar marcação"
      delete_confirm: "Você tem certeza que deseja apagar essa marcação?"
      rename_tag: "Renomear marcador"
      sort_by: "Ordenar por"
      notifications:
        muted:
          title: "Silenciado"
      groups:
        save: "Salvar"
        delete: "Apagar"
      topics:
        none:
          new: "Você tem tópicos novos"
        bottom:
          new: "Não há mais tópicos novos."
  admin_js:
    type_to_filter: "escreva para filtrar..."
    admin:
      title: 'Discourse Admin'
      moderator: 'Moderador'
      dashboard:
        title: "Painel Administrativo"
        last_updated: "Painel atualizado em:"
        version: "Versão"
        up_to_date: "Você está atualizado!"
        critical_available: "Uma atualização crítica está disponível."
        updates_available: "Atualizações estão disponíveis."
        please_upgrade: "Por favor atualize!"
        no_check_performed: "Não foi feita verificação por atualizações. Certifique-se de sidekiq esta em execucao."
        stale_data: "Não foi feita verificação por atualizações ultimamente. Certifique-se de sidekiq esta em execucao."
        version_check_pending: "Parece que você atualizou recentemente. Fantástico!"
        installed_version: "Instalado"
        latest_version: "Última versão"
        problems_found: "Alguns problemas foram encontrados na sua instalação do Discourse:"
        last_checked: "Última verificação"
        refresh_problems: "Atualizar"
        no_problems: "Nenhum problema encontrado."
        moderators: 'Moderadores:'
        admins: 'Admins:'
        blocked: 'Bloqueado:'
        suspended: 'Suspenso:'
        private_messages_short: "Msgs"
        private_messages_title: "Mensagens"
        mobile_title: "Mobile"
        space_free: "{{size}} livre"
        uploads: "uploads"
        backups: "backups"
        traffic_short: "Tráfego"
        traffic: "Solicitações do aplicativo pela web"
        page_views: "Solicitações de API"
        page_views_short: "Solicitações de API"
        show_traffic_report: "Mostrar Relatório de Tráfego Detalhado"
        reports:
          today: "Hoje"
          yesterday: "Ontem"
          last_7_days: "Últimos 7 Dias"
          last_30_days: "Últimos 30 Dias"
          all_time: "Todo Tempo"
          7_days_ago: "7 Dias Atrás"
          30_days_ago: "30 Dias Atrás"
          all: "Tudo"
          view_table: "tabela"
          refresh_report: "Atualizar Relatório"
          start_date: "Data de Início"
          end_date: "Data do Final"
          groups: "Todos os grupos"
      commits:
        latest_changes: "Últimas atualizações: atualize com frequência!"
        by: "por"
      flags:
        title: "Sinalizações"
        old: "Antigo"
        active: "Ativo"
        agree: "Concordo"
        agree_title: "Confirmar esta marcação como válida e correta"
        agree_flag_modal_title: "Concordar e..."
        agree_flag_hide_post: "Aceitar (esconder post + enviar MP)"
        agree_flag_hide_post_title: "Esconder este post e enviar automaticamente uma mensagem particular para o usuário solicitando que ele edite este post urgentemente"
        agree_flag_restore_post: "Concordar (restaurar post)"
        agree_flag_restore_post_title: "Restaurar este post"
        agree_flag: "Concordar com a marcação"
        agree_flag_title: "Concordar com a marcação e manter o post inalterado"
        defer_flag: "Delegar"
        defer_flag_title: "Remover esta marcação; ela não requer nenhuma ação neste momento."
        delete: "Apagar"
        delete_title: "Apagar o post ao qual a marcação se refere."
        delete_post_defer_flag: "Apagar o post e postergar a marcação"
        delete_post_defer_flag_title: "Apaga a resposta; se for a primeira, apagar o tópico"
        delete_post_agree_flag: "Deletar o post e Concordar com a marcação"
        delete_post_agree_flag_title: "Apagar resposta; se for a primeira, deletar o tópico"
        delete_flag_modal_title: "Apagar e ..."
        delete_spammer: "Deletar Spammer"
        delete_spammer_title: "Remover o usuário e todas as suas respostas e tópicos."
        disagree_flag_unhide_post: "Discordar (reexibir resposta)"
        disagree_flag_unhide_post_title: "Remover qualquer denúncia dessa resposta e fazer ela visível de novo"
        disagree_flag: "Discordar"
        disagree_flag_title: "Negar a marcação como inválida ou incorreta"
        clear_topic_flags: "Concluído"
        clear_topic_flags_title: "O tópico foi investigado e as questões foram resolvidas. Clique em Concluído para remover as sinalizações."
        more: "(mais respostas...)"
        dispositions:
          agreed: "concordar"
          disagreed: "discordar"
          deferred: "deferida"
        flagged_by: "Sinalizado por"
        resolved_by: "Resolvido por"
        took_action: "Tomar ação"
        system: "Sistema"
        error: "Algo deu errado"
        reply_message: "Responder"
        no_results: "Não há sinalizações."
        topic_flagged: "Este <strong>tópico</strong> foi sinalizado."
        visit_topic: "Visitar o tópico para tomar ações"
        was_edited: "Resposta foi editada após uma primeira sinalização"
        previous_flags_count: "Este post já foi marcado {{count}} vezes."
        summary:
          action_type_3:
            one: "off-topic"
            other: "off-topic x{{count}}"
          action_type_4:
            one: "inapropriado"
            other: "inapropriado x{{count}}"
          action_type_6:
            one: "customizado"
            other: "customizados x{{count}}"
          action_type_7:
            one: "personalizado"
            other: "personalizado x{{count}}"
          action_type_8:
            one: "spam"
            other: "spam x{{count}}"
      groups:
        primary: "Grupo Primário"
        no_primary: "(sem grupo primário)"
        title: "Grupos"
        edit: "Editar Grupos"
        refresh: "Atualizar"
        new: "Novo"
        selector_placeholder: "digite o nome de usuário"
        name_placeholder: "Nome do grupo, sem espaços, regras iguais ao nome de usuário"
        about: "Editar participação no grupo e nomes aqui"
        group_members: "Membros do grupo"
        delete: "Apagar"
        delete_confirm: "Apagar este grupos?"
        delete_failed: "Unable to delete group. If this is an automatic group, it cannot be destroyed."
        delete_member_confirm: "Remover '%{username}' do grupo '%{group}'?"
        delete_owner_confirm: "Remover privilégio de proprietário de '%{username}'?"
        name: "Nome"
        add: "Adicionar"
        add_members: "Adicionar membros"
        custom: "Definidos"
        bulk_complete: "Os usuários foram adicionados ao grupo."
        bulk_paste: "Cole uma lista de usernames ou emails, um por linha:"
        bulk_select: "(selecione um grupo)"
        automatic: "Automático"
        automatic_membership_email_domains: "Usuários que se registram com um domínio de email que confere precisamente com algum desta lista serão automaticamente adicionados a este grupo:"
        automatic_membership_retroactive: "Aplicar a mesma regra de domínio de email para adicionar usuários registrados"
        default_title: "Título padrão para todos usuários nesse grupo"
        primary_group: "Configurar automaticamente como grupo primário"
        group_owners: Prorietários
        add_owners: Adicionar proprietários
      api:
        generate_master: "Gerar chave Mestra de API"
        none: "Não existem chaves API ativas no momento."
        user: "Usuário"
        title: "API"
        key: "Chave API"
        generate: "Gerar"
        regenerate: "Regenerar"
        revoke: "Revogar"
        confirm_regen: "Tem a certeza que quer substituir esta chave API por uma nova?"
        confirm_revoke: "Tem a certeza que quer revogar essa chave?"
        info_html: "Sua chave de API permitirá a criação e edição de tópicos usando requests JSON."
        all_users: "Todos os Usuários"
        note_html: "Guarde esta chave <strong>secretamente</strong>, todos usuários que tiverem acesso a ela poderão criar posts arbritários no forum como qualquer usuário."
      plugins:
        title: "Plugins"
        installed: "Plugins Instalados"
        name: "Nome"
        none_installed: "Você não tem quaisquer plugins instalados."
        version: "Versão"
        enabled: "Habilitado?"
        is_enabled: "S"
        not_enabled: "N"
        change_settings: "Mudar Configurações"
        change_settings_short: "Configurações"
        howto: "Como eu instalo plugins?"
      backups:
        title: "Backups"
        menu:
          backups: "Backups"
          logs: "Registros"
        none: "Nenhum backup disponível."
        logs:
          none: "Nenhum registro ainda..."
        columns:
          filename: "Nome do arquivo"
          size: "Tamanho"
        upload:
          label: "Enviar"
          title: "Carregar um backup para esta instância"
          uploading: "Subindo..."
          success: "'{{filename}}' foi carregado com sucesso."
          error: "Houve um erro ao carregar '{{filename}}': {{message}}"
        operations:
          is_running: "Uma operação está sendo executada..."
          failed: "A {{operation}} falhou. Por favor, cheque os registros."
          cancel:
            label: "Cancelar"
            title: "Cancelar a operação atual"
            confirm: "Tem certeza de que deseja cancelar a operação atual?"
          backup:
            label: "Backup"
            title: "Cria um backup"
            confirm: "Você quer iniciar um novo backup?"
            without_uploads: "Sim (não inclua arquivos)"
          download:
            label: "Download"
            title: "Download do backup"
          destroy:
            title: "Remove o backup"
            confirm: "Tem certeza de que quer destruir este backup?"
          restore:
            is_disabled: "Restaurar está desativado nas configurações do site."
            label: "Restaurar"
            title: "Restaurar o backup"
            confirm: "Tem certeza de que deseja restaurar este backup?"
          rollback:
            label: "Reverter"
            title: "Reverter o banco de dados para seu estado anterior"
      export_csv:
        user_archive_confirm: "Tem certeza que você quer baixar os seus tópicos?"
        success: "Exportação iniciada, você será notificado por mensagem particular quando o processo estiver completo."
        failed: "Falha na exportação. Por favor verifique os logs."
        rate_limit_error: "O download de posts pode ser feito apenas uma vez por dia, por favor, tente novamente amanhã."
        button_text: "Exportar"
        button_title:
          user: "Exportar lista de usuários completa em formato CSV."
          staff_action: "Exportar log completo de atividades da staff em formato CSV."
          screened_email: "Exportar lista completa de emails filtrados em formato CSV."
          screened_ip: "Exportar lista completa de IPs filtrados em formato CSV."
          screened_url: "Exportar lista completa de URLs filtradas em formato CSV."
      export_json:
        button_text: "Exportar"
      invite:
        button_text: "Enviar Convites"
        button_title: "Enviar Convites"
      customize:
        title: "Personalizar"
        long_title: "Personalizações do Site"
        css: "CSS"
        header: "Cabeçalho"
        top: "Superior"
        footer: "Rodapé"
        embedded_css: "CSS Incorporada"
        head_tag:
          text: "</head>"
          title: "HTML que será inserido antes da tag </head>"
        body_tag:
          text: "</body>"
          title: "HTML que será inserido antes da tag </body>"
        override_default: "Sobrepor padrão?"
        enabled: "Habilitado?"
        preview: "pré-visualização"
        undo_preview: "remover preview"
        rescue_preview: "estilo padrão"
        explain_preview: "Ver o site com o estilo personalizado"
        explain_undo_preview: "Voltar para o estilo personalizado atual"
        explain_rescue_preview: "Ver o site com o estilo padrão"
        save: "Guardar"
        new: "Novo"
        new_style: "Novo Estilo"
        import: "Importar"
        import_title: "Selecione um arquivo ou cole texto"
        delete: "Apagar"
        delete_confirm: "Apagar esta personalização?"
        about: "Modificar o CSS e HTML do cabeçalho do site. Adicione uma customização para começar."
        color: "Cor"
        opacity: "Opacidade"
        copy: "Copiar"
        email_templates:
          title: "Modelos de E-mail"
          subject: "Assunto"
          body: "Corpo"
          none_selected: "Selecione um modelo de e-mail para iniciar a edição."
          revert: "Reverter Alterações"
          revert_confirm: "Tem certeza de que deseja reverter as alterações?"
        css_html:
          title: "CSS/HTML"
          long_title: "Customizações CSS e HTML"
        colors:
          title: "Cores"
          long_title: "Esquema de Cores"
          about: "Modifique as cores usadas no site sem escrever CSS. Adicione um esquema para começar."
          new_name: "Novo Esquema de Cor"
          copy_name_prefix: "Copiar de"
          delete_confirm: "Apagar esse esquema de cor?"
          undo: "desfazer"
          undo_title: "Desfazer suas mudanças para esta cor desde a última vez que foi salvo."
          revert: "reverter"
          revert_title: "Apagar esta cor do projeto padrão de cores do Discourse."
          primary:
            name: 'primário'
            description: 'Maioria dos textos, ícones e bordas.'
          secondary:
            name: 'secundário'
            description: 'A cor de fundo principal e o texto de alguns botões.'
          tertiary:
            name: 'terciário'
            description: 'Links, alguns botões, notificações e cor realçada.'
          quaternary:
            name: "quaternário"
            description: "Links de navegação."
          header_background:
            name: "fundo do cabeçalho"
            description: "Cor de fundo do cabeçalho do site."
          header_primary:
            name: "cabeçalho: primário"
            description: "Texto e ícones no cabeçalho do site."
          highlight:
            name: 'destaque'
            description: 'A cor de fundo dos elementos em destaque na página, como mensagens e tópicos.'
          danger:
            name: 'perigo'
            description: 'Cor de destaque para ações como remover mensagens e tópicos.'
          success:
            name: 'sucesso'
            description: 'Usado para indicar que a ação foi bem sucedida.'
          love:
            name: 'curtir'
            description: "A cor do botão curtir."
      email:
        settings: "Settings"
        preview_digest: "Preview Digest"
        sending_test: "Enviando e-mail de teste..."
        error: "<b>ERRO</b> - %{server_error}"
        test_error: "Houve um problema ao enviar o email de teste. Por favor, verifique as configurações de email, se o seu provedor não está bloqueando conexões de email e tente novamente."
        sent: "Enviados"
        skipped: "Ignorados"
        received: "Recebido"
        rejected: "Rejeitado"
        sent_at: "Enviado para "
        time: "Hora"
        user: "Usuário"
        email_type: "Tipo de Email"
        to_address: "Para (endereço)"
        test_email_address: "endereço de email para testar"
        send_test: "Enviar email de teste"
        sent_test: "enviado!"
        delivery_method: "Delivery Method"
        preview_digest_desc: "Pré-visualizar o conteúdo do e-mail de resumo enviado para usuários inativos."
        refresh: "Atualizar"
        format: "Formato"
        html: "html"
        text: "texto"
        last_seen_user: "Último Usuário Visto:"
        reply_key: "Chave de Resposta"
        skipped_reason: "Ignorar Motivo"
        logs:
          none: "Nenhum registro encontrado."
          filters:
            title: "Filtro"
            user_placeholder: "Nome de usuário"
            address_placeholder: "nome@exemplo.com"
            type_placeholder: "resenha, cadastro..."
            reply_key_placeholder: "tecla de resposta"
            skipped_reason_placeholder: "motivo"
      logs:
        title: "Logs"
        action: "Ação"
        created_at: "Criado"
        last_match_at: "Última Correspondência"
        match_count: "Resultados"
        ip_address: "IP"
        topic_id: "ID do Tópico"
        post_id: "ID Mensagem"
        category_id: "ID da Categoria"
        delete: 'Excluir'
        edit: 'Editar'
        save: 'Salvar'
        screened_actions:
          block: "bloquear"
          do_nothing: "não fazer nada"
        staff_actions:
          title: "Ações do Staff"
          instructions: "Clique nos nomes de usuário e ações para filtrar a lista. Clique nas imagens de perfil para ir para as páginas de usuário."
          clear_filters: "Mostrar Tudo"
          staff_user: "Usuário do Staff"
          target_user: "Usuário Destino"
          subject: "Assunto"
          when: "Quando"
          context: "Contexto"
          details: "Detalhes"
          previous_value: "Anterior"
          new_value: "Nova"
          diff: "Diferenças"
          show: "Exibir"
          modal_title: "Detalhes"
          no_previous: "Não há valor anterior."
          deleted: "Não há valor novo. O registro foi removido."
          actions:
            delete_user: "removeu usuário"
            change_trust_level: "modificou nível de confiança"
            change_username: "mudar nome de usuário"
            change_site_setting: "alterar configurações do site"
            change_site_customization: "alterar personalização do site"
            delete_site_customization: "remover personalização do site"
            change_site_text: "alterar texto do site"
            suspend_user: "suspender usuário"
            unsuspend_user: "readmitir usuário"
            grant_badge: "conceder emblema"
            revoke_badge: "revogar emblema"
            check_email: "checar email"
            delete_topic: "apagar tópico"
            delete_post: "apagar mensagem"
            impersonate: "personificar"
            anonymize_user: "tornar usuário anônimo"
            roll_up: "Agrupar bloco de IP"
            change_category_settings: "mudas configurações da categoria"
            delete_category: "apagar a categoria"
            create_category: "criar uma categoria"
            block_user: "bloquear usuário"
            unblock_user: "desbloquear usuário"
            backup_operation: "operação de backup"
        screened_emails:
          title: "Emails Filtrados"
          description: "Quando alguém tenta cria uma nova conta, os seguintes endereços de email serão verificados e o registro será bloqueado, ou outra ação será executada."
          email: "Endereço de Email"
          actions:
            allow: "Permitido"
        screened_urls:
          title: "URLs Filtradas"
          description: "As URLs listadas aqui foram usadas em mensagens de usuários que foram identificados como spammers."
          url: "URL"
          domain: "Domínio"
        screened_ips:
          title: "IPs Filtrados"
          description: 'Endereços IP que estão sendo acompanhados. Use "Permitir" para confiar em endereços IP.'
          delete_confirm: "Tem certeza que deseja remover a regra para %{ip_address}?"
          roll_up_confirm: "Tem certeza que deseja combinar endereços IP filtrados comuns em subnets?"
          rolled_up_some_subnets: "Entradas de IP banidos combinadas nestas subnets: %{subnets}."
          rolled_up_no_subnet: "Não havia nada a combinar."
          actions:
            block: "Bloquear"
            do_nothing: "Permitido"
            allow_admin: "Permitir Admin"
          form:
            label: "Novo:"
            ip_address: "Endereço IP"
            add: "Adicionar"
            filter: "Pesquisar"
          roll_up:
            text: "Combinar"
            title: "Cria novas entradas de banimento por subnet caso existam no mínimo 'min_ban_entries_for_roll_up' entradas."
        logster:
          title: "Registro de erros"
      impersonate:
        title: "Personificar"
        help: "Utilize esta ferramenta para personificar uma conta de usuário para efeitos de depuração. Você terá que sair dela assim que terminar."
        not_found: "Esse usuário não pode ser encontrado."
        invalid: "Desculpe, não é possível personificar esse usuário."
      users:
        title: 'Usuários'
        create: 'Adicionar Usuário Admin'
        last_emailed: "Último email enviado"
        not_found: "Desculpe, esse nome de usuário não existe no nosso sistema."
        id_not_found: "Desculpe, esse nome de usuário não existe no nosso sistema."
        active: "Ativo"
        show_emails: "Mostrar Emails"
        nav:
          new: "Novos"
          active: "Ativos"
          pending: "Pendentes"
          staff: 'Equipe'
          suspended: 'Suspenso'
          blocked: 'Bloqueados'
          suspect: 'Suspeito'
        approved: "Aprovado?"
        approved_selected:
          one: "aprovar usuário"
          other: "aprovar usuários ({{count}})"
        reject_selected:
          one: "rejeitar usuário"
          other: "rejeitar usuários ({{count}})"
        titles:
          active: 'Usuários Ativos'
          new: 'Usuários Novos'
          pending: 'Usuários com Confirmação Pendente'
          newuser: 'Usuários no Nível de Confiança 0 (Usuário Novo)'
          basic: 'Usuários no Nível de Confiança 1 (Usuário Básico)'
          member: 'Usuário em Nível de Confiança 2 (Membro)'
          regular: 'Usuário em Nível de Confiança 3 (Regular)'
          leader: 'Usuário em Nível de Confiança 4 (Líder)'
          staff: "Equipe de apoio"
          admins: 'Usuários Administradores'
          moderators: 'Moderadores'
          blocked: 'Usuários Boqueados'
          suspended: 'Usuários Suspensos'
          suspect: 'Usuários suspeitos'
        reject_successful:
          one: "1 usuário foi rejeitado com sucesso."
          other: "%{count} usuários foram rejeitados com sucesso."
        reject_failures:
          one: "Falha ao rejeitar 1 usuário."
          other: "Falha ao rejeitar %{count} usuários."
        not_verified: "Não verificado"
        check_email:
          title: "Mostrar endereço de email deste usuário"
          text: "Mostrar"
      user:
        suspend_failed: "Algo deu errado suspendendo este usuário {{error}}"
        unsuspend_failed: "Algo deu errado reativando este usuário {{error}}"
        suspend_duration: "Por quanto tempo o usuário deverá ser suspenso?"
        suspend_duration_units: "(dias)"
        suspend_reason_label: "Por que você está suspendendo? Esse texto <b>será visível para todos</b> na página de perfil desse usuário, e será mostrado ao usuário quando ele tentar se logar. Seja breve."
        suspend_reason: "Motivo"
        suspended_by: "Suspenso por"
        delete_all_posts: "Apagar todas mensagens"
        delete_all_posts_confirm: "Você está prestes a apagar %{posts} mensagens e %{topics} tópicos. Tem certeza que quer continuar?"
        suspend: "Suspender"
        unsuspend: "Readmitir"
        suspended: "Suspenso?"
        moderator: "Moderador?"
        admin: "Admin?"
        blocked: "Bloqueado?"
        show_admin_profile: "Admin"
        edit_title: "Editar Título"
        save_title: "Salvar Título"
        refresh_browsers: "Forçar atualização da página no browser"
        refresh_browsers_message: "Mensagem enviada para todos os clientes!"
        show_public_profile: "Mostrar Perfil Público"
        impersonate: 'Personificar'
        ip_lookup: "Pesquisa do IP"
        log_out: "Log Out"
        logged_out: "Usuário foi desconectado em todos os dipositivos"
        revoke_admin: 'Revogar Admin'
        grant_admin: 'Conceder Admin'
        revoke_moderation: 'Revogar Moderação'
        grant_moderation: 'Conceder Moderação'
        unblock: 'Desbloquear'
        block: 'Bloquear'
        reputation: Reputação
        permissions: Permissões
        activity: Atividade
        like_count: Curtidas dados / recebidos
        last_100_days: 'nos últimos 100 dias'
        private_topics_count: Tópicos Privados
        posts_read_count: Mensagens lidas
        post_count: Mensagens criadas
        topics_entered: Tópicos Vistos
        flags_given_count: Sinalizações dadas
        flags_received_count: Sinalizações recebidas
        warnings_received_count: Avisos Recebidos
        flags_given_received_count: 'Sinalizações dados / recebidos'
        approve: 'Aprovar'
        approved_by: "aprovado por"
        approve_success: "Usuário aprovado e email enviado com instruções de ativação."
        approve_bulk_success: "Sucesso! Todos os usuários selecionados foram aprovados e notificados."
        time_read: "Tempo de leitura"
        anonymize: "Tornar usuário anônimo"
        anonymize_confirm: "Você TEM CERTEZA que gostaria de tornar esta conta anônima? Esta mudança irá alterar o nome de usuário e email, e resetar todas informações do perfil."
        anonymize_yes: "Sim, tornar esta conta anônima"
        anonymize_failed: "Ocorreu um problema ao tornar a conta anônima."
        delete: "Apagar Usuário"
        delete_forbidden_because_staff: "Administradores e moderadores não podem ser excluidos."
        delete_posts_forbidden_because_staff: "Não posso deletar todas as mensagens de administradores e moderadores."
        delete_forbidden:
          one: "Usuários não podem ser excluídos se eles têm mensagens. Excluir todas as mensagens antes de tentar excluir um usuário. (Mensagens mais antigas que %{count} dia não podem ser excluídas.)"
          other: "Usuários não podem ser excluídos se eles têm mensagens. Remova todas as mensagens antes de tentar excluir um usuário. (Mensagens mais antigas que %{count} dias não podem ser excluídas.)"
        cant_delete_all_posts:
          one: "Não é possível excluir todas as mensagens. Algumas mensagens são mais antigas do que %{count} dia. (Configuração delete_user_max_post_age.)"
          other: "Não é possível remover todas as mensagens. Algumas mensagens são mais antigas do que %{count} dias. (Configuração delete_user_max_post_age.)"
        cant_delete_all_too_many_posts:
          one: "Não pode remover porque o usuário tem mais de uma mensagem (delete_all_posts_max)"
          other: "Não pode remover porque o usuário tem mais de %{count} mensagens. (delete_all_posts_max)"
        delete_confirm: "Você tem CERTEZA de que quer deletar este usuário? Isto é permanente!"
        delete_and_block: "Deletar e <b>bloquear</b> este email e endereço IP"
        delete_dont_block: "Apagar apenas"
        deleted: "O usuário foi apagado."
        delete_failed: "Houve um erro ao apagar o usuário. Certifique-se de que todas mensagens dele foram apagadas antes de tentar apagá-lo."
        send_activation_email: "Enviar Email de Ativação"
        activation_email_sent: "Um email de ativação foi enviado."
        send_activation_email_failed: "Houve um problema ao enviar um novo email de ativação. %{error}"
        activate: "Ativar Conta"
        activate_failed: "Houve um problema ao tornar o usuário ativo."
        deactivate_account: "Desativar Conta"
        deactivate_failed: "Houve um problema ao desativar o usuário."
        unblock_failed: 'Houve um problema ao desbloquear o usuário.'
        block_failed: 'Houve um problema ao bloquear o usuário.'
        block_confirm: 'Você tem certeza que quer bloquear este usuário? Ele não vai poder criar nenhum tópico ou postagem nova.'
        block_accept: 'Sim, bloquear este usuário'
        deactivate_explanation: "Um usuário desativado deve revalidar seu email."
        suspended_explanation: "Um usuário suspenso não pode entrar."
        block_explanation: "Um usuário bloqueado não pode postar ou iniciar tópicos."
        trust_level_change_failed: "Houve um problema ao trocar o nível de confiança do usuário."
        suspend_modal_title: "Usuário Suspenso"
        trust_level_2_users: "Usuários de Nível de Confiança 2"
        trust_level_3_requirements: "Requisitos do Nível de Confiança 3"
        trust_level_locked_tip: "nível de confiança está travado, sistema não irá promover ou demover o usuário"
        trust_level_unlocked_tip: "nível de confiança está destravado, sistema poderá promover ou demover o usuário"
        lock_trust_level: "Travar Nível de Confiança"
        unlock_trust_level: "Destravar Nível de Confiança"
        tl3_requirements:
          title: "Requisitos para o Nível de Confiança 3"
          table_title: "Nos últimos %{time_period} dias:"
          value_heading: "Valor"
          requirement_heading: "Requisito"
          visits: "Visitas"
          days: "dias"
          topics_replied_to: "Tópicos Respondidos"
          topics_viewed: "Tópicos Visualizados"
          topics_viewed_all_time: "Tópicos vistos (todos os tempos)"
          posts_read: "Posts Lidos"
          posts_read_all_time: "Posts Lidos (todo o período)"
          flagged_posts: "Mensagens Sinalizadas"
          flagged_by_users: "Usuários que foram denunciados"
          likes_given: "Curtidas dados"
          likes_received: "Curtidas recebidos"
          likes_received_days: "Curtidas recebidas: dias únicos"
          likes_received_users: "Curtidas recebidas: usuários únicos"
          qualifies: "Qualificado para o nível 3 de confiança."
          does_not_qualify: "Não qualificado para o nível 3 de confiança."
          will_be_promoted: "Será promovido em breve."
          will_be_demoted: "Será demovido em breve."
          on_grace_period: "Atualmente em período de aprovação da promoção, não será demovido."
          locked_will_not_be_promoted: "Nível de confiança travado. Nunca será promovido."
          locked_will_not_be_demoted: "Nível de confiança travado. Nunca será demovido."
        sso:
          title: "Único Login"
          external_id: "ID Externo"
          external_username: "Usuário"
          external_name: "Nome"
          external_email: "Email"
          external_avatar_url: "URL da Imagem de Perfil"
      user_fields:
        title: "Campos de Usuários"
        help: "Adicionar campos que seus usuários podem preencher."
        create: "Criar Campo de Usuário"
        untitled: "Sem título"
        name: "Nome do Campo"
        type: "Tipo do Campo"
        description: "Descrição do Campo"
        save: "Salvar"
        edit: "Editar"
        delete: "Apagar"
        cancel: "Cancelar"
        delete_confirm: "Tem certeza que quer apagar este campo de usuário?"
        options: "Opções"
        required:
          title: "Necessário para cadastro?"
          enabled: "necessário"
          disabled: "não necessário"
        editable:
          title: "Editável após criar conta?"
          enabled: "editável"
          disabled: "não editável"
        show_on_profile:
          title: "Mostrar no perfil público?"
          enabled: "mostrado no perfil"
          disabled: "não mostrado no perfil"
        field_types:
          text: 'Campo Texto'
          confirm: 'Confirmação'
          dropdown: "Caixa de seleção"
      site_text:
        description: "Você pode personalizar qualquer parte do texto em seu fórum. Por favor, comece pesquisando abaixo:"
        search: "Procure peloo texto que você gostaria de editar"
        title: 'Conteúdo do Texto'
        edit: 'editar'
        revert: "Reverter alterações"
        revert_confirm: "Tem certeza que deseja reverter as alterações?"
        go_back: "Voltar para pesquisa"
        show_overriden: 'Apenas mostrar valores alterados'
      site_settings:
        show_overriden: 'Exibir apenas valores alterados'
        title: 'Configurações'
        reset: 'apagar'
        none: 'nenhum'
        no_results: "Nenhum resultado encontrado."
        clear_filter: "Limpar"
        add_url: "adicionar URL"
        add_host: "adicionar host"
        categories:
          all_results: 'Todas'
          required: 'Requerido'
          basic: 'Configuração Básica'
          users: 'Usuários'
          posting: 'Publicando'
          email: 'E-mail'
          files: 'Arquivos'
          trust: 'Níveis de Confiança'
          security: 'Segurança'
          onebox: "Onebox"
          seo: 'SEO'
          spam: 'Spam'
          rate_limits: 'Taxa de Limites'
          developer: 'Desenvolvedor'
          embedding: "Incorporação"
          legal: "Jurídico"
          uncategorized: 'Outros'
          backups: "Backups"
          login: "Entrar"
          plugins: "Plugins"
          user_preferences: "Preferências de Usuário"
          tags: "Marcações"
      badges:
        title: Emblemas
        new_badge: Novo Emblema
        new: Novo
        name: Nome
        badge: Emblema
        display_name: Nome de Exibição
        description: Descrição
        long_description: Descrição Longa
        badge_type: Tipo de Emblema
        badge_grouping: Grupo
        badge_groupings:
          modal_title: Agrupamentos de emblemas
        granted_by: Concedido Por
        granted_at: Concedido Em
        reason_help: (Um link para um post ou tópico)
        save: Salvar
        delete: Remover
        delete_confirm: Tem certeza de que deseja remover este emblema?
        revoke: Revogar
        reason: Motivo
        expand: Expandir &hellip;
        revoke_confirm: Tem certeza de que deseja revogar este emblema?
        edit_badges: Editar Emblemas
        grant_badge: Conceder Emblema
        granted_badges: Emblemas Concedidos
        grant: Conceder
        no_user_badges: "%{name} não teve nenhum emblema concedido."
        no_badges: Não há emblemas que podem ser concedidos.
        none_selected: "Selecione um emblema para começar"
        allow_title: Permitir ao emblema ser usado como título
        multiple_grant: Pode ser concedido várias vezes
        listable: Mostrar emblema na página pública de emblemas
        enabled: Habilitar emblema
        icon: Ícone
        image: Imagem
        icon_help: "Use uma classe do Font Awesome ou uma URL de uma imagem"
        query: Badge Query (SQL)
        target_posts: Consultar respostas selecionadas
        auto_revoke: Rodar revocation query todo dia
        show_posts: Mostrar as concessões de emblemas na página de emblemas
        trigger: Trigger
        trigger_type:
          none: "Atualizado diariamente"
          post_action: "Quando um usuário age em uma resposta"
          post_revision: "Quando um usuário edita ou cria uma resposta"
          trust_level_change: "Quando um usuário muda seu nível de confiança"
          user_change: "Quando um usuário é editado ou criado"
        preview:
          link_text: "Prever medalhas concedidas"
          plan_text: "Prever com plano de busca"
          modal_title: "Preview da Busca de Medalhas"
          sql_error_header: "Houve um erro com a busca."
          error_help: "Veja os seguintes links para ajuda com consulta de emblemas."
          bad_count_warning:
            header: "CUIDADO!"
            text: "Faltam amostras de concessão. Isso acontece quando a consulta de emblemas retorna IDs de usuários ou IDs de postagens que não existem. Isso pode causar resultados inesperados futuramente - por favor verifique novamente a sua consulta."
          no_grant_count: "Sem emblemas para serem atribuídos."
          grant_count:
            one: "<b>1</b> emblema para ser atribuído."
            other: "<b>%{count}</b> emblemas para serem atribuídos."
          sample: "Exemplo:"
          grant:
            with: <span class="username">%{username}</span>
            with_post: <span class="username">%{username}</span> for post in %{link}
            with_post_time: <span class="username">%{username}</span> por postar em %{link} às <span class="time">%{time}</span>
            with_time: <span class="username">%{username}</span> às <span class="time">%{time}</span>
      emoji:
        title: "Emoji"
        help: "Adicionar novo emoji que estará disponível para todos. (DICA: arraste & solte diversos arquivos de uma vez)"
        add: "Adicionar Novo Emoji"
        name: "Nome"
        image: "Imagem"
        delete_confirm: "Tem certeza que deseja excluir o emoji :%{name}: ?"
      embedding:
        get_started: "Se você deseja incorporar Discourse em outro site, começe adicionando seu host."
        confirm_delete: "Você tem certeza que deseja apagar este host?"
        sample: "Use o seguinte código HTML no seu site para criar e incorporar tópicos do Discourse. Troque <b>REPLACE_ME</b> com a URL canônica da página na qual você está incorporando."
        title: "Incorporar"
        host: "Hosts Permitidos"
        edit: "editar"
        category: "Postar na Categoria"
        add_host: "Adicionar Host"
        settings: "Configurações de Incorporação"
        feed_settings: "Configurações de Feed"
        feed_description: "Prover um feed de RSS/ATOM de seu site pode melhorar a habilidade do Discourse para importar seu conteúdo."
        crawling_settings: "Configurações de Crawler"
        crawling_description: "Quando Discourse cria tópicos para suas postagens, se nenhum feed RSS/ATOM estiver presente ele tentar recuperar o conteúdo do seu HTML. Algumas vezes isso pode sem um desafio, então provemos a habilidade de prover as regras específicas de CSS para fazer a extração mais fácil."
        embed_by_username: "Nome de usuário para criação do tópico"
        embed_post_limit: "Número máximo de postagens para incorporar"
        embed_username_key_from_feed: "Chave para obter o nome de usuário no discourse do feed"
        embed_truncate: "Truncar as postagens incorporadas"
        embed_whitelist_selector: "Seletor de CSS para elementos que são permitidos na incorporação"
        embed_blacklist_selector: "Seletor de CSS para elementos que são removidos da incorporação"
        embed_classname_whitelist: "Nomes de classes CSS permitidas"
        feed_polling_enabled: "Importar postagens via RSS/ATOM"
        feed_polling_url: "URL do feed RSS/ATOM para pesquisar"
        save: "Salvar Configurações de Incorporação"
      permalink:
        title: "Links permanentes"
        url: "URL"
        topic_id: "ID do Tópico"
        topic_title: "Tópico"
        post_id: "ID da Mensagem"
        post_title: "Mensagem"
        category_id: "ID da Categoria"
        category_title: "Categoria"
        external_url: "URL externa"
        delete_confirm: Você tem certeza que quer apagar esse link permanente?
        form:
          label: "Novo:"
          add: "Adicionar"
<<<<<<< HEAD
          filter: "Busca (URL ou URL Externa)"
    lightbox:
      download: "download"
    search_help:
      title: 'Procurar na Ajuda'
    keyboard_shortcuts_help:
      title: 'Atalhos de teclado'
      jump_to:
        title: 'Ir Para'
        home: '<b>g</b>, <b>h</b> Home'
        latest: '<b>g</b>, <b>l</b> Últimos'
        new: '<b>g</b>, <b>n</b> Novo'
        unread: '<b>g</b>, <b>u</b> Não Lidos'
        categories: '<b>g</b>, <b>c</b> Categorias'
        top: '<b>g</b>, <b>t</b> Topo'
        bookmarks: '<b>g</b>, <b>b</b> Favoritos'
        profile: '<b>g</b>, <b>p</b> Perfil'
        messages: '<b>g</b>, <b>m</b> Mensagens'
      navigation:
        title: 'Navegação'
        jump: '<b>#</b> Ir para a resposta #'
        back: '<b>u</b> Voltar'
        up_down: '<b>k</b>/<b>j</b> Move seleção &uarr; &darr;'
        open: '<b>o</b> ou <b>Enter</b> Abre tópico selecionado'
        next_prev: '<b>shift</b>+<b>j</b>/<b>shift</b>+<b>k</b> Pŕoxima seção/seção anterior'
      application:
        title: 'Aplicação'
        create: '<b>c</b> Criar um tópico novo'
        notifications: '<b>n</b> Abre notificações'
        hamburger_menu: '<b>=</b> Abrir menu hamburger'
        user_profile_menu: '<b>p</b> Abrir menu do usuário'
        show_incoming_updated_topics: '<b>.</b> Exibir tópicos atualizados'
        search: '<b>/</b> Pesquisa'
        help: '<b>?</b> Abrir ajuda de teclado'
        dismiss_new_posts: '<b>x</b>, <b>r</b> Descartar Novas Postagens'
        dismiss_topics: '<b>x</b>, <b>t</b> Descartar Tópicos'
        log_out: '<b>shift</b>+<b>z</b> <b>shift</b>+<b>z</b> Deslogar'
      actions:
        title: 'Ações'
        bookmark_topic: '<b>f</b> Adicionar tópico aos favoritos'
        pin_unpin_topic: '<b>shift</b>+<b>p</b> Fixar/Desfixar tópico'
        share_topic: '<b>shift</b>+<b>s</b> Compartilhar tópico'
        share_post: '<b>s</b> Compartilhar mensagem'
        reply_as_new_topic: '<b>t</b> Responder como tópico linkado'
        reply_topic: '<b>shift</b>+<b>r</b> Responder ao tópico'
        reply_post: '<b>r</b> Responder a mensagem'
        quote_post: '<b>q</b> Citar resposta'
        like: '<b>l</b> Curtir a mensagem'
        flag: '<b>!</b> Sinalizar mensagem'
        bookmark: '<b>b</b> Marcar mensagem'
        edit: '<b>e</b> Editar mensagem'
        delete: '<b>d</b> Excluir mensagem'
        mark_muted: '<b>m</b>, <b>m</b> Silenciar tópico'
        mark_regular: '<b>m</b>, <b>r</b> Tópico (default) normal'
        mark_tracking: '<b>m</b>, <b>t</b> Monitorar tópico'
        mark_watching: '<b>m</b>, <b>w</b> Acompanhar tópico'
    badges:
      title: Emblemas
      allow_title: "título disponível"
      badge_count:
        one: "1 Emblema"
        other: "%{count} Emblemas"
      more_badges:
        one: "+1 Mais"
        other: "+%{count} Mais"
      granted:
        one: "1 emblema concedido"
        other: "%{count} emblemas concedidos"
      select_badge_for_title: Selecione um emblema para usar como título
      none: "<nenhum>"
      badge_grouping:
        getting_started:
          name: Começando
        community:
          name: Comunidade
        trust_level:
          name: Nível de confiança
        other:
          name: Outro
        posting:
          name: Postando
    google_search: |
      <h3>Buscar com o Google</h3>
      <p>
        <form action='//google.com/search' id='google-search' onsubmit="document.getElementById('google-query').value = 'site:' + window.location.host + ' ' + document.getElementById('user-query').value; return true;">
          <input type="text" id='user-query' value="">
          <input type='hidden' id='google-query' name="q">
          <button class="btn btn-primary">Google</button>
        </form>
      </p>
=======
          filter: "Busca (URL ou URL Externa)"
>>>>>>> f1bfc74e
<|MERGE_RESOLUTION|>--- conflicted
+++ resolved
@@ -482,10 +482,7 @@
       muted_users: "Silenciado"
       muted_users_instructions: "Suprimir todas as notificações destes usuários."
       muted_topics_link: "Mostrar tópicos silenciados"
-<<<<<<< HEAD
-=======
       watched_topics_link: "Mostrar tópicos observados"
->>>>>>> f1bfc74e
       automatically_unpin_topics: "Desafixar automaticamente os tópicos quando eu chegar ao fundo."
       staff_counters:
         flags_given: "sinalizadas úteis"
@@ -604,10 +601,6 @@
         every_three_days: "a cada três dias"
         weekly: "semanalmente"
         every_two_weeks: "a cada duas semanas"
-<<<<<<< HEAD
-      include_tl0_in_digests: "Incluir posts de novos usuários em emails de resumos"
-=======
->>>>>>> f1bfc74e
       email_in_reply_to: "Incluir um excerto das respostas ao post nos emails"
       email_direct: "Me envie um email quando alguém me citar, responder minhas mensagens, mencionar meu @usuário, ou me convidar para um tópico"
       email_private_messages: "Me envie um email quando alguém me enviar mensagem particular"
@@ -691,15 +684,6 @@
         post_count:
           one: "post criado"
           other: "posts criados"
-<<<<<<< HEAD
-        likes_given:
-          one: "curtida dada"
-          other: "curtidas dadas"
-        likes_received:
-          one: "curtida recebida"
-          other: "curtidas recebidas"
-=======
->>>>>>> f1bfc74e
         days_visited:
           one: "dia visitado"
           other: "dias visitados"
@@ -2585,97 +2569,4 @@
         form:
           label: "Novo:"
           add: "Adicionar"
-<<<<<<< HEAD
-          filter: "Busca (URL ou URL Externa)"
-    lightbox:
-      download: "download"
-    search_help:
-      title: 'Procurar na Ajuda'
-    keyboard_shortcuts_help:
-      title: 'Atalhos de teclado'
-      jump_to:
-        title: 'Ir Para'
-        home: '<b>g</b>, <b>h</b> Home'
-        latest: '<b>g</b>, <b>l</b> Últimos'
-        new: '<b>g</b>, <b>n</b> Novo'
-        unread: '<b>g</b>, <b>u</b> Não Lidos'
-        categories: '<b>g</b>, <b>c</b> Categorias'
-        top: '<b>g</b>, <b>t</b> Topo'
-        bookmarks: '<b>g</b>, <b>b</b> Favoritos'
-        profile: '<b>g</b>, <b>p</b> Perfil'
-        messages: '<b>g</b>, <b>m</b> Mensagens'
-      navigation:
-        title: 'Navegação'
-        jump: '<b>#</b> Ir para a resposta #'
-        back: '<b>u</b> Voltar'
-        up_down: '<b>k</b>/<b>j</b> Move seleção &uarr; &darr;'
-        open: '<b>o</b> ou <b>Enter</b> Abre tópico selecionado'
-        next_prev: '<b>shift</b>+<b>j</b>/<b>shift</b>+<b>k</b> Pŕoxima seção/seção anterior'
-      application:
-        title: 'Aplicação'
-        create: '<b>c</b> Criar um tópico novo'
-        notifications: '<b>n</b> Abre notificações'
-        hamburger_menu: '<b>=</b> Abrir menu hamburger'
-        user_profile_menu: '<b>p</b> Abrir menu do usuário'
-        show_incoming_updated_topics: '<b>.</b> Exibir tópicos atualizados'
-        search: '<b>/</b> Pesquisa'
-        help: '<b>?</b> Abrir ajuda de teclado'
-        dismiss_new_posts: '<b>x</b>, <b>r</b> Descartar Novas Postagens'
-        dismiss_topics: '<b>x</b>, <b>t</b> Descartar Tópicos'
-        log_out: '<b>shift</b>+<b>z</b> <b>shift</b>+<b>z</b> Deslogar'
-      actions:
-        title: 'Ações'
-        bookmark_topic: '<b>f</b> Adicionar tópico aos favoritos'
-        pin_unpin_topic: '<b>shift</b>+<b>p</b> Fixar/Desfixar tópico'
-        share_topic: '<b>shift</b>+<b>s</b> Compartilhar tópico'
-        share_post: '<b>s</b> Compartilhar mensagem'
-        reply_as_new_topic: '<b>t</b> Responder como tópico linkado'
-        reply_topic: '<b>shift</b>+<b>r</b> Responder ao tópico'
-        reply_post: '<b>r</b> Responder a mensagem'
-        quote_post: '<b>q</b> Citar resposta'
-        like: '<b>l</b> Curtir a mensagem'
-        flag: '<b>!</b> Sinalizar mensagem'
-        bookmark: '<b>b</b> Marcar mensagem'
-        edit: '<b>e</b> Editar mensagem'
-        delete: '<b>d</b> Excluir mensagem'
-        mark_muted: '<b>m</b>, <b>m</b> Silenciar tópico'
-        mark_regular: '<b>m</b>, <b>r</b> Tópico (default) normal'
-        mark_tracking: '<b>m</b>, <b>t</b> Monitorar tópico'
-        mark_watching: '<b>m</b>, <b>w</b> Acompanhar tópico'
-    badges:
-      title: Emblemas
-      allow_title: "título disponível"
-      badge_count:
-        one: "1 Emblema"
-        other: "%{count} Emblemas"
-      more_badges:
-        one: "+1 Mais"
-        other: "+%{count} Mais"
-      granted:
-        one: "1 emblema concedido"
-        other: "%{count} emblemas concedidos"
-      select_badge_for_title: Selecione um emblema para usar como título
-      none: "<nenhum>"
-      badge_grouping:
-        getting_started:
-          name: Começando
-        community:
-          name: Comunidade
-        trust_level:
-          name: Nível de confiança
-        other:
-          name: Outro
-        posting:
-          name: Postando
-    google_search: |
-      <h3>Buscar com o Google</h3>
-      <p>
-        <form action='//google.com/search' id='google-search' onsubmit="document.getElementById('google-query').value = 'site:' + window.location.host + ' ' + document.getElementById('user-query').value; return true;">
-          <input type="text" id='user-query' value="">
-          <input type='hidden' id='google-query' name="q">
-          <button class="btn btn-primary">Google</button>
-        </form>
-      </p>
-=======
-          filter: "Busca (URL ou URL Externa)"
->>>>>>> f1bfc74e
+          filter: "Busca (URL ou URL Externa)"