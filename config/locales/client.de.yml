# encoding: utf-8
#
# Never edit this file. It will be overwritten when translations are pulled from Transifex.
#
# To work with us on translations, join this project:
# https://www.transifex.com/projects/p/discourse-org/

de:
  js:
    number:
      format:
        separator: ","
        delimiter: "."
      human:
        storage_units:
          format: "%n %u"
          units:
            byte:
              one: Byte
              other: Bytes
            gb: GB
            kb: KB
            mb: MB
            tb: TB
      short:
        thousands: "{{number}}k"
        millions: "{{number}}M"
    dates:
      time: "HH:mm"
      time_short_day: "ddd, HH:mm"
      timeline_date: "MMM YYYY"
      long_no_year: "D. MMM [um] HH:mm"
      long_no_year_no_time: "D. MMM"
      full_no_year_no_time: "D. MMMM"
      long_with_year: "D. MMM YYYY [um] HH:mm"
      long_with_year_no_time: "D. MMM YYYY"
      full_with_year_no_time: "D. MMMM YYYY"
      long_date_with_year: "D. MMM YYYY [um] HH:mm"
      long_date_without_year: "D. MMM [um] HH:mm"
      long_date_with_year_without_time: "D. MMM YYYY"
      long_date_without_year_with_linebreak: "D. MMM<br/>HH:mm"
      long_date_with_year_with_linebreak: "D. MMM YYYY<br/>HH:mm"
      wrap_ago: "vor %{date}"
      tiny:
        half_a_minute: "< 1min"
        less_than_x_seconds:
          one: "< %{count}s"
          other: "< %{count}s"
        x_seconds:
          one: "%{count}s"
          other: "%{count}s"
        less_than_x_minutes:
          one: "< %{count} Min."
          other: "< %{count} Min."
        x_minutes:
          one: "%{count}min"
          other: "%{count}min"
        about_x_hours:
          one: "%{count}h"
          other: "%{count}h"
        x_days:
          one: "%{count}d"
          other: "%{count}d"
        x_months:
          one: "%{count} Monat"
          other: "%{count}m"
        about_x_years:
          one: "%{count}a"
          other: "%{count}a"
        over_x_years:
          one: "> %{count}a"
          other: "> %{count}a"
        almost_x_years:
          one: "%{count}a"
          other: "%{count}a"
        date_month: "D. MMM"
        date_year: "MMM 'YY"
      medium:
        x_minutes:
          one: "%{count} Minute"
          other: "%{count} Minuten"
        x_hours:
          one: "%{count} Stunde"
          other: "%{count} Stunden"
        x_days:
          one: "%{count} Tag"
          other: "%{count} Tage"
        date_year: "D. MMM 'YY"
      medium_with_ago:
        x_minutes:
          one: "vor einer Minute"
          other: "vor %{count} Minuten"
        x_hours:
          one: "vor einer Stunde"
          other: "vor %{count} Stunden"
        x_days:
          one: "vor einem Tag"
          other: "vor %{count} Tagen"
        x_months:
          one: "vor %{count} Monat"
          other: "vor %{count} Monaten"
        x_years:
          one: "vor %{count} Jahr"
          other: "vor %{count} Jahren"
      later:
        x_days:
          one: "einen Tag später"
          other: "%{count} Tage später"
        x_months:
          one: "einen Monat später"
          other: "%{count} Monate später"
        x_years:
          one: "ein Jahr später"
          other: "%{count} Jahre später"
      previous_month: "Vormonat"
      next_month: "Nächster Monat"
      placeholder: Datum
    share:
      topic_html: 'Thema: <span class="topic-title">%{topicTitle}</span> '
      post: "Beitrag #%{postNumber}"
      close: "Schließen"
      twitter: "Auf Twitter teilen"
      facebook: "Auf Facebook teilen"
      email: "Diesen Link per E-Mail senden"
    action_codes:
      public_topic: "hat das Thema öffentlich gemacht, %{when}"
      private_topic: "hat dieses Thema in eine Nachricht umgewandelt, %{when}"
      split_topic: "Thema aufgeteilt, %{when}"
      invited_user: "%{who} eingeladen, %{when}"
      invited_group: "%{who} eingeladen, %{when}"
      user_left: "%{who} hat sich selbst von dieser Nachricht entfernt, %{when}"
      removed_user: "%{who} entfernt, %{when}"
      removed_group: "%{who} entfernt, %{when}"
      autobumped: "Thema wurde automatisch nach oben geschoben, %{when}"
      autoclosed:
        enabled: "geschlossen, %{when}"
        disabled: "geöffnet, %{when}"
      closed:
        enabled: "geschlossen, %{when}"
        disabled: "geöffnet, %{when}"
      archived:
        enabled: "archiviert, %{when}"
        disabled: "aus dem Archiv geholt, %{when}"
      pinned:
        enabled: "angeheftet, %{when}"
        disabled: "losgelöst, %{when}"
      pinned_globally:
        enabled: "global angeheftet, %{when}"
        disabled: "losgelöst, %{when}"
      visible:
        enabled: "sichtbar gemacht, %{when}"
        disabled: "unsichtbar gemacht, %{when}"
      banner:
        enabled: "hat dieses Banner erstellt, %{when}. Es wird oberhalb jeder Seite angezeigt, bis es vom Benutzer weggeklickt wird."
        disabled: "hat dieses Banner entfernt, %{when}. Es wird nicht mehr oberhalb jeder Seite angezeigt."
    topic_admin_menu: "Themen Aktionen"
    wizard_required: "Willkommen bei deinem neuen Discourse! Lass uns mit dem <a href='%{url}' data-auto-route='true'>Setup-Assistenten</a> ✨ starten"
    emails_are_disabled: "Die ausgehende E-Mail-Kommunikation wurde von einem Administrator global deaktiviert. Es werden keinerlei Benachrichtigungen per E-Mail verschickt."
    bootstrap_mode_enabled: "Damit du mit deiner Seite einfacher loslegen kannst, befindest du dich im Starthilfe-Modus. Alle neuen Benutzer erhalten die Vertrauensstufe 1 und bekommen eine tägliche E-Mail-Zusammenfassung. Der Modus wird automatisch deaktiviert, sobald die Gesamtanzahl der Benutzer den Wert %{min_users} überschreitet."
    bootstrap_mode_disabled: "Starthilfe-Modus wird in den nächsten 24 Stunden deaktiviert."
    themes:
      default_description: "Standard"
      broken_theme_alert: "Deine Seite funktioniert vielleicht nicht, weil Theme/Komponent %{theme} Fehler hat. Deaktiviere es in %{path}."
    s3:
      regions:
        ap_northeast_1: "Asien-Pazifik (Tokio)"
        ap_northeast_2: "Asien-Pazifik (Seoul)"
        ap_south_1: "Asien-Pazifik (Mumbai)"
        ap_southeast_1: "Asien-Pazifik (Singapur)"
        ap_southeast_2: "Asien-Pazifik (Sydney)"
        ca_central_1: "Kanada (Zentral)"
        cn_north_1: "China (Peking)"
        cn_northwest_1: "China (Ningxia)"
        eu_central_1: "EU (Frankfurt)"
        eu_north_1: "EU (Stockholm)"
        eu_west_1: "EU (Irland)"
        eu_west_2: "EU (London)"
        eu_west_3: "EU (Paris)"
        sa_east_1: "Südamerika (São Paulo)"
        us_east_1: "USA Ost (Nord-Virginia)"
        us_east_2: "USA Ost (Ohio)"
        us_gov_east_1: "AWS GovCloud (US-Ost)"
        us_gov_west_1: "AWS GovCloud (US-West)"
        us_west_1: "USA West (Nordkalifornien)"
        us_west_2: "USA West (Oregon)"
    edit: "Titel und Kategorie dieses Themas ändern"
    expand: "Aufklappen"
    not_implemented: "Entschuldige, diese Funktion wurde noch nicht implementiert!"
    no_value: "Nein"
    yes_value: "Ja"
    submit: "Absenden"
    generic_error: "Entschuldige, es ist ein Fehler aufgetreten."
    generic_error_with_reason: "Ein Fehler ist aufgetreten: %{error}"
    go_ahead: "Fortfahren"
    sign_up: "Registrieren"
    log_in: "Anmelden"
    age: "Alter"
    joined: "Beigetreten"
    admin_title: "Administration"
    show_more: "mehr anzeigen"
    show_help: "Erweiterte Suche"
    links: "Links"
    links_lowercase:
      one: "Link"
      other: "Links"
    faq: "FAQ"
    guidelines: "Richtlinien"
    privacy_policy: "Datenschutzrichtlinie"
    privacy: "Datenschutz"
    tos: "Nutzungsbedingungen"
    rules: "Regeln"
    conduct: "Verhaltenskodex"
    mobile_view: "Mobile Ansicht"
    desktop_view: "Desktop Ansicht"
    you: "Du"
    or: "oder"
    now: "gerade eben"
    read_more: "weiterlesen"
    more: "Mehr"
    less: "Weniger"
    never: "nie"
    every_30_minutes: "alle 30 Minuten"
    every_hour: "jede Stunde"
    daily: "täglich"
    weekly: "wöchentlich"
    every_month: "jeden Monat"
    every_six_months: "alle sechs Monate"
    max_of_count: "von max. {{count}}"
    alternation: "oder"
    character_count:
      one: "{{count}} Zeichen"
      other: "{{count}} Zeichen"
    related_messages:
      title: "Verwandte Nachrichten"
      see_all: 'Siehe <a href="%{path}">alle Nachrichten</a> von @%{username}...'
    suggested_topics:
      title: "Vorgeschlagene Themen"
      pm_title: "Vorgeschlagene Nachrichten"
    about:
      simple_title: "Über uns"
      title: "Über %{title}"
      stats: "Website-Statistiken"
      our_admins: "Unsere Administratoren"
      our_moderators: "Unsere Moderatoren"
      moderators: "Moderatoren"
      stat:
        all_time: "Gesamt"
        last_7_days: "Letzte 7"
        last_30_days: "Letzte 30"
      like_count: "Likes"
      topic_count: "Themen"
      post_count: "Beiträge"
      user_count: "Benutzer"
      active_user_count: "Aktive Benutzer"
      contact: "Kontaktiere uns"
      contact_info: "Im Falle eines kritischen Problems oder einer dringenden Sache, die diese Website betreffen, kontaktiere uns bitte unter %{contact_info}."
    bookmarked:
      title: "Lesezeichen setzen"
      clear_bookmarks: "Lesezeichen entfernen"
      help:
        bookmark: "Klicke hier, um ein Lesezeichen auf den ersten Beitrag in diesem Thema zu setzen."
        unbookmark: "Klicke hier, um alle Lesezeichen in diesem Thema zu entfernen."
    bookmarks:
      created: "du hast ein Lesezeichen zu diesem Beitrag hinzugefügt"
      not_bookmarked: "Lesezeichen auf diesen Beitrag setzen"
      created_with_reminder: "Du hast diesem Beitrag ein Lesezeichen hinzugefügt mit einer Erinnerung am %{date}"
      remove: "Lesezeichen entfernen"
      confirm_clear: "Bist du sicher, dass du alle Lesezeichen in diesem Thema entfernen möchtest? "
      save: "Speichern"
      no_timezone: 'Du hast noch keine Zeitzone ausgewählt. Du wirst keine Erinnerungen erstellen können. Stelle eine <a href="%{basePath}/my/preferences/profile">in deinem Profil</a> ein.'
      reminders:
        at_desktop: "Nächstes mal wenn ich an meinem PC bin"
        later_today: "Im Laufe des Tages <br/>{{date}}"
        next_business_day: "Nächster Geschäftstag <br/>{{date}}"
        tomorrow: "Morgen <br/>{{date}}"
        next_week: "Nächste Woche <br/>{{date}}"
        next_month: "Nächster Monat <br/>{{date}}"
        custom: "Eigenes Datum und Zeit"
    drafts:
      resume: "Fortsetzen"
      remove: "Entfernen"
      new_topic: "Neues Thema Entwurf"
      new_private_message: "Neuer privater Nachrichten Entwurf"
      topic_reply: "Antwort Entwurf"
      abandon:
        confirm: "Du hast schon einen anderen Entwurf in diesem Thema geöffnet. Bist du sicher, dass du ihn verwerfen möchtest?"
        yes_value: "Ja, verwerfen"
        no_value: "Nein, behalten"
    topic_count_latest:
      one: "Zeige {{count}} neues oder aktualisiertes Thema"
      other: "Zeige {{count}} neue oder aktualisierte Themen"
    topic_count_unread:
      one: "Zeige {{count}} ungelesenes Thema"
      other: "Zeige {{count}} ungelesene Themen"
    topic_count_new:
      one: "Zeige {{count}} neues Thema"
      other: "Zeige {{count}} neue Themen"
    preview: "Vorschau"
    cancel: "Abbrechen"
    save: "Speichern"
    saving: "Speichere…"
    saved: "Gespeichert!"
    upload: "Hochladen"
    uploading: "Wird hochgeladen…"
    uploading_filename: "wird hochgeladen: {{filename}}..."
    clipboard: "Zwischenablage"
    uploaded: "Hochgeladen!"
    pasting: "Einfügen..."
    enable: "Aktivieren"
    disable: "Deaktivieren"
    continue: "Weiter"
    undo: "Rückgängig machen"
    revert: "Verwerfen"
    failed: "Fehlgeschlagen"
    switch_to_anon: "Anonymen Modus beginnen"
    switch_from_anon: "Anonymen Modus beenden"
    banner:
      close: "Diesen Banner ausblenden."
      edit: "Diesen Ankündigungsbanner bearbeiten >>"
    pwa:
      install_banner: "Möchtest du <a href>%{title} auf diesem Gerät installieren?</a>"
    choose_topic:
      none_found: "Keine Themen gefunden."
      title:
        search: "Suche nach einem Thema"
        placeholder: "Gebe denn Thema Titel, URL oder id hier ein"
    choose_message:
      none_found: "Keine Nachrichten gefunden."
      title:
        search: "Suche nach einer Nachricht"
        placeholder: "Gebe denn Nachrichten Titel, URL oder id hier ein"
    review:
      order_by: "beauftragt von"
      in_reply_to: "Antwort auf"
      explain:
        why: "Erkläre, warum dieses Element in der Warteschlange gelandet ist"
        title: "Überprüfbares Scoring"
        formula: "Formel"
        subtotal: "Zwischensumme"
        total: "Insgesamt"
        min_score_visibility: "Minimaler Score für Sichtbarkeit"
        score_to_hide: "Score, um den Beitrag zu verbergen"
        take_action_bonus:
          name: "Maßnahme ergriffen"
          title: "Wenn ein Teammitglied entscheidet, eine Maßnahme zu ergreifen, bekommt das Kennzeichen einen Bonus."
        user_accuracy_bonus:
          name: "Benutzer-Genauigkeit"
          title: "Benutzer, deren Kennzeichen in Vergangenheit mit einem gewährten Bonus übereinstimmten"
        trust_level_bonus:
          name: "Vertrauensstufe"
          title: "Überprüfbare Elemente, die von Benutzern höherer Vertrauensstufen angelegt wurden, haben einen höheren Score."
        type_bonus:
          name: "Bonus Typ"
          title: "Bestimmte überprüfbare Typen können vom Team mit einem Bonus ausgestattet werden, damit sie höher priorisiert sind."
      claim_help:
        optional: "Du kannst dieses Element reservieren, damit andere es nicht überprüfen."
        required: "Du musst Elemente reservieren, bevor du sie überprüfen kannst."
        claimed_by_you: "Du hast dieses Element reserviert und kannst es überprüfen."
        claimed_by_other: "Dieses Element kann nur von <b>{{username}}</b> überprüft werden."
      claim:
        title: "Reserviere dieses Thema"
      unclaim:
        help: "Entferne diese Reservierung"
      awaiting_approval: "Wartet auf Genehmigung"
      delete: "Löschen"
      settings:
        saved: "Gespeichert"
        save_changes: "Speichern"
        title: "Einstellungen"
        priorities:
          title: "Überprüfbare Prioritäten"
      moderation_history: "Moderationshistorie"
      view_all: "Alle anzeigen"
      grouped_by_topic: "Gruppiert nach Thema"
      none: "Es sind keine Einträge zur Überprüfung vorhanden."
      view_pending: "zeige verbleibende"
      topic_has_pending:
        one: "Dieses Thema hat <b>%{count}</b> Beitrag, der auf Genehmigung wartet."
        other: "Dieses Thema hat <b>{{count}}</b> Beiträge, die auf Genehmigung warten."
      title: "Überprüfen"
      topic: "Thema:"
      filtered_topic: "Du hast nach zu prüfenden Inhalten in einem einzelnen Thema gefiltert."
      filtered_user: "Benutzer"
      show_all_topics: "Zeige alle Themen"
      deleted_post: "Beitrag gelöscht"
      deleted_user: "Benutzer gelöscht"
      user:
        bio: "Bio"
        website: "Website"
        username: "Benutzername"
        email: "E-Mail"
        name: "Name"
        fields: "Felder"
      user_percentage:
        summary:
          one: "{{agreed}}, {{disagreed}}, {{ignored}} ({{count}} Meldung insgesamt)"
          other: "{{agreed}}, {{disagreed}}, {{ignored}} ({{count}} Meldungen insgesamt)"
        agreed:
          one: "{{count}}% zugestimmt"
          other: "{{count}}% zugestimmt"
        disagreed:
          one: "{{count}}% abgelehnt"
          other: "{{count}}% abgelehnt"
        ignored:
          one: "{{count}}% ignoriert"
          other: "{{count}}% ignoriert"
      topics:
        topic: "Thema"
        reviewable_count: "Anzahl"
        reported_by: "Gemeldet von"
        deleted: "[Thema gelöscht]"
        original: "(usprüngliches Thema)"
        details: "Details"
        unique_users:
          one: "%{count} Benutzer"
          other: "{{count}} Benutzer"
      replies:
        one: "%{count} Antwort"
        other: "{{count}} Antworten"
      edit: "Bearbeiten"
      save: "Speichern"
      cancel: "Abbrechen"
      new_topic: "Das Bestätigen dieses Elements wird ein neues Thema erstellen"
      filters:
        all_categories: "(alle Kategorien)"
        type:
          title: "Typ"
          all: "(alle Arten)"
        minimum_score: "Minimale Bewertung:"
        refresh: "Aktualisieren"
        status: "Status"
        category: "Kategorie"
        orders:
          priority: "Priorität"
          priority_asc: "Priorität (umgekehrt)"
          created_at: "Erstellt am"
          created_at_asc: "Erstellt am (umgekehrt)"
        priority:
          title: "Minimale Priorität"
          low: "(irgendein)"
          medium: "Mittel"
          high: "Hoch"
      conversation:
        view_full: "zeige vollständige Unterhaltung"
      scores:
        about: "Dieser Wert wird basierend auf der Vertrauensstufe des Meldenden, der Richtigkeit der vorhergehenden Meldungen sowie der Priorität des gemeldeten Elements errechnet."
        score: "Wertung"
        date: "Datum"
        type: "Typ"
        status: "Status"
        submitted_by: "Abgesendet von"
        reviewed_by: "Überprüft von"
      statuses:
        pending:
          title: "Ausstehend"
        approved:
          title: "Genehmigt"
        rejected:
          title: "Abgelehnt"
        ignored:
          title: "Ignoriert"
        deleted:
          title: "Gelöscht"
        reviewed:
          title: "(alle überprüft)"
        all:
          title: "(alles)"
      types:
        reviewable_flagged_post:
          title: "Gemeldeter Beitrag"
          flagged_by: "Gemeldet von"
        reviewable_queued_topic:
          title: "Thema in der Warteschlange"
        reviewable_queued_post:
          title: "Beitrag in der Warteschlange"
        reviewable_user:
          title: "Benutzer"
      approval:
        title: "Beitrag muss genehmigt werden"
        description: "Wir haben deinen neuen Beitrag erhalten. Dieser muss allerdings zunächst durch einen Moderator freigeschaltet werden. Bitte habe etwas Geduld. "
        pending_posts:
          one: "Du hast <strong>%{count}</strong> verbleibenden Beitrag."
          other: "Du hast <strong>{{count}}</strong> verbleibende Beiträge."
        ok: "OK"
    user_action:
      user_posted_topic: "<a href='{{userUrl}}'>{{user}}</a> hat <a href='{{topicUrl}}'>das Thema</a> verfasst"
      you_posted_topic: "<a href=\"{{userUrl}}\">Du</a> hast <a href=\"{{topicUrl}}\">das Thema</a> verfasst"
      user_replied_to_post: "<a href='{{userUrl}}'>{{user}}</a> hat auf <a href='{{postUrl}}'>{{post_number}}</a> geantwortet"
      you_replied_to_post: "<a href='{{userUrl}}'>Du</a> hast auf <a href='{{postUrl}}'>{{post_number}}</a> geantwortet"
      user_replied_to_topic: "<a href='{{userUrl}}'>{{user}}</a> hat auf <a href='{{topicUrl}}'>das Thema</a> geantwortet"
      you_replied_to_topic: "<a href='{{userUrl}}'>Du</a> hast auf <a href='{{topicUrl}}'>das Thema</a> geantwortet"
      user_mentioned_user: "<a href='{{user1Url}}'>{{user}}</a> hat <a href='{{user2Url}}'>{{another_user}}</a> erwähnt"
      user_mentioned_you: "<a href='{{user1Url}}'>{{user}}</a> hat <a href='{{user2Url}}'>dich</a> erwähnt"
      you_mentioned_user: "<a href='{{user1Url}}'>Du</a> hast <a href='{{user2Url}}'>{{another_user}}</a> erwähnt"
      posted_by_user: "Geschrieben von <a href='{{userUrl}}'>{{user}}</a>"
      posted_by_you: "Von <a href='{{userUrl}}'>dir</a> geschrieben"
      sent_by_user: "Von <a href='{{userUrl}}'>{{user}}</a> gesendet"
      sent_by_you: "Von <a href='{{userUrl}}'>dir</a> gesendet"
    directory:
      filter_name: "nach Benutzername filtern"
      title: "Benutzer"
      likes_given: "Gegeben"
      likes_received: "Erhalten"
      topics_entered: "Betrachtet"
      topics_entered_long: "Betrachtete Themen"
      time_read: "Lesezeit"
      topic_count: "Themen"
      topic_count_long: "Erstellte Themen"
      post_count: "Beiträge"
      post_count_long: "Verfasste Beiträge"
      no_results: "Es wurden keine Ergebnisse gefunden."
      days_visited: "Aufrufe"
      days_visited_long: "Besuchstage"
      posts_read: "Gelesen"
      posts_read_long: "Gelesene Beiträge"
      total_rows:
        one: "%{count} Benutzer"
        other: "%{count} Benutzer"
    group_histories:
      actions:
        change_group_setting: "Gruppeneinstellung ändern"
        add_user_to_group: "Benutzer hinzufügen"
        remove_user_from_group: "Benutzer entfernen"
        make_user_group_owner: "Zum Eigentümer machen"
        remove_user_as_group_owner: "Eigentümerrechte entziehen"
    groups:
      member_added: "Hinzugefügt"
      member_requested: "Angefragt am"
      add_members:
        title: "Mitglieder hinzufügen"
        description: "Verwalte die Mitgliedschaft in dieser Gruppe"
        usernames: "Benutzernamen"
      requests:
        title: "Anfragen"
        reason: "Grund"
        accept: "Akzeptieren"
        accepted: "akzeptiert"
        deny: "ablehnen"
        denied: "abgelehnt"
        undone: "Anfrage zurückgenommen"
      manage:
        title: "Verwalten"
        name: "Name"
        full_name: "Vollständiger Name"
        add_members: "Mitglieder hinzufügen"
        delete_member_confirm: "Entferne „%{username}“ aus der Gruppe „%{group}“?"
        profile:
          title: Profi
        interaction:
          title: Interaktion
          posting: Beiträge
          notification: Benachrichtigung
        membership:
          title: Mitgliedschaft
          access: Zugriff
        logs:
          title: "Protokoll"
          when: "Wann"
          action: "Aktion"
          acting_user: "Ausführender Benutzer"
          target_user: "Betroffener Benutzer"
          subject: "Betreff"
          details: "Details"
          from: "Von"
          to: "An"
      public_admission: "Erlaube Benutzern, die Gruppe eigenständig zu betreten (Erfordert, dass die Gruppe öffentlich sichtbar ist)"
      public_exit: "Erlaube Benutzern, die Gruppe eigenständig zu verlassen"
      empty:
        posts: "Es gibt keine Beiträge von Mitgliedern dieser Gruppe."
        members: "Es gibt keine Mitglieder in dieser Gruppe."
        requests: "Keine Mitgliedschaftsanfragen für diese Gruppe."
        mentions: "Es gibt keine Erwähnungen in dieser Gruppe."
        messages: "Es gibt keine Nachrichten für diese Gruppe."
        topics: "Es gibt keine Themen von Mitgliedern dieser Gruppe."
        logs: "Es gibt keine Protokolleinträge für diese Gruppe."
      add: "Hinzufügen"
      join: "Beitreten"
      leave: "Verlassen"
      request: "Anfrage"
      message: "Nachricht"
      confirm_leave: "Willst du die Gruppe wirklich verlassen?"
      membership_request_template: "Benutzerdefinierte Vorlage, das Benutzern angezeigt wird, die eine Mitgliedschaftsanfrage senden"
      membership_request:
        submit: "Anfrage abschicken"
        title: "Anfrage, um @%{group_name} beizutreten"
        reason: "Lass’ die Gruppenbesitzer wissen, warum du in diese Gruppe gehörst"
      membership: "Mitgliedschaft"
      name: "Name"
      group_name: "Gruppenname"
      user_count: "Benutzer"
      bio: "Über die Gruppe"
      selector_placeholder: "Benutzernamen eingeben"
      owner: "Eigentümer"
      index:
        title: "Gruppen"
        all: "Alle Gruppen"
        empty: "Es gibt keine sichtbaren Gruppen."
        filter: "Filtern nach Art der Gruppe"
        owner_groups: "Gruppen, deren Eigentümer ich bin"
        close_groups: "Geschlossene Gruppe"
        automatic_groups: "Automatische Gruppen"
        automatic: "Automatisch"
        closed: "Geschlossen"
        public: "Öffentlich"
        private: "Geheim"
        public_groups: "Öffentliche Gruppen"
        automatic_group: Automatische Gruppe
        close_group: Gruppe schließen
        my_groups: "Meine Gruppen"
        group_type: "Art der Gruppe"
        is_group_user: "Mitglied"
        is_group_owner: "Eigentümer"
      title:
        one: "Gruppe"
        other: "Gruppen"
      activity: "Aktivität"
      members:
        title: "Mitglieder"
        filter_placeholder_admin: "Benutzername oder E-Mail-Adresse"
        filter_placeholder: "Benutzername"
        remove_member: "Mitglied entfernen"
        remove_member_description: "Entferne <b>%{username}</b> aus dieser Gruppe"
        make_owner: "Als Eigentümer hinzufügen"
        make_owner_description: "Füge <b>%{username}</b> als Eigentümer dieser Gruppe hinzu"
        remove_owner: "Als Eigentümer entfernen"
        remove_owner_description: "Entferne <b>%{username}</b> als Eigentümer dieser Gruppe"
        owner: "Eigentümer"
        forbidden: "Du hast nicht das Recht, die Mitglieder zu sehen."
      topics: "Themen"
      posts: "Beiträge"
      mentions: "Erwähnungen"
      messages: "Nachrichten"
      notification_level: "Standard-Benachrichtigungsstufe für Gruppen-Nachrichten"
      alias_levels:
        mentionable: "Wer kann diese Gruppe @erwähnen?"
        messageable: "Wer kann dieser Gruppe eine Nachricht schicken?"
        nobody: "Niemand"
        only_admins: "Nur Administratoren"
        mods_and_admins: "Nur Moderatoren und Administratoren"
        members_mods_and_admins: "Nur Gruppenmitglieder, Moderatoren und Administratoren"
        owners_mods_and_admins: "Nur Gruppeneigentümer, Moderatoren und Administratoren"
        everyone: "Jeder"
      notifications:
        watching:
          title: "Beobachten"
          description: "Du wirst über jeden neuen Beitrag in jeder Nachricht benachrichtigt und die Anzahl neuer Antworten wird angezeigt."
        watching_first_post:
          title: "Ersten Beitrag beobachten"
          description: "Du wirst über neue Nachrichten in dieser Gruppe informiert, aber nicht über Antworten auf diese Nachrichten. "
        tracking:
          title: "Verfolgen"
          description: "Du wirst benachrichtigt, wenn jemand deinen @Namen erwähnt oder auf deinen Beitrag antwortet, und die Anzahl neuer Antworten wird angezeigt."
        regular:
          title: "Normal"
          description: "Du wirst benachrichtigt, wenn jemand deinen @Namen erwähnt oder auf deinen Beitrag antwortet."
        muted:
          title: "Stummgeschaltet"
          description: "Du erhältst keine Benachrichtigungen im Zusammenhang mit Nachrichten in dieser Gruppe."
      flair_url: "Avatar-Hintergrund"
      flair_url_placeholder: "(Optional) Bild-URL oder Font Awesome-Klasse"
      flair_url_description: 'Verwende quadratische Bilder, die nicht kleiner als 20x20 Pixel sind oder FontAwesome-Icons (akzeptierte Formate: "fa-icon", "far fa-icon" oder "fab fa-icon").'
      flair_bg_color: "Avatar-Hintergrundfarbe"
      flair_bg_color_placeholder: "(Optional) Hex-Farbwert"
      flair_color: "Avatar-Hintergrundfarbe"
      flair_color_placeholder: "(Optoinal) Hex-Farbwert"
      flair_preview_icon: "Vorschau-Icon"
      flair_preview_image: "Vorschaubild"
    user_action_groups:
      "1": "Abgegebene Likes"
      "2": "Erhaltene Likes"
      "3": "Lesezeichen"
      "4": "Themen"
      "5": "Beiträge"
      "6": "Antworten"
      "7": "Erwähnungen"
      "9": "Zitate"
      "11": "Änderungen"
      "12": "Gesendete Objekte"
      "13": "Posteingang"
      "14": "Ausstehend"
      "15": "Entwürfe"
    categories:
      all: "Alle Kategorien"
      all_subcategories: "alle"
      no_subcategory: "keine"
      category: "Kategorie"
      category_list: "Kategorieliste anzeigen"
      reorder:
        title: "Kategorien neu sortieren"
        title_long: "Neustrukturierung der Kategorieliste"
        save: "Reihenfolge speichern"
        apply_all: "Anwenden"
        position: "Position"
      posts: "Beiträge"
      topics: "Themen"
      latest: "Aktuelle Themen"
      latest_by: "neuester Beitrag von"
      toggle_ordering: "Reihenfolge ändern"
      subcategories: "Unterkategorien"
      topic_sentence:
        one: "%{count} Thema"
        other: "%{count} Themen"
      topic_stat_sentence_week:
        one: "%{count} neues Thema in der letzten Woche."
        other: "%{count} neue Themen in der letzten Woche."
      topic_stat_sentence_month:
        one: "%{count} neues Thema im letzten Monat."
        other: "%{count} neue Themen im letzten Monat."
      n_more: "Kategorien (%{count} weitere) ..."
    ip_lookup:
      title: IP-Adressen-Abfrage
      hostname: Hostname
      location: Standort
      location_not_found: (unbekannt)
      organisation: Organisation
      phone: Telefon
      other_accounts: "Andere Konten mit dieser IP-Adresse:"
      delete_other_accounts: "%{count} löschen"
      username: "Benutzername"
      trust_level: "VS"
      read_time: "Lesezeit"
      topics_entered: "betrachtete Themen"
      post_count: "# Beiträge"
      confirm_delete_other_accounts: "Bist du sicher, dass du diese Konten löschen willst?"
      powered_by: "verwendet <a href='https://maxmind.com'>MaxMindDB</a>"
      copied: "kopiert"
    user_fields:
      none: "(wähle eine Option aus)"
    user:
      said: "{{username}}:"
      profile: "Profil"
      mute: "Stummschalten"
      edit: "Einstellungen bearbeiten"
      download_archive:
        button_text: "Alle herunterladen"
        confirm: "Möchtest du wirklich deine Beiträge herunterladen?"
        success: "Der Export wurde gestartet. Du erhältst eine Nachricht, sobald der Vorgang abgeschlossen ist."
        rate_limit_error: "Beiträge können pro Tag nur einmal heruntergeladen werden. Bitte versuch es morgen wieder."
      new_private_message: "Neue Nachricht"
      private_message: "Nachricht"
      private_messages: "Nachrichten"
      user_notifications:
        ignore_duration_title: "Zeitschaltuhr ignorieren"
        ignore_duration_username: "Benutzername"
        ignore_duration_when: "Dauer:"
        ignore_duration_save: "Ignorieren"
        ignore_duration_note: "Bitte beachte, dass alle Ignorierungen automatisch entfernt werden, wenn die Ignorierungsdauer verstreicht."
        ignore_duration_time_frame_required: "Bitte wähle einen Zeitrahmen aus"
        ignore_no_users: "Du hast keine Benutzer ignoriert."
        ignore_option: "Ignoriert"
        ignore_option_title: "Du wirst keine Benachrichtigungen zu diesem Benutzer erhalten, und seine Themen und Antworten werden ausgeblendet."
        add_ignored_user: "Hinzufügen..."
        mute_option: "Stummgeschaltet"
        mute_option_title: "Du wirst keine Benachrichtigungen zu diesem Benutzer bekommen."
        normal_option: "Normal"
        normal_option_title: "Du wirst benachrichtigt, wenn dieser Benutzer dir antwortet, dich zitiert oder erwähnt."
      activity_stream: "Aktivität"
      preferences: "Einstellungen"
      feature_topic_on_profile:
        open_search: "Wähle ein neues Thema"
        title: "Wähle ein Thema"
        search_label: "Suche nach einem Thema anhand der Überschrift"
        save: "Speichern"
        clear:
          title: "Filter zurücksetzen"
          warning: "Willst du wirklich dein Thema entfernen? "
      profile_hidden: "Das öffentliche Profil des Benutzers ist ausgeblendet."
      expand_profile: "Erweitern"
      collapse_profile: "Zuklappen"
      bookmarks: "Lesezeichen"
      bio: "Über mich"
      timezone: "Zeitzone"
      invited_by: "Eingeladen von"
      trust_level: "Vertrauensstufe"
      notifications: "Benachrichtigungen"
      statistics: "Statistiken"
      desktop_notifications:
        label: "Live-Benachrichtigungen"
        not_supported: "Dieser Browser unterstützt leider keine Benachrichtigungen."
        perm_default: "Benachrichtigungen einschalten"
        perm_denied_btn: "Zugriff verweigert"
        perm_denied_expl: "Du hast das Anzeigen von Benachrichtigungen verboten. Aktiviere die Benachrichtigungen über deine Browser-Einstellungen."
        disable: "Benachrichtigungen deaktivieren"
        enable: "Benachrichtigungen aktivieren"
        each_browser_note: "Hinweis: Du musst diese Einstellung in jedem Browser einzeln ändern."
        consent_prompt: "Möchtest du Live-Benachrichtigungen erhalten, wenn jemand auf deine Beiträge antwortet?"
      dismiss: "Alles gelesen"
      dismiss_notifications: "Alles gelesen"
      dismiss_notifications_tooltip: "Alle ungelesenen Benachrichtigungen als gelesen markieren"
      first_notification: "Deine erste Benachrichtigung! Wähle sie aus um fortzufahren."
      dynamic_favicon: "Zeige Anzahl im Browser-Icon"
      theme_default_on_all_devices: "Mache dieses Theme zum Standard für alle meine Geräte"
      text_size_default_on_all_devices: "Mache diese Schriftgröße zum Standard für alle meine Geräte"
      allow_private_messages: "Anderen Benutzern erlauben, mir persönliche Nachrichten zu schicken"
      external_links_in_new_tab: "Öffne alle externen Links in einem neuen Tab"
      enable_quoting: "Aktiviere Zitatantwort mit dem hervorgehobenen Text"
      enable_defer: "Aktiviere Verzögerung für das ungelesen Markieren von Themen"
      change: "ändern"
      featured_topic: "Hervorgehobenes Thema"
      moderator: "{{user}} ist ein Moderator"
      admin: "{{user}} ist ein Administrator"
      moderator_tooltip: "Dieser Benutzer ist ein Moderator"
      admin_tooltip: "Dieser Benutzer ist ein Administrator"
      silenced_tooltip: "Der Benutzer ist stummgeschaltet"
      suspended_notice: "Dieser Benutzer ist bis zum {{date}} gesperrt."
      suspended_permanently: "Der Benutzer ist gesperrt."
      suspended_reason: "Grund: "
      github_profile: "Github"
      email_activity_summary: "Aktivitäts-Übersicht"
      mailing_list_mode:
        label: "Mailinglisten-Modus"
        enabled: "Mailinglisten-Modus aktivieren"
        instructions: |
          Diese Einstellung überschreibt die Aktivitäts-Übersicht.<br />
          Stummgeschaltete Themen und Kategorien werden in diese E-Mails nicht eingeschlossen.
        individual: "Für jeden Beitrag eine E-Mail senden"
        individual_no_echo: "Sende für alle fremden Beträge eine Email"
        many_per_day: "Sende mir für jeden neuen Beitrag eine E-Mail (etwa {{dailyEmailEstimate}} pro Tag)"
        few_per_day: "Sende mir für jeden neuen Beitrag eine E-Mail (etwa 2 pro Tag)"
        warning: "Mailinglisten-Modus aktiviert. Einstellungen zur Benachrichtigung per E-Mail werden nicht berücksichtigt."
      tag_settings: "Schlagwörter"
      watched_tags: "Beobachtet"
      watched_tags_instructions: "Du wirst automatisch alle neuen Themen mit diesen Schlagwörtern beobachten. Du wirst über alle neuen Beiträge und Themen benachrichtigt und die Anzahl der neuen Antworten wird bei den betroffenen Themen angezeigt."
      tracked_tags: "Verfolgt"
      tracked_tags_instructions: "Du wirst automatisch alle Themen mit diesen Schlagwörtern verfolgen. Die Anzahl der neuen Antworten wird bei den betroffenen Themen angezeigt."
      muted_tags: "Stummgeschaltet"
      muted_tags_instructions: "Du erhältst keine Benachrichtigungen über neue Themen mit diesen Schlagwörtern und die Themen werden auch nicht in der Liste der aktuellen Themen erscheinen."
      watched_categories: "Beobachtet"
      watched_categories_instructions: "Du wirst automatisch alle neuen Themen in diesen Kategorien beobachten. Du wirst über alle neuen Beiträge und Themen benachrichtigt und die Anzahl der neuen Antworten wird bei den betroffenen Themen angezeigt."
      tracked_categories: "Verfolgt"
      tracked_categories_instructions: "Du wirst automatisch alle Themen in diesen Kategorien verfolgen. Die Anzahl der neuen Beiträge wird neben dem Thema erscheinen."
      watched_first_post_categories: "Ersten Beitrag beobachten"
      watched_first_post_categories_instructions: "Du erhältst eine Benachrichtigung für den ersten Beitrag in jedem neuen Thema in diesen Kategorien."
      watched_first_post_tags: "Ersten Beitrag beobachten"
      watched_first_post_tags_instructions: "Du erhältst eine Benachrichtigung für den ersten Beitrag in jedem neuen Thema mit diesen Schlagwörtern."
      muted_categories: "Stummgeschaltet"
      muted_categories_instructions: "Du erhältst keine Benachrichtigungen über neue Themen in dieser Kategorie und die Themen werden auch nicht in der Liste der Kategorien oder der aktuellen Themen erscheinen."
      muted_categories_instructions_dont_hide: "Du bekommst keine Benachrichtigung über irgendetwas an neuen Themen in diesen Kategorien."
      no_category_access: "Moderaturen haben eingeschränkte Kategorien-Berechtigungen, Speichern ist nicht verfügbar."
      delete_account: "Lösche mein Benutzerkonto"
      delete_account_confirm: "Möchtest du wirklich dein Benutzerkonto permanent löschen? Diese Aktion kann nicht rückgängig gemacht werden!"
      deleted_yourself: "Dein Benutzerkonto wurde erfolgreich gelöscht."
      delete_yourself_not_allowed: "Bitte kontaktiere das Team, wenn du möchtest, dass dein Konto gelöscht wird."
      unread_message_count: "Nachrichten"
      admin_delete: "Löschen"
      users: "Benutzer"
      muted_users: "Stummgeschaltet"
      muted_users_instructions: "Benachrichtigungen von diesen Benutzern werden unterdrückt."
      ignored_users: "Ignoriert"
      ignored_users_instructions: "Alle Beiträge und Benachrichtigungen von diesen Benutzern unterdrücken."
      tracked_topics_link: "Anzeigen"
      automatically_unpin_topics: "Angeheftete Themen automatisch loslösen, wenn ich deren letzten Beitrag gelesen habe."
      apps: "Apps"
      revoke_access: "Entziehe Zugriffsrecht"
      undo_revoke_access: "Zugriffsrecht wiederherstellen"
      api_approved: "Genehmigt:"
      api_last_used_at: "Zuletzt benutzt am:"
      theme: "Design"
      home: "Standard-Startseite"
      staged: "Vorbereitet"
      staff_counters:
        flags_given: "hilfreiche Meldungen"
        flagged_posts: "gemeldete Beiträge"
        deleted_posts: "gelöschte Beiträge"
        suspensions: "Sperren"
        warnings_received: "Warnungen"
      messages:
        all: "Alle"
        inbox: "Posteingang"
        sent: "Gesendet"
        archive: "Archiv"
        groups: "Meine Gruppen"
        bulk_select: "Nachrichten auswählen"
        move_to_inbox: "In Posteingang verschieben"
        move_to_archive: "Archivieren"
        failed_to_move: "Die ausgewählten Nachrichten konnten nicht verschoben werden. Vielleicht gibt es ein Netzwerkproblem."
        select_all: "Alle auswählen"
        tags: "Schlagwörter"
      preferences_nav:
        account: "Konto"
        profile: "Profil"
        emails: "E-Mails"
        notifications: "Benachrichtigungen"
        categories: "Kategorien"
        users: "Benutzer"
        tags: "Schlagwörter"
        interface: "Oberfläche"
        apps: "Apps"
      change_password:
        success: "(E-Mail gesendet)"
        in_progress: "(E-Mail wird gesendet)"
        error: "(Fehler)"
        action: "Sende eine E-Mail zum Zurücksetzen des Passworts"
        set_password: "Passwort ändern"
        choose_new: "Wähle ein neues Passwort"
        choose: "Wähle ein Passwort"
      second_factor_backup:
        title: "Zwei-Faktor-Wiederherstellungs-Codes"
        regenerate: "Erneuern"
        disable: "Deaktivieren"
        enable: "Aktivieren"
        enable_long: "Wiederherstellungscodes aktivieren"
        manage: "Verwalte Sicherungscodes. Du hast noch <strong>{{count}}</strong> Sicherungscodes."
        copied_to_clipboard: "Wurde in Zwischenablage kopiert"
        copy_to_clipboard_error: "Beim Kopieren in die Zwischenablage trat ein Fehler auf"
        remaining_codes: "Du hast noch <strong>{{count}}</strong> Wiederherstellungscodes übrig."
        use: "Benutze einen Backup-Code"
        enable_prerequisites: "Du musst vor dem Generieren von Sicherungscodes einen primären zweiten Faktor aktivieren."
        codes:
          title: "Wiederherstellungscodes generiert"
          description: "Jeder dieser Wiederherstellungscodes kann nur einmal benutzt werden. Bewahre diese an einem sicheren aber verfügbaren Ort auf."
      second_factor:
        title: "Zwei-Faktor-Authentifizierung"
        enable: "Zwei-Faktor-Authentifizierung verwalten"
        forgot_password: "Passwort vergessen?"
        confirm_password_description: "Bitte bestätige dein Passwort um fortzufahren"
        name: "Name"
        label: "Code"
        rate_limit: "Bitte warte ein wenig, bevor du es mit einem anderen Authentifizierungscode versuchst."
        enable_description: |
          Scanne diesen QR-Code mit einer unterstützten App (<a href="https://www.google.com/search?q=authenticator+apps+for+android" target="_blank">Android</a> – <a href="https://www.google.com/search?q=authenticator+apps+for+ios" target="_blank">iOS</a>) und gib deinen Authentifizierungscode ein.
        disable_description: "Bitte gib den Authentifizierungscode aus deiner App ein."
        show_key_description: "Manuell eingeben"
        short_description: |
          Schütze dein Konto mit Einweg-Sicherheitscodes.
        extended_description: |
          Zwei-Faktor-Authentifizierung (2FA) sichert dein Konto zusätzlich ab, indem sie zusätzlich zu deinem Passwort einen einmalig gültigen Code anfordert. Codes können auf <a href="https://www.google.com/search?q=authenticator+apps+for+android" target='_blank'>Android-</a> und <a href="https://www.google.com/search?q=authenticator+apps+for+ios">iOS-</a>-Geräten generiert werden.
        oauth_enabled_warning: "Beachte bitte, dass soziale Anmelde-Methoden deaktiviert werden, sobald die Zwei-Faktor-Authentifizierung für dein Konto aktiviert ist."
        use: "Benutze die Authentifizierungs-App"
        enforced_notice: "Du musst Zwei-Faktor-Authentifizierung aktivieren, bevor du auf diese Seite zugreifen kannst."
        disable: "deaktivieren"
        disable_title: "Zweiten Faktor deaktivieren"
        disable_confirm: "Sollen alle zweiten Faktoren deaktiviert werden?"
        edit: "Bearbeiten"
        edit_title: "Zweiten Faktor bearbeiten"
        edit_description: "Name des zweiten Faktors"
        enable_security_key_description: "Wenn Du deinen physischen Sicherheitsschlüssel vorbereitet hast, klicke unten auf die Schaltfläche Registrieren."
        totp:
          title: "Token-basierte Authentifikatoren"
          add: "Neuer Authentifikator"
          default_name: "Mein Authentifikator"
        security_key:
          register: "Registrieren"
          title: "Sicherheitsschlüssel"
          add: "Registriere den Sicherheitsschlüssel"
          default_name: "Hauptsicherheitsschlüssel"
          not_allowed_error: "Der Registrierungsvorgang für den Sicherheitsschlüssel ist abgelaufen oder wurde abgebrochen."
          already_added_error: "Du hast diesen Sicherheitsschlüssel bereits registriert. Du musst Ihn nicht erneut registrieren.\e"
          edit: "Bearbeite den Sicherheitsschlüssel"
          edit_description: "Name des Sicherheitsschlüssels"
          delete: "Löschen"
      change_about:
        title: "„Über mich“ ändern"
        error: "Beim Ändern dieses Wertes ist ein Fehler aufgetreten."
      change_username:
        title: "Benutzernamen ändern"
        confirm: "Bist du dir ganz sicher, dass du deinen Benutzernamen ändern möchtest?"
        taken: "Der Benutzername ist bereits vergeben."
        invalid: "Der Benutzernamen ist nicht zulässig. Er darf nur Zahlen und Buchstaben enthalten."
      change_email:
        title: "E-Mail-Adresse ändern"
        taken: "Entschuldige, diese E-Mail-Adresse ist nicht verfügbar."
        error: "Beim Ändern der E-Mail-Adresse ist ein Fehler aufgetreten. Möglicherweise wird diese Adresse schon benutzt."
        success: "Wir haben eine E-Mail an die angegebene E-Mail-Adresse gesendet. Folge zur Bestätigung der Adresse bitte den darin enthaltenen Anweisungen."
        success_staff: "Wir haben eine E-Mail an deine aktuelle Adresse geschickt. Bitte folge den Bestätigungsanweisungen."
      change_avatar:
        title: "Ändere dein Profilbild"
        gravatar: "<a href='//gravatar.com/emails' target='_blank'>Gravatar</a>, basierend auf"
        gravatar_title: "Ändere deinen Avatar auf der Gravatar-Webseite"
        gravatar_failed: "Wir konnten kein Gravatar für diese E-Mail-Adresse finden."
        refresh_gravatar_title: "Deinen Gravatar aktualisieren"
        letter_based: "ein vom System zugewiesenes Profilbild"
        uploaded_avatar: "Eigenes Bild"
        uploaded_avatar_empty: "Eigenes Bild hinzufügen"
        upload_title: "Lade dein Bild hoch"
        image_is_not_a_square: "Achtung: Wir haben dein Bild zugeschnitten, weil Höhe und Breite nicht übereingestimmt haben."
      change_profile_background:
        title: "Profil Kopfzeile"
        instructions: "Profil Kopfzeilen werden zentriert und haben eine Standardbreite von 1110px."
      change_card_background:
        title: "Benutzerkarten-Hintergrund"
        instructions: "Hintergrundbilder werden zentriert und haben eine Standardbreite von 590px."
      change_featured_topic:
        title: "Hervorgehobenes Thema"
        instructions: "Eine Verknüpfung zu diesem Thema wird auf deiner Benutzerkarte und deinem Profil sein."
      email:
        title: "E-Mail"
        primary: "Primäre E-Mail-Adresse"
        secondary: "Weitere E-Mail-Adressen"
        no_secondary: "Keine weiteren E-Mail-Adressen"
        sso_override_instructions: "E-Mail kann vom SSO-Provider aktualisiert werden."
        instructions: "Nie öffentlich gezeigt."
        ok: "Wir senden dir zur Bestätigung eine E-Mail"
        invalid: "Bitte gib eine gültige E-Mail-Adresse ein"
        authenticated: "Deine E-Mail-Adresse wurde von {{provider}} bestätigt"
        frequency_immediately: "Wir werden dir sofort eine E-Mail senden, wenn du die betroffenen Inhalte noch nicht gelesen hast."
        frequency:
          one: "Wir werden dir nur dann eine E-Mail senden, wenn wir dich nicht innerhalb der letzten Minute gesehen haben."
          other: "Wir werden dir nur dann eine E-Mail senden, wenn wir dich nicht innerhalb der letzten {{count}} Minuten gesehen haben."
      associated_accounts:
        title: "Zugehörige Konten"
        connect: "Verbinden"
        revoke: "Entziehen"
        cancel: "Abbrechen"
        not_connected: "(nicht verbunden)"
        confirm_modal_title: "Verbinde %{provider} Konto "
        confirm_description:
          account_specific: "Dein %{provider} Konto '%{account_description}' wird für die Authentifizierung genutzt werden. "
          generic: "Dein %{provider} Konto wird für die Authentifzierung genutzt werden."
      name:
        title: "Name"
        instructions: "dein vollständiger Name (optional)"
        instructions_required: "Dein vollständiger Name"
        too_short: "Dein Name ist zu kurz"
        ok: "Dein Name sieht in Ordnung aus"
      username:
        title: "Benutzername"
        instructions: "einzigartig, keine Leerzeichen, kurz"
        short_instructions: "Leute können dich mit @{{username}} erwähnen"
        available: "Dein Benutzername ist verfügbar"
        not_available: "Nicht verfügbar. Wie wäre es mit {{suggestion}}?"
        not_available_no_suggestion: "Nicht verfügbar"
        too_short: "Dein Benutzername ist zu kurz"
        too_long: "Dein Benutzername ist zu lang"
        checking: "Verfügbarkeit wird geprüft…"
        prefilled: "E-Mail-Adresse entspricht diesem registrierten Benutzernamen"
      locale:
        title: "Oberflächensprache"
        instructions: "Die Sprache der Forumsoberfläche. Diese Änderung tritt nach dem Neuladen der Seite in Kraft."
        default: "(Standard)"
        any: "(keine Einschränkung)"
      password_confirmation:
        title: "Wiederholung des Passworts"
      auth_tokens:
        title: "Kürzlich benutzte Geräte"
        ip: "IP"
        details: "Details"
        log_out_all: "Überall abmelden"
        active: "gerade aktiv"
        not_you: "Das bist nicht du?"
        show_all: "Alle anzeigen ({{count}})"
        show_few: "Weniger anzeigen"
        was_this_you: "Warst das du?"
        was_this_you_description: "Wenn du das gewesen bist, empfehlen wir dir, dein Passwort zu ändern und dich überall abzumelden."
        browser_and_device: "{{browser}} auf {{device}}"
        secure_account: "Mein Konto absichern"
        latest_post: "Dein letzter Beitrag…"
      last_posted: "Letzter Beitrag"
      last_emailed: "Letzte E-Mail"
      last_seen: "Zuletzt gesehen"
      created: "Mitglied seit"
      log_out: "Abmelden"
      location: "Wohnort"
      website: "Website"
      email_settings: "E-Mail"
      hide_profile_and_presence: "Blende mein öffentliches Profil und Anwesenheitsfunktionen aus"
      enable_physical_keyboard: "Unterstützung für physische Tastatur auf dem iPad aktivieren"
      text_size:
        title: "Schriftgröße"
        smaller: "Kleiner"
        normal: "Normal"
        larger: "Größer"
        largest: "Am größten"
      title_count_mode:
        title: "Hintergrund-Seitentitel zeigt Anzahl von:"
        notifications: "Neue Benachrichtigungen"
        contextual: "Neuer Seiteninhalt"
      like_notification_frequency:
        title: "Benachrichtigung für erhaltene Likes anzeigen"
        always: "immer"
        first_time_and_daily: "für den ersten Like sowie maximal täglich"
        first_time: "nur für den ersten Like eines Beitrags"
        never: "nie"
      email_previous_replies:
        title: "Füge vorherige Beiträge ans Ende von E-Mails an"
        unless_emailed: "sofern noch nicht gesendet"
        always: "immer"
        never: "nie"
      email_digests:
        title: "Wenn ich nicht vorbeischaue, sende mir eine E-Mail-Zusammenfassung beliebter Themen und Antworten"
        every_30_minutes: "alle 30 Minuten"
        every_hour: "stündlich"
        daily: "täglich"
        weekly: "wöchentlich"
        every_month: "jeden Monat"
        every_six_months: "alle sechs Monate"
      email_level:
        title: "Sende mir eine E-Mail, wenn mich jemand zitiert, auf meine Beiträge antwortet, meinen @Namen erwähnt oder mich zu einem Thema einlädt."
        always: "immer"
        only_when_away: "nur bei Abwesenheit"
        never: "nie"
      email_messages_level: "Sende mir eine E-Mail, wenn mir jemand eine Nachricht sendet."
      include_tl0_in_digests: "Inhalte neuer Benutzer in E-Mail-Zusammenfassung einschließen"
      email_in_reply_to: "Einen Auszug aus dem beantworteten Beitrag in E-Mails einfügen."
      other_settings: "Andere"
      categories_settings: "Kategorien"
      new_topic_duration:
        label: "Themen als neu anzeigen, wenn"
        not_viewed: "ich diese noch nicht betrachtet habe"
        last_here: "seit meinem letzten Besuch erstellt"
        after_1_day: "innerhalb des letzten Tages erstellt"
        after_2_days: "in den letzten 2 Tagen erstellt"
        after_1_week: "in der letzten Woche erstellt"
        after_2_weeks: "in den letzten 2 Wochen erstellt"
      auto_track_topics: "Betrachtete Themen automatisch folgen"
      auto_track_options:
        never: "nie"
        immediately: "sofort"
        after_30_seconds: "nach 30 Sekunden"
        after_1_minute: "nach 1 Minute"
        after_2_minutes: "nach 2 Minuten"
        after_3_minutes: "nach 3 Minuten"
        after_4_minutes: "nach 4 Minuten"
        after_5_minutes: "nach 5 Minuten"
        after_10_minutes: "nach 10 Minuten"
      notification_level_when_replying: "Wenn ich in einem Thema antworte, setze das Thema auf"
      invited:
        search: "zum Suchen nach Einladungen hier eingeben…"
        title: "Einladungen"
        user: "Eingeladener Benutzer"
        sent: "zuletzt gesendet"
        none: "Keine Einladungen anzuzeigen."
        truncated:
          one: "Zeige die erste Einladung."
          other: "Zeige die ersten {{count}} Einladungen."
        redeemed: "Angenommene Einladungen"
        redeemed_tab: "Angenommen"
        redeemed_tab_with_count: "Angenommen ({{count}})"
        redeemed_at: "Angenommen"
        pending: "Ausstehende Einladungen"
        pending_tab: "Ausstehend"
        pending_tab_with_count: "Ausstehend ({{count}})"
        topics_entered: "Betrachtete Themen"
        posts_read_count: "Gelesene Beiträge"
        expired: "Diese Einladung ist abgelaufen."
        rescind: "Einladung zurücknehmen"
        rescinded: "Einladung zurückgenommen"
        rescind_all: "Alle abgelaufenen Einladungen entfernen"
        rescinded_all: "Alle abgelaufenen Einladungen entfernt!"
        rescind_all_confirm: "Sollen alle abgelaufenen Einladungen entfernt werden?"
        reinvite: "Einladung erneut senden"
        reinvite_all: "Alle Einladungen erneut senden"
        reinvite_all_confirm: "Bist Du dir sicher alle Einladungen nochmals zu senden?"
        reinvited: "Einladung erneut gesendet"
        reinvited_all: "Alle Einladungen erneut gesendet!"
        time_read: "Lesezeit"
        days_visited: "Besuchstage"
        account_age_days: "Konto-Alter in Tagen"
        create: "Einladung versenden"
        generate_link: "Einladungslink kopieren"
        link_generated: "Der Einladungslink wurde erfolgreich generiert!"
        valid_for: "Der Einladungslink ist nur für die Adresse %{email} gültig"
        bulk_invite:
          none: "Du hast noch niemanden eingeladen. Verschicke eine individuelle Einladung, oder lade gleich mehrere Leute auf einmal durch <a href='https://meta.discourse.org/t/send-bulk-invites/16468'>Hochladen einer CSV-Datei</a> ein."
          text: "Masseneinladung aus Datei"
          success: "Die Datei wurde erfolgreich hochgeladen. Du erhältst eine Nachricht, sobald der Vorgang abgeschlossen ist."
          error: "Die Datei sollte im CSV Format vorliegen."
          confirmation_message: "Du bist dabei, E-Mail-Einladungen an jeden in der hochgeladenen Datei zu verschicken."
      password:
        title: "Passwort"
        too_short: "Dein Passwort ist zu kurz."
        common: "Das Passwort wird zu häufig verwendet."
        same_as_username: "Dein Passwort entspricht deinem Benutzernamen."
        same_as_email: "Dein Passwort entspricht deiner E-Mail-Adresse."
        ok: "Dein Passwort sieht in Ordnung aus."
        instructions: "mindestens %{count} Zeichen"
      summary:
        title: "Übersicht"
        stats: "Statistiken"
        time_read: "Lesezeit"
        recent_time_read: "aktuelle Lesezeit"
        topic_count:
          one: "Thema erstellt"
          other: "Themen erstellt"
        post_count:
          one: "Beitrag erstellt"
          other: "Beiträge erstellt"
        likes_given:
          one: "gegeben"
          other: "gegeben"
        likes_received:
          one: "vergeben"
          other: "erhalten"
        days_visited:
          one: "Tag vorbeigekommen"
          other: "Tage vorbeigekommen"
        topics_entered:
          one: "betrachtetes Thema"
          other: "betrachtete Themen"
        posts_read:
          one: "Beitrag gelesen"
          other: "Beiträge gelesen"
        bookmark_count:
          one: "Lesezeichen"
          other: "Lesezeichen"
        top_replies: "Die besten Beiträge"
        no_replies: "Noch keine Antworten."
        more_replies: "weitere Beiträge"
        top_topics: "Die besten Themen"
        no_topics: "Noch keine Themen."
        more_topics: "weitere Themen"
        top_badges: "Die besten Abzeichen"
        no_badges: "Noch keine Abzeichen."
        more_badges: "weitere Abzeichen"
        top_links: "Die besten Links"
        no_links: "Noch keine Links."
        most_liked_by: "Häufigste Likes von"
        most_liked_users: "Häufigste Likes für"
        most_replied_to_users: "Häufigste Antworten an"
        no_likes: "Noch keine Likes."
        top_categories: "Top-Kategorien"
        topics: "Themen"
        replies: "Antworten"
      ip_address:
        title: "Letzte IP-Adresse"
      registration_ip_address:
        title: "IP-Adresse bei Registrierung"
      avatar:
        title: "Profilbild"
        header_title: "Profil. Nachrichten, Lesezeichen und Einstellungen"
      title:
        title: "Titel"
        none: "(keiner)"
      primary_group:
        title: "Hauptgruppe"
        none: "(keiner)"
      filters:
        all: "Alle"
      stream:
        posted_by: "Verfasst von"
        sent_by: "Gesendet von"
        private_message: "Nachricht"
        the_topic: "das Thema"
    loading: "Wird geladen…"
    errors:
      prev_page: "während des Ladens"
      reasons:
        network: "Netzwerkfehler"
        server: "Server-Fehler"
        forbidden: "Zugriff verweigert"
        unknown: "Fehler"
        not_found: "Seite nicht gefunden"
      desc:
        network: "Bitte überprüfe deine Netzwerkverbindung."
        network_fixed: "Sieht aus, als wäre es wieder da."
        server: "Fehlercode: {{status}}"
        forbidden: "Du darfst das nicht ansehen."
        not_found: "Hoppla! Die Anwendung hat versucht eine URL zu laden, die nicht existiert."
        unknown: "Etwas ist schief gelaufen."
      buttons:
        back: "Zurück"
        again: "Erneut versuchen"
        fixed: "Seite laden"
    close: "Schließen"
    assets_changed_confirm: "Diese Website wurde gerade aktualisiert. Neu laden für die neuste Version?"
    logout: "Du wurdest abgemeldet."
    refresh: "Aktualisieren"
    read_only_mode:
      enabled: "Diese Website befindet sich im Nur-Lesen-Modus. Du kannst weiterhin Inhalte lesen, aber das Erstellen von Beiträgen, Vergeben von Likes und Durchführen einiger weiterer Aktionen ist derzeit nicht möglich."
      login_disabled: "Die Anmeldung ist deaktiviert während sich die Website im Nur-Lesen-Modus befindet."
      logout_disabled: "Die Abmeldung ist deaktiviert während sich die Website im Nur-Lesen-Modus befindet."
    too_few_topics_and_posts_notice: "Lass <a href='https://blog.discourse.org/2014/08/building-a-discourse-community/'>die Diskussion beginnen!</a> Es gibt <strong>%{currentTopics}</strong> Themen und <strong>%{currentPosts}</strong> Beiträge. Besucher brauchen mehr zum Lesen und Beantworten – wir empfehlen mindestens <strong>%{requiredTopics}</strong> Themen und <strong>%{requiredPosts}</strong> Beiträge. Diese Nachricht ist nur für das Team sichtbar."
    too_few_topics_notice: "Lass <a href='https://blog.discourse.org/2014/08/building-a-discourse-community/'>die Diskussion beginnen!</a> Es gibt <strong>%{currentTopics}</strong> Themen. Besucher brauchen mehr zum Lesen und Beantworten – wir empfehlen mindestens <strong>%{requiredTopics}</strong> Themen. Diese Nachricht ist nur für das Team sichtbar."
    too_few_posts_notice: "Lass <a href='https://blog.discourse.org/2014/08/building-a-discourse-community/'>die Diskussion beginnen!</a> Es gibt <strong>%{currentPosts}</strong> Beiträge. Besucher brauchen mehr zum Lesen und Beantworten – wir empfehlen mindestens <strong>%{requiredPosts}</strong> Beiträge. Diese Nachricht ist nur für das Team sichtbar."
    logs_error_rate_notice:
      reached_hour_MF: "<b>{relativeAge}</b> – <a href='{url}' target='_blank'>{rate, plural, one {# Fehler/Stunde} other {# errors/hour}}</a> hat die Grenze der Webseiten-Einstellung von {limit, plural, one {# Fehler/Stunde} other {# Fehler/Stunde}} erreicht."
      reached_minute_MF: "<b>{relativeAge}</b> – <a href='{url}' target='_blank'>{rate, plural, one {# Fehler/Minute} other {# Fehler/Minute}}</a> hat die Grenze der Webseiten-Einstellung von {limit, plural, one {# Fehler/Minute} other {# Fehler/Minute}} erreicht."
      exceeded_hour_MF: "<b>{relativeAge}</b> – <a href='{url}' target='_blank'>{rate, plural, one {# Fehler/Stunde} other {# Fehler/Stunde}}</a> hat die Grenze der Webseiten-Einstellung von {limit, plural, one {# Fehler/Stunde} other {# Fehler/Stunde}} überschritten."
      exceeded_minute_MF: "<b>{relativeAge}</b> – <a href='{url}' target='_blank'>{rate, plural, one {# Fehler/Minute} other {# Fehler/Minute}}</a> hat die Grenze der Webseiten-Einstellung von {limit, plural, one {# Fehler/Minute} other {# Fehler/Minute}} überschritten."
    learn_more: "mehr erfahren…"
    all_time: "gesamt"
    all_time_desc: "Erstellte Themen"
    year: "Jahr"
    year_desc: "Themen, die in den letzten 365 Tagen erstellt wurden"
    month: "Monat"
    month_desc: "Themen, die in den letzten 30 Tagen erstellt wurden"
    week: "Woche"
    week_desc: "Themen, die in den letzten 7 Tagen erstellt wurden"
    day: "Tag"
    first_post: Erster Beitrag
    mute: Stummschalten
    unmute: Stummschaltung aufheben
    last_post: Geschrieben
    time_read: Gelesen
    time_read_recently: "%{time_read} aktuell"
    time_read_tooltip: "%{time_read} Lesezeit insgesamt"
    time_read_recently_tooltip: "%{time_read} Lesezeit insgesamt (%{recent_time_read} in den letzten 60 Tagen)"
    last_reply_lowercase: letzte Antwort
    replies_lowercase:
      one: Antwort
      other: Antworten
    signup_cta:
      sign_up: "Registrieren"
      hide_session: "Erinnere mich morgen"
      hide_forever: "Nein danke"
      hidden_for_session: "In Ordnung, ich frag dich morgen wieder. Du kannst dir auch jederzeit unter „Anmelden“ ein Benutzerkonto erstellen."
      intro: "Hallo! Es sieht so aus, als ob dir diese Diskussion gefällt, aber Du hast bislang noch kein Konto angelegt."
      value_prop: "Wenn du ein Benutzerkonto anlegst, merken wir uns, was du gelesen hast, damit du immer dort fortsetzen kannst, wo du aufgehört hast. Du kannst auch Benachrichtigungen – hier oder per E-Mail – erhalten, wenn jemand auf deine Beiträge antwortet. Beiträge, die dir gefallen, kannst du mit einem Like versehen und diese Freude mit allen teilen. :heartpulse:"
    summary:
      enabled_description: "Du siehst gerade eine Zusammenfassung des Themas: die interessantesten Beiträge, die von der Community bestimmt wurden."
      description: "Es gibt <b>{{replyCount}}</b> Antworten."
      description_time: "Es gibt <b>{{replyCount}}</b> Antworten mit einer geschätzten Lesezeit von <b>{{readingTime}} Minuten</b>."
      enable: "Zusammenfassung vom Thema erstellen"
      disable: "Alle Beiträge anzeigen"
    deleted_filter:
      enabled_description: "Dieses Thema enthält gelöschte Beiträge, die derzeit versteckt sind."
      disabled_description: "Gelöschte Beiträge werden in diesem Thema angezeigt."
      enable: "Gelöschte Beiträge ausblenden"
      disable: "Gelöschte Beiträge anzeigen"
    private_message_info:
      title: "Nachricht"
      invite: "Lade andere ein"
      edit: "Hinzufügen oder Entfernen"
      leave_message: "Möchtest du diese Nachricht wirklich verlassen?"
      remove_allowed_user: "Willst du {{name}} wirklich aus dieser Unterhaltung entfernen?"
      remove_allowed_group: "Willst du {{name}} wirklich aus dieser Unterhaltung entfernen?"
    email: "E-Mail-Adresse"
    username: "Benutzername"
    last_seen: "Zuletzt gesehen"
    created: "Erstellt"
    created_lowercase: "erstellt"
    trust_level: "Vertrauensstufe"
    search_hint: "Benutzername, E-Mail- oder IP-Adresse"
    create_account:
      disclaimer: "Mit der Registrierung stimmst du <a href='{{privacy_link}}' target='blank'>privacy policy</a> und <a href='{{tos_link}}' target='blank'>terms of service</a> zu."
      title: "Neues Benutzerkonto erstellen"
      failed: "Etwas ist fehlgeschlagen. Vielleicht ist diese E-Mail-Adresse bereits registriert. Versuche den 'Passwort vergessen'-Link."
    forgot_password:
      title: "Passwort zurücksetzen"
      action: "Ich habe mein Passwort vergessen"
      invite: "Gib deinen Benutzernamen oder deine E-Mail-Adresse ein. Wir senden dir eine E-Mail zum Zurücksetzen des Passworts."
      reset: "Passwort zurücksetzen"
      complete_username: "Wenn ein Benutzerkonto dem Benutzernamen <b>%{username}</b> entspricht, solltest du in Kürze eine E-Mail mit Anweisungen zum Zurücksetzen deines Passwortes erhalten."
      complete_email: "Wenn ein Benutzerkonto der E-Mail <b>%{email}</b> entspricht, solltest du in Kürze eine E-Mail mit Anweisungen zum Zurücksetzen deines Passwortes erhalten."
      complete_username_not_found: "Es gibt kein Konto mit dem Benutzernamen <b>%{username}</b>"
      complete_email_not_found: "Es gibt kein Benutzerkonto für <b>%{email}</b>"
      help: "E-Mail nicht angekommen? Bitte prüfe zuerst deinen Spam-Ordner. <p>Nicht sicher, welche E-Mail-Adresse du verwendet hast? Gib eine E-Mail-Adresse ein und wir werden dir sagen, ob sie hier existiert.</p><p>Falls du keinen Zugriff mehr auf die hinterlegte E-Mail-Adresse deines Kontos hast, kontaktiere bitte <a href='%{basePath}/about'>unser hilfsbereites Team. </a></p>"
      button_ok: "OK"
      button_help: "Hilfe"
    email_login:
      link_label: "Sende mir einen Anmeldelink"
      button_label: "über E-Mail"
      complete_username: "Sofern ein Benutzerkonto mit dem Benutzername <b>%{username}</b> existiert, solltest du in Kürze eine E-Mail mit einem Anmeldelink erhalten."
      complete_email: "Sofern ein Benutzerkonto für <b>%{email}</b> existiert, solltest du in Kürze eine E-Mail mit einem Anmeldelink erhalten."
      complete_username_found: "Wir haben ein Benutzerkonto mit dem Benutzername <b>%{username}</b> gefunden, du solltest in Kürze einen Anmeldelink erhalten."
      complete_email_found: "Wir haben ein Benutzerkonto für <b>%{email}</b> erhalten, du solltest in Kürze einen Anmeldelink erhalten."
      complete_username_not_found: "Es existiert kein Benutzerkonto mit dem Benutzername <b>%{username}</b>."
      complete_email_not_found: "Es existiert kein Benutzerkonto für <b>%{email}</b>."
      confirm_title: "Weiter zu %{site_name}"
      logging_in_as: "Anmeldung als %{email}"
      confirm_button: Anmeldung fertigstellen
    login:
      title: "Anmelden"
      username: "Benutzername"
      password: "Passwort"
      second_factor_title: "Zwei-Faktor-Authentifizierung"
      second_factor_description: "Bitte gib den Authentifizierungscode aus deiner App ein:"
      second_factor_backup: "<a href>Anmeldung mit einem Wiederherstellungscode</a>"
      second_factor_backup_title: "Zwei-Faktor-Wiederherstellung"
      second_factor_backup_description: "Bitte gib einen deiner Wiederherstellungs-Codes ein:"
      second_factor: "Anmeldung mit einer Authentifizierungs-App"
      security_key_description: "Wenn Du Deinen physischen Sicherheitsschlüssel vorbereitet hast, klicke unten auf die Schaltfläche \"Mit Sicherheitsschlüssel authentifizieren\"."
      security_key_alternative: "Versuche einen anderen Weg"
      security_key_authenticate: "Mit Sicherheitsschlüssel authentifizieren"
      security_key_not_allowed_error: "Der Authentifizierungsprozess für den Sicherheitsschlüssel ist abgelaufen oder wurde abgebrochen."
      security_key_no_matching_credential_error: "Im angegebenen Sicherheitsschlüssel wurden keine übereinstimmenden Anmeldeinformationen gefunden."
      security_key_support_missing_error: "Dein aktuelles Gerät oder Browser unterstützt die Verwendung von Sicherheitsschlüsseln nicht. Bitte verwende eine andere Methode."
      email_placeholder: "E-Mail oder Benutzername"
      caps_lock_warning: "Feststelltaste ist aktiviert"
      error: "Unbekannter Fehler"
      cookies_error: "Dein Browser scheint Cookies deaktiviert zu haben. Du kannst dich möglicherweise nicht anmelden, ohne diese zuerst zu aktivieren"
      rate_limit: "Warte bitte ein wenig, bevor du erneut versuchst dich anzumelden."
      blank_username: "Bitte gib deine E-Mail-Adresse oder deinen Benutzernamen ein."
      blank_username_or_password: "Bitte gib deine E-Mail-Adresse oder deinen Benutzernamen und dein Passwort ein."
      reset_password: "Passwort zurücksetzen"
      logging_in: "Anmeldung läuft…"
      or: "Oder"
      authenticating: "Authentifiziere…"
      awaiting_activation: "Dein Konto ist noch nicht aktiviert. Verwende den 'Passwort vergessen'-Link, um eine weitere E-Mail mit Anweisungen zur Aktivierung zu erhalten."
      awaiting_approval: "Dein Konto wurde noch nicht von einem Team-Mitglied genehmigt. Du bekommst eine E-Mail, sobald das geschehen ist."
      requires_invite: "Entschuldige, der Zugriff auf dieses Forum ist nur mit einer Einladung möglich."
      not_activated: "Du kannst dich noch nicht anmelden. Wir haben dir schon eine E-Mail zur Aktivierung an <b>{{sentTo}}</b> geschickt. Bitte folge den Anweisungen in dieser E-Mail, um dein Benutzerkonto zu aktivieren."
      not_allowed_from_ip_address: "Von dieser IP-Adresse darfst du dich nicht anmelden."
      admin_not_allowed_from_ip_address: "Von dieser IP-Adresse darfst du dich nicht als Administrator anmelden."
      resend_activation_email: "Klicke hier, um eine neue Aktivierungsmail zu schicken."
      omniauth_disallow_totp: "Für dein Benutzerkonto ist die Zwei-Faktor-Authentifizierung aktiviert. Bitte melde dich mit deinem Passwort an."
      resend_title: "Aktivierungsmail erneut senden"
      change_email: "E-Mail-Adresse ändern"
      provide_new_email: "Gib’ eine neue Adresse an und wir senden deine Bestätigungsmail erneut."
      submit_new_email: "E-Mail-Adresse aktualisieren"
      sent_activation_email_again: "Wir haben dir eine weitere E-Mail zur Aktivierung an <b>{{currentEmail}}</b> geschickt. Es könnte ein paar Minuten dauern, bis diese ankommt; sieh auch im Spam-Ordner nach."
      sent_activation_email_again_generic: "Wir haben eine weitere Aktivierungsmail verschickt. Es könnte ein paar Minuten dauern, bis diese ankommt; schaue auch im Spam-Ordner nach."
      to_continue: "Melde dich bitte an"
      preferences: "Du musst angemeldet sein, um deine Benutzereinstellungen bearbeiten zu können."
      forgot: "Ich kann mich nicht an meine Zugangsdaten erinnern"
      not_approved: "Dein Benutzerkonto wurde noch nicht genehmigt. Du wirst per E-Mail benachrichtigt, sobald du dich anmelden kannst."
      google_oauth2:
        name: "Google"
        title: "mit Google"
      twitter:
        name: "Twitter"
        title: "mit Twitter"
      instagram:
        name: "Instagram"
        title: "mit Instagram"
      facebook:
        name: "Facebook"
        title: "mit Facebook"
      github:
        name: "GitHub"
        title: "mit GitHub"
      discord:
        name: "Discord"
        title: "mit Discord"
      second_factor_toggle:
        totp: "Benutze stattdessen eine Authentifizierungs-App"
        backup_code: "Benutze stattdessen einen Backup Code"
    invites:
      accept_title: "Einladung"
      welcome_to: "Willkommen bei %{site_name}!"
      invited_by: "Du wurdest eingeladen von: "
      social_login_available: "Du wirst dich auch über andere sozialen Netzwerken mit dieser E-Mail-Adresse anmelden können."
      your_email: "Die E-Mail-Adresse deines Benutzerkontos ist <b>%{email}</b>"
      accept_invite: "Einladung annehmen"
      success: "Dein Konto wurde erstellt und du bist jetzt angemeldet."
      name_label: "Name"
      password_label: "Wähle ein Passwort"
      optional_description: "(optional)"
    password_reset:
      continue: "Weiter zu %{site_name}"
    emoji_set:
      apple_international: "Apple"
      google: "Google"
      twitter: "Twitter"
      emoji_one: "JoyPixels (früher EmojiOne)"
      win10: "Windows 10"
      google_classic: "Google Classic"
      facebook_messenger: "Facebook Messenger"
    category_page_style:
      categories_only: "nur Kategorien"
      categories_with_featured_topics: "Kategorien mit empfohlenen Themen"
      categories_and_latest_topics: "Kategorien und aktuelle Themen"
      categories_and_top_topics: "Kategorien und angesagte Themen"
      categories_boxes: "Boxen mit Unterkategorien"
      categories_boxes_with_topics: "Spalten mit hervorgehobenen Themen"
    shortcut_modifier_key:
      shift: "Umschalt"
      ctrl: "Strg"
      alt: "Alt"
      enter: "Enter"
    conditional_loading_section:
      loading: Wird geladen…
    category_row:
      topic_count: "{{count}} Themen in dieser Kategorie"
    select_kit:
      default_header_text: Auswählen…
      no_content: Keine Treffer gefunden
      filter_placeholder: Suchen…
      filter_placeholder_with_any: Suchen oder erzeugen
      create: "Erstelle: '{{content}}'"
      max_content_reached:
        one: "Du kannst nur einen Eintrag auswählen."
        other: "Du kannst nur {{count}} Einträge auswählen."
      min_content_not_reached:
        one: "Wähle mindestens einen Eintrag aus."
        other: "Wähle mindestens {{count}} Einträge aus."
    date_time_picker:
      from: Von
      to: An
      errors:
        to_before_from: "Das Datum muss später als das von-Datum sein."
    emoji_picker:
      filter_placeholder: Emoji suchen
      smileys_&_emotion: Smileys und Emotion
      people_&_body: Menschen und Körper
      animals_&_nature: Tiere und Natur
      food_&_drink: Essen und Getränke
      travel_&_places: Verkehr und Orte
      activities: Tätigkeiten
      objects: Objekte
      symbols: Symbole
      flags: Flaggen
      custom: Benutzerdefinierte Emojis
      recent: Zuletzt verwendet
      default_tone: Keine Hautfarbe
      light_tone: Helle Hautfarbe
      medium_light_tone: Mittel-helle Hautfarbe
      medium_tone: Mittlere Hautfarbe
      medium_dark_tone: Mittel-dunkle Hautfarbe
      dark_tone: Dunkle Hautfarbe
    shared_drafts:
      title: "Gemeinsame Vorlagen"
      notice: "Das Thema ist nur sichtbar für die, die die <b>{{category}}</b>-Kategorie sehen können."
      destination_category: "Ziel-Kategorie"
      publish: "Gemeinsame Vorlage veröffentlichen"
      confirm_publish: "Bist du sicher, dass du diese Vorlage veröffentlichten möchtest?"
      publishing: "Thema wird veröffentlicht..."
    composer:
      emoji: "Emoji :)"
      more_emoji: "mehr…"
      options: "Optionen"
      whisper: "flüstern"
      unlist: "unsichtbar"
      blockquote_text: "Blockquote"
      add_warning: "Dies ist eine offizielle Warnung."
      toggle_whisper: "Flüstermodus umschalten"
      toggle_unlisted: "Unsichtbar umschalten"
      posting_not_on_topic: "Auf welches Thema möchtest du antworten?"
      saved_local_draft_tip: "lokal gespeichert"
      similar_topics: "Dein Thema hat Ähnlichkeit mit…"
      drafts_offline: "Entwürfe offline"
      edit_conflict: "Konflikt bearbeiten"
      group_mentioned_limit: "<b>Warnung!</b> Du erwähnst <a href='{{group_link}}'>{{group}}</a>, aber diese Gruppe hat mehr Mitglieder als der Administrator als die maximale Anzahl von {{max}} Benutzern eingestellt hat, die gleichzeitig erwähnt werden können. Keiner davon wird benachrichtigt."
      group_mentioned:
        one: "Indem du {{group}} erwähnst, bist du dabei, <a href='{{group_link}}'>eine Person</a> zu benachrichtigen – bist du dir sicher?"
        other: "Indem du {{group}} erwähnst, bist du dabei, <a href='{{group_link}}'>{{count}} Personen</a> zu benachrichtigen – bist du dir sicher?"
      cannot_see_mention:
        category: "Du hast {{username}} erwähnt, aber diese Person wird nicht benachrichtigt da sie keinen Zugriff auf diese Kategorie hat. Füge sie einer Gruppe hinzu die Zugriff auf diese Kategorie hat."
        private: "Du hast {{username}} erwähnt, aber diese Person wird nicht benachrichtigt da sie diese persönliche Nachricht nicht sehen kann. Lade sie zu dieser PM ein."
      duplicate_link: "Es sieht so aus als wäre dein Link auf <b>{{domain}}</b> in dem Thema bereits geschrieben worden von <b>@{{username}}</b> in <a href='{{post_url}}'>einer Antwort vor {{ago}}</a> – bist du sicher, dass du ihn noch einmal schreiben möchtest?"
      reference_topic_title: "AW: {{title}}"
      error:
        title_missing: "Titel ist erforderlich"
        title_too_short: "Titel muss mindestens {{min}} Zeichen lang sein"
        title_too_long: "Titel darf maximal {{max}} Zeichen lang sein"
        post_missing: "Beitrag darf nicht leer sein"
        post_length: "Beitrag muss mindestens {{min}} Zeichen lang sein"
        try_like: "Hast du schon die {{heart}}-Schaltfläche ausprobiert?"
        category_missing: "Du musst eine Kategorie auswählen"
        tags_missing: "Du musst mindestens %{count} Schlagwörter wählen."
        topic_template_not_modified: "Bitte füge Details und Spezifikationen zu deinem Thema hinzu, indem du die Themenvorlage anpasst."
      save_edit: "Speichern"
      overwrite_edit: "Bearbeitung überschreiben"
      reply_original: "Auf das ursprünglichen Thema antworten"
      reply_here: "Hier antworten"
      reply: "Antworten"
      cancel: "Abbrechen"
      create_topic: "Thema erstellen"
      create_pm: "Nachricht"
      create_whisper: "Flüstern"
      create_shared_draft: "Erstelle gemeinsame Vorlage"
      edit_shared_draft: "Gemeinsame Vorlage bearbeiten"
      title: "Oder drücke Strg+Eingabetaste"
      users_placeholder: "Benutzer hinzufügen"
      title_placeholder: "Um was geht es in dieser Diskussion? Schreib einen kurzen Satz."
      title_or_link_placeholder: "Gib einen Titel ein oder füge einen Link ein"
      edit_reason_placeholder: "Warum bearbeitest du?"
      topic_featured_link_placeholder: "Gib einen Link, der mit dem Titel angezeigt wird."
      remove_featured_link: "Link aus Thema entfernen."
      reply_placeholder: "Schreib hier. Verwende Markdown, BBCode oder HTML zur Formatierung. Füge Bilder ein oder ziehe sie herein."
      reply_placeholder_no_images: "Schreib hier. Verwende Markdown, BBCode oder HTML zur Formatierung."
      reply_placeholder_choose_category: "Wähle vor dem Tippen eine Kategorie."
      view_new_post: "Sieh deinen neuen Beitrag an."
      saving: "Wird gespeichert"
      saved: "Gespeichert!"
      uploading: "Wird hochgeladen…"
      show_preview: "Vorschau anzeigen &raquo;"
      hide_preview: "&laquo; Vorschau ausblenden"
      quote_post_title: "Ganzen Beitrag zitieren"
      bold_label: "F"
      bold_title: "Fettgedruckt"
      bold_text: "Fettgedruckter Text"
      italic_label: "K"
      italic_title: "Betonung"
      italic_text: "Betonter Text"
      link_title: "Link"
      link_description: "gib hier eine Link-Beschreibung ein"
      link_dialog_title: "Link einfügen"
      link_optional_text: "Optionaler Titel"
      link_url_placeholder: "Füge eine URL ein oder tippe, um die Themen zu durchsuchen"
      quote_title: "Zitat"
      quote_text: "Zitat"
      code_title: "Vorformatierter Text"
      code_text: "vorformatierten Text mit 4 Leerzeichen einrücken"
      paste_code_text: "Tippe oder füge den Code hier ein"
      upload_title: "Upload"
      upload_description: "gib hier eine Beschreibung des Uploads ein"
      olist_title: "Nummerierte Liste"
      ulist_title: "Liste"
      list_item: "Listenelement"
      toggle_direction: "Schreibrichtung wechseln"
      help: "Hilfe zur Markdown-Formatierung"
      collapse: "Editor minimieren"
      open: "Editor öffnen"
      abandon: "Editor schließen und Entwurf verwerfen"
      enter_fullscreen: "Vollbild-Editor öffnen"
      exit_fullscreen: "Vollbild-Editor verlassen"
      modal_ok: "OK"
      modal_cancel: "Abbrechen"
      cant_send_pm: "Entschuldige, aber du kannst keine Nachricht an %{username} senden."
      yourself_confirm:
        title: "Hast du vergessen Empfänger hinzuzufügen?"
        body: "Im Augenblick wird diese Nachricht nur an dich selbst gesendet!"
      admin_options_title: "Optionale Team-Einstellungen für dieses Thema"
      composer_actions:
        reply: Antworten
        draft: Entwurf
        edit: Bearbeiten
        reply_to_post:
          label: "Antworte auf Beitrag %{postNumber} von %{postUsername}"
          desc: Antworte auf einen bestimmten Beitrag
        reply_as_new_topic:
          label: Antworte als verknüpftes Thema
          desc: "Erstelle ein neues Thema, das auf dieses Thema verweist"
        reply_as_private_message:
          label: Neue Nachricht
          desc: Erstelle eine neue Nachricht
        reply_to_topic:
          label: Antworte auf Thema
          desc: "Antworte auf das Thema, nicht auf einen bestimmten Beitrag"
        toggle_whisper:
          label: Flüstermodus umschalten
          desc: Geflüster ist nur für Team-Mitglieder sichtbar
        create_topic:
          label: "Neues Thema"
        shared_draft:
          label: "Gemeinsame Vorlage"
          desc: "Entwerfe ein Thema, das nur für das Team sichtbar ist."
        toggle_topic_bump:
          label: "Bump des Themas umschalten"
          desc: "Antworten ohne das Datum der neuesten Antwort zu ändern"
    notifications:
      tooltip:
        regular:
          one: "%{count} nicht gesehene Benachrichtigung"
          other: "{{count}} nicht gesehene Benachrichtigungen"
        message:
          one: "%{count} ungelesene Nachricht"
          other: "{{count}} ungelesene Nachrichten"
      title: "Benachrichtigung über @Name-Erwähnungen, Antworten auf deine Beiträge und Themen, Nachrichten, usw."
      none: "Die Benachrichtigungen können derzeit nicht geladen werden."
      empty: "Keine Benachrichtigungen gefunden."
      post_approved: "Dein Beitrag wurde genehmigt."
      reviewable_items: "Elemente, die eine Überprüfung benötigen"
      mentioned: "<span>{{username}}</span> {{description}}"
      group_mentioned: "<span>{{username}}</span> {{description}}"
      quoted: "<span>{{username}}</span> {{description}}"
      replied: "<span>{{username}}</span> {{description}}"
      posted: "<span>{{username}}</span> {{description}}"
      edited: "<span>{{username}}</span> {{description}}"
      liked: "<span>{{username}}</span> {{description}}"
      liked_2: "<span>{{username}}, {{username2}}</span> {{description}}"
      liked_many:
        one: "<span>{{username}}, {{username2}} und jemand anderes</span> {{description}}"
        other: "<span>{{username}}, {{username2}} und {{count}} andere</span> {{description}}"
      liked_consolidated_description:
        one: "gefällt {{count}} deiner Beiträge"
        other: "gefallen {{count}} deiner Beiträge"
      liked_consolidated: "<span>{{username}}</span> {{description}}"
      private_message: "<span>{{username}}</span> {{description}}"
      invited_to_private_message: "<p><span>{{username}}</span> {{description}}"
      invited_to_topic: "<span>{{username}}</span> {{description}}"
      invitee_accepted: "<span>{{username}}</span> hat deine Einladung angenommen"
      moved_post: "<span>{{username}}</span> hat {{description}} verschoben"
      linked: "<span>{{username}}</span> {{description}}"
      granted_badge: "Du hast '{{description}}' verliehen bekommen"
      topic_reminder: "<span>{{username}}</span> {{description}}"
      watching_first_post: "<span>New Topic</span> {{description}}"
      membership_request_accepted: "Mitgliedschaft akzeptiert in '{{group_name}}' "
      membership_request_consolidated: "{{count}} offene Gruppenmitgliedschaftsanfrage/n für die Gruppe '{{group_name}}'"
      group_message_summary:
        one: "{{count}} Nachricht in deinem {{group_name}} Posteingang"
        other: "{{count}} Nachrichten in deinem {{group_name}} Posteingang"
      popup:
        mentioned: '{{username}} hat dich in "{{topic}}" - {{site_title}} erwähnt'
        group_mentioned: '{{username}} hat dich in "{{topic}}" - {{site_title}} erwähnt'
        quoted: '{{username}} hat dich in "{{topic}}" - {{site_title}} zitiert'
        replied: '{{username}} hat dir in "{{topic}}" - {{site_title}} geantwortet'
        posted: '{{username}} hat in "{{topic}}" - {{site_title}} einen Beitrag verfasst'
        private_message: '{{username}} hat dir eine Nachricht geschickt in „{{topic}}“ – {{site_title}}'
        linked: '{{username}} hat in "{{topic}}" - {{site_title}} einen Beitrag von dir verlinkt'
        watching_first_post: '{{username}} hat ein neues Thema "{{topic}}" - {{site_title}} erstellt'
        confirm_title: "Benachrichtigungen aktiviert – %{site_title}"
        confirm_body: "Erfolgreich! Benachrichtigungen wurden aktiviert."
        custom: "Benachrichtigung von {{username}} auf %{site_title}"
      titles:
        mentioned: "erwähnte"
        replied: "neue Antwort"
        quoted: "zitiert"
        edited: "bearbeitet"
        liked: "neue „Gefällt mir“-Angabe"
        private_message: "neue private Nachricht"
        invited_to_private_message: "zu einer privaten Nachricht eingeladen"
        invitee_accepted: "Einladung angenommen"
        posted: "neuer Beitrag"
        moved_post: "Beitrag verschoben"
        linked: "verknüpft"
        granted_badge: "Abzeichen gewährt"
        invited_to_topic: "zum Thema eingeladen"
        group_mentioned: "Gruppe erwähnt"
        group_message_summary: "neue Gruppen-Nachrichten"
        watching_first_post: "neues Thema"
        topic_reminder: "Themen-Erinnerung"
        liked_consolidated: "neue „Gefällt mir“-Angaben"
        post_approved: "Beitrag genehmigt"
        membership_request_consolidated: "Neue Gruppenmitgliedschaftsanfragen"
    upload_selector:
      title: "Ein Bild hinzufügen"
      title_with_attachments: "Ein Bild oder eine Datei hinzufügen"
      from_my_computer: "Von meinem Gerät"
      from_the_web: "Aus dem Web"
      remote_tip: "Link zu Bild"
      remote_tip_with_attachments: "Link zu Bild oder Datei {{authorized_extensions}}"
      local_tip: "wähle auf deinem Gerät gespeicherte Bilder aus"
      local_tip_with_attachments: "Wähle Bilder oder Dateien von deinem Gerät aus {{authorized_extensions}}"
      hint: "(du kannst Dateien auch in den Editor ziehen, um diese hochzuladen)"
      hint_for_supported_browsers: "du kannst Bilder auch in den Editor ziehen oder diese aus der Zwischenablage einfügen"
      uploading: "Wird hochgeladen"
      select_file: "Datei auswählen"
      default_image_alt_text: Bild
    search:
      sort_by: "Sortieren nach"
      relevance: "Relevanz"
      latest_post: "letzter Beitrag"
      latest_topic: "Neuestes Thema"
      most_viewed: "Anzahl der Aufrufe"
      most_liked: "Anzahl der Likes"
      select_all: "Alle auswählen"
      clear_all: "Auswahl aufheben"
      too_short: "Der Suchbegriff ist zu kurz."
      result_count:
        one: "<span>%{count} Ergebnis für </span><span class='term'>{{term}}</span>"
        other: "<span>{{count}}{{plus}} Ergebnisse für </span><span class='term'>{{term}}</span>"
      title: "suche nach Themen, Beiträgen, Benutzern oder Kategorien"
      full_page_title: "suche nach Themen oder Beiträgen"
      no_results: "Keine Ergebnisse gefunden."
      no_more_results: "Es wurde keine weiteren Ergebnisse gefunden."
      searching: "Suche …"
      post_format: "#{{post_number}} von {{username}}"
      results_page: "Suchergebnisse für '{{term}}'"
      more_results: "Es gibt mehr Ergebnisse. Bitte grenze deine Suchkriterien weiter ein."
      cant_find: "Nicht gefunden, wonach du suchst?"
      start_new_topic: "Wie wär’s mit einem neuen Thema?"
      or_search_google: "Oder versuche stattdessen mit Google zu suchen:"
      search_google: "Versuche stattdessen mit Google zu suchen:"
      search_google_button: "Google"
      search_google_title: "Durchsuche diese Seite"
      context:
        user: "Beiträge von @{{username}} durchsuchen"
        category: "Kategorie #{{category}} durchsuchen"
        tag: "Den #{{tag}} tag suchen"
        topic: "Dieses Thema durchsuchen"
        private_messages: "Nachrichten durchsuchen"
      advanced:
        title: Erweiterte Suche
        posted_by:
          label: Beiträge von
        in_category:
          label: In der Kategorie
        in_group:
          label: In der Gruppe
        with_badge:
          label: Mit dem Abzeichen
        with_tags:
          label: Mit dem Schlagwort
        filters:
          label: "Themen/Beiträge einschränken:"
          title: mit Treffer im Titel
          likes: "Themen/Beiträge, die mir gefallen"
          posted: Themen mit Beiträgen von mir
          created: von mir erstellt
          watching: "Themen, die ich beobachte"
          tracking: "Themen, denen ich folge"
          private: Beiträge in meinen Unterhaltungen
          bookmarks: Themen/Beiträge mit Lesezeichen
          first: Erste Beiträge in Themen
          pinned: Angeheftete Themen
          unpinned: Nicht angeheftete Themen
          seen: Gelesene Themen/Beiträge
          unseen: Ungelesene Themen/Beiträge
          wiki: Wikis
          images: Mit Bild(ern)
          all_tags: Enthält alle Schlagwörter
        statuses:
          label: "Themen einschränken:"
          open: Offene Themen
          closed: Geschlossene Themen
          public: sind öffentlich
          archived: Archivierte Themen
          noreplies: Themen ohne Antwort
          single_user: Themen mit nur einem Benutzer
        post:
          count:
            label: Themen mit … oder mehr Beiträgen
          time:
            label: "Zeitraum einschränken:"
            before: Beiträge vor dem
            after: Beiträge nach dem
    hamburger_menu: "zu einer anderen Themenliste oder Kategorie wechseln"
    new_item: "neu"
    go_back: "zurückgehen"
    not_logged_in_user: "Benutzerseite mit einer Zusammenfassung der Benutzeraktivitäten und Einstellungen"
    current_user: "zu deiner Benutzerseite gehen"
    view_all: "alle ansehen"
    topics:
      new_messages_marker: "letzter Besuch"
      bulk:
        select_all: "Wähle alle aus"
        clear_all: "Auswahl aufheben"
        unlist_topics: "Themen unsichtbar machen"
        relist_topics: "Themen neu auflisten"
        reset_read: "Gelesene zurücksetzen"
        delete: "Themen löschen"
        dismiss: "Ignorieren"
        dismiss_read: "Blende alle ungelesenen Beiträge aus"
        dismiss_button: "Ignorieren..."
        dismiss_tooltip: "Nur die neuen Beiträge ignorieren oder Themen nicht mehr verfolgen"
        also_dismiss_topics: "Diese Themen nicht mehr verfolgen, sodass mir diese nicht mehr als ungelesen angezeigt werden"
        dismiss_new: "Neue Themen ignorieren"
        toggle: "zu Massenoperationen auf Themen umschalten"
        actions: "Massenoperationen"
        change_category: "Kategorie auswählen"
        close_topics: "Themen schließen"
        archive_topics: "Themen archivieren"
        notification_level: "Benachrichtigungen"
        choose_new_category: "Neue Kategorie für die gewählten Themen:"
        selected:
          one: "Du hast <b>ein</b> Thema ausgewählt."
          other: "Du hast <b>{{count}}</b> Themen ausgewählt."
        change_tags: "Schlagwörter ersetzen"
        append_tags: "Schlagwörter hinzufügen"
        choose_new_tags: "Neue Schlagwörter für die gewählten Themen wählen:"
        choose_append_tags: "Wähle neue Schlagwörter, die diesen Themen hinzugefügt werden sollen:"
        changed_tags: "Die Schlagwörter der gewählten Themen wurden geändert."
      none:
        unread: "Du hast alle Themen gelesen."
        new: "Es gibt für dich keine neuen Themen."
        read: "Du hast noch keine Themen gelesen."
        posted: "Du hast noch keine Beiträge verfasst."
        latest: "Es gibt keine aktuellen Themen. Das ist schade."
        bookmarks: "Du hast noch keine Themen, in denen du ein Lesezeichen gesetzt hast."
        category: "Es gibt keine Themen in {{category}}."
        top: "Es gibt keine Top-Themen."
        educate:
          new: '<p>Hier werden neue Themen angezeigt.</p><p>Standardmäßig werden jene Themen als neu angesehen und mit dem <span class="badge new-topic badge-notification" style="vertical-align:middle;line-height:inherit;">neu</span> Indikator versehen, die in den letzten 2 Tagen erstellt wurden.</p><p>Du kannst das in deinen <a href="%{userPrefsUrl}">Einstellungen</a> ändern.</p>'
          unread: '<p>Hier werden deine ungelesenen Themen angezeigt.</p><p>Die Anzahl der ungelesenen Beiträge wird standardmäßig als <span class="badge new-posts badge-notification">1</span> neben den Themen angezeigt, wenn du:</p><ul><li>das Thema erstellt hast</li><li>auf das Thema geantwortet hast</li><li>das Thema länger als 4 Minuten gelesen hast</li></ul><p>Außerdem werden jene Themen berücksichtigt, die du in den Benachrichtigungseinstellungen am Ende eines jeden Themas ausdrücklich auf Beobachten oder Verfolgen gesetzt hast.</p><p>Du kannst das in deinen <a href="%{userPrefsUrl}">Einstellungen</a> ändern.</p>'
      bottom:
        latest: "Das waren die aktuellen Themen."
        posted: "Das waren alle Themen."
        read: "Das waren alle gelesenen Themen."
        new: "Das waren alle neuen Themen."
        unread: "Das waren alle ungelesen Themen."
        category: "Das waren alle Themen in der Kategorie „{{category}}“."
        top: "Das waren alle angesagten Themen."
        bookmarks: "Das waren alle Themen mit Lesezeichen."
    topic:
      filter_to:
        one: "%{count} Beitrag im Thema"
        other: "{{count}} Beiträge im Thema"
      create: "Neues Thema"
      create_long: "Ein neues Thema erstellen"
      open_draft: "Entwurf öffnen"
      private_message: "Eine Unterhaltung beginnen"
      archive_message:
        help: "Nachricht ins Archiv verschieben"
        title: "Archivieren"
      move_to_inbox:
        title: "In Posteingang verschieben"
        help: "Nachricht in den Posteingang zurück verschieben"
      edit_message:
        help: "Bearbeite ersten Beitrag dieser Nachricht"
        title: "Nachricht bearbeiten"
      defer:
        help: "Als ungelesen markieren"
        title: "Ignorieren"
      feature_on_profile:
        help: "Füge eine Verknüpfung zu diesem Thema zu deiner Benutzerkarte und deinem Profil hinzu"
        title: "Auf Profil hervorheben"
      remove_from_profile:
        warning: "Dein Profil hat bereits ein hervorgehobenes Thema. Wenn du fortfährst, wird dieses das bestehende Thema ersetzen."
        help: "Entferne diesen Link zum Thema aus deinem Profil"
        title: "Vom Profil entfernen"
      list: "Themen"
      new: "neues Thema"
      unread: "ungelesen"
      new_topics:
        one: "%{count} neues Thema"
        other: "{{count}} neue Themen"
      unread_topics:
        one: "%{count} ungelesenes Thema"
        other: "{{count}} ungelesene Themen"
      title: "Thema"
      invalid_access:
        title: "Thema ist nicht öffentlich"
        description: "Entschuldige, du hast keinen Zugriff auf dieses Thema!"
        login_required: "Du musst dich anmelden, damit du dieses Thema sehen kannst."
      server_error:
        title: "Thema konnte nicht geladen werden"
        description: "Entschuldige, wir konnten das Thema, wahrscheinlich wegen eines Verbindungsfehlers, nicht laden. Bitte versuche es erneut. Wenn das Problem bestehen bleibt, gib uns Bescheid."
      not_found:
        title: "Thema nicht gefunden"
        description: "Entschuldige, wir konnten dieses Thema nicht finden. Wurde es vielleicht von einem Moderator entfernt?"
      total_unread_posts:
        one: "du hast einen ungelesenen Beitrag in diesem Thema"
        other: "du hast {{count}} ungelesene Beiträge in diesem Thema"
      unread_posts:
        one: "Du hast einen ungelesenen, alten Beitrag zu diesem Thema"
        other: "Du hast {{count}} ungelesene, alte Beiträge zu diesem Thema"
      new_posts:
        one: "Es gibt einen neuen Beitrag zu diesem Thema seit du es das letzte Mal gelesen hast"
        other: "Es gibt {{count}} neue Beiträge zu diesem Thema seit du es das letzte Mal gelesen hast"
      likes:
        one: "Es gibt ein Like in diesem Thema"
        other: "Es gibt {{count}} Likes in diesem Thema"
      back_to_list: "Zurück zur Themenliste"
      options: "Themen-Optionen"
      show_links: "zeige Links innerhalb dieses Themas"
      toggle_information: "Details zum Thema ein- oder ausblenden"
      read_more_in_category: "Möchtest du mehr lesen? Entdecke andere Themen in {{catLink}} oder {{latestLink}}."
      read_more: "Möchtest du mehr lesen? {{catLink}} oder {{latestLink}}."
      group_request: "Um dieses Thema zu sehen, musst du die Mitgliedschaft der Gruppe `{{name}}` beantragen"
      group_join: "Du muss der Gruppe `{{name}}` beitreten, um dieses Thema zu sehen"
      group_request_sent: "Dein Mitgliedschafts-Antrag wurde gesendet. Du bekommst eine Information, ob er akzepiert wurde."
      unread_indicator: "Kein Mitglied hat den letzten Beitrag dieses Themas bisher gelesen."
      read_more_MF: "Du {UNREAD, plural, =0 {} one {hast <a href='{basePath}/unread'>ein ungelesenes</a> Thema } other {hast <a href='{basePath}/unread'># ungelesene</a> Themen } } {NEW, plural, =0 {} one { {BOTH, select, true{und } false {hast } other{}} <a href='{basePath}/new'>ein neues</a> Thema} other { {BOTH, select, true{und } false {hast } other{}} <a href='{basePath}/new'># neue</a> Themen} }. Oder {CATEGORY, select, true {entdecke andere Themen in {catLink}} false {{latestLink}} other {}}"
      browse_all_categories: Alle Kategorien durchsehen
      view_latest_topics: aktuelle Themen anzeigen
      suggest_create_topic: "Möchtest du ein neues Thema erstellen?"
      jump_reply_up: zur vorherigen Antwort springen
      jump_reply_down: zur nachfolgenden Antwort springen
      deleted: "Das Thema wurde gelöscht"
      topic_status_update:
        title: "Zeitschaltuhren"
        save: "Zeitschaltuhr aktivieren"
        num_of_hours: "Stunden:"
        remove: "Zeitschaltuhr deaktivieren"
        publish_to: "Veröffentlichen in:"
        when: "Wann:"
        public_timer_types: Globale Zeitschaltuhren
        private_timer_types: Zeitschaltuhren für Benutzer
        time_frame_required: Bitte wähle einen Zeitrahmen aus
      auto_update_input:
        none: "Wähle einen Zeitbereich aus"
        later_today: "Im Laufe des Tages"
        tomorrow: "Morgen"
        later_this_week: "Später in dieser Woche"
        this_weekend: "Dieses Wochenende"
        next_week: "Nächste Woche"
        two_weeks: "Zwei Wochen"
        next_month: "Nächster Monat"
        two_months: "Zwei Monate"
        three_months: "Drei Monate"
        four_months: "Vier Monate"
        six_months: "Sechs Monate"
        one_year: "Ein Jahr"
        forever: "Für immer"
        pick_date_and_time: "Datum und Zeit wählen"
        set_based_on_last_post: "Schließen basierend auf dem letzten Beitrag"
      publish_to_category:
        title: "Veröffentlichung planen"
      temp_open:
        title: "Vorübergehend öffnen"
      auto_reopen:
        title: "Thema automatisch öffnen"
      temp_close:
        title: "Vorübergehend schließen"
      auto_close:
        title: "Thema automatisch schließen"
        label: "Thema automatisch schließen (Stunden):"
        error: "Bitte gib einen gültigen Wert ein."
        based_on_last_post: "Nicht schließen, bevor der letzte Beitrag in dem Thema mindestens so alt ist."
      auto_delete:
        title: "Thema automatisch löschen"
      auto_bump:
        title: "Thema automatisch nach oben verschieben"
      reminder:
        title: "Erinnere mich"
      status_update_notice:
        auto_open: "Dieses Thema wird automatisch geöffnet %{timeLeft}."
        auto_close: "Dieses Thema wird automatisch geschlossen %{timeLeft}."
        auto_publish_to_category: "Dieses Thema wird in <a href=%{categoryUrl}>#%{categoryName}</a> veröffentlicht %{timeLeft}."
        auto_close_based_on_last_post: "Dieses Thema wird %{duration} nach der letzten Antwort geschlossen."
        auto_delete: "Dieses Thema wird automatisch gelöscht %{timeLeft}."
        auto_bump: "Dieses Thema wird automatisch nach oben verschoben %{timeLeft}."
        auto_reminder: "Du wirst über dieses Thema erinnert %{timeLeft}."
      auto_close_title: "Automatisches Schließen"
      auto_close_immediate:
        one: "Der letzte Beitrag in diesem Thema ist bereits eine Stunde alt. Das Thema wird daher sofort geschlossen."
        other: "Der letzte Beitrag in diesem Thema ist bereits %{count} Stunden alt. Das Thema wird daher sofort geschlossen."
      timeline:
        back: "Zurück"
        back_description: "Gehe zurück zum letzten ungelesenen Beitrag"
        replies_short: "%{current} / %{total}"
      progress:
        title: Themen-Fortschritt
        go_top: "Anfang"
        go_bottom: "Ende"
        go: "Los"
        jump_bottom: "springe zum letzten Beitrag"
        jump_prompt: "springe zu..."
        jump_prompt_of: "von %{count} Beiträgen"
        jump_prompt_long: "Zu ... springen"
        jump_bottom_with_number: "springe zu Beitrag %{post_number}"
        jump_prompt_to_date: "zu Datum"
        jump_prompt_or: "oder"
        total: Beiträge insgesamt
        current: aktueller Beitrag
      notifications:
        title: Ändere wie häufig du zu diesem Thema benachrichtigt wirst
        reasons:
          mailing_list_mode: "Du hast den Mailinglisten-Modus aktiviert, daher wirst du über Antworten zu diesem Thema per E-Mail benachrichtigt"
          "3_10": "Du wirst Benachrichtigungen erhalten, weil du ein Schlagwort an diesem Thema beobachtest."
          "3_6": "Du wirst Benachrichtigungen erhalten, weil du diese Kategorie beobachtest."
          "3_5": "Du wirst Benachrichtigungen erhalten, weil dieses Thema automatisch von dir beobachtet wird."
          "3_2": "Du wirst Benachrichtigungen erhalten, weil du dieses Thema beobachtest."
          "3_1": "Du wirst Benachrichtigungen erhalten, weil du dieses Thema erstellt hast."
          "3": "Du wirst Benachrichtigungen erhalten, weil du dieses Thema beobachtest."
          "2_8": "Du wirst eine Anzahl neuer Antworten sehen, weil du diese Kategorie verfolgst."
          "2_4": "Du wirst eine Anzahl neuer Antworten sehen, weil du einen Beitrag in diesem Thema geschrieben hast."
          "2_2": "Du wirst eine Anzahl neuer Antworten sehen, weil du dieses Thema verfolgst."
          "2": 'Du wirst eine Anzahl neuer Antworten sehen, weil du <a href="{{basePath}}/u/{{username}}/preferences">dieses Thema gelesen hast</a>.'
          "1_2": "Du wirst benachrichtigt, wenn jemand deinen @Namen erwähnt oder auf deinen Beitrag antwortet."
          "1": "Du wirst benachrichtigt, wenn jemand deinen @Namen erwähnt oder auf deinen Beitrag antwortet."
          "0_7": "Du ignorierst alle Benachrichtigungen dieser Kategorie."
          "0_2": "Du ignorierst alle Benachrichtigungen dieses Themas."
          "0": "Du ignorierst alle Benachrichtigungen dieses Themas."
        watching_pm:
          title: "Beobachten"
          description: "Du wirst über jeden neuen Beitrag in dieser Unterhaltung benachrichtigt und die Anzahl der neuen Beiträge wird angezeigt."
        watching:
          title: "Beobachten"
          description: "Du wirst über jeden neuen Beitrag in diesem Thema benachrichtigt und die Anzahl der neuen Antworten wird angezeigt."
        tracking_pm:
          title: "Verfolgen"
          description: "Die Anzahl der neuen Antworten wird bei dieser Unterhaltung angezeigt. Du wirst benachrichtigt, wenn jemand deinen @Namen erwähnt oder auf deine Nachricht antwortet."
        tracking:
          title: "Verfolgen"
          description: "Die Anzahl der neuen Antworten wird bei diesem Thema angezeigt. Du wirst benachrichtigt, wenn jemand deinen @Namen erwähnt oder auf deinen Beitrag antwortet."
        regular:
          title: "Normal"
          description: "Du wirst benachrichtigt, wenn jemand deinen @Namen erwähnt oder auf deinen Beitrag antwortet."
        regular_pm:
          title: "Normal"
          description: "Du wirst benachrichtigt, wenn jemand deinen @Namen erwähnt oder auf deine Nachricht antwortet."
        muted_pm:
          title: "Stummgeschaltet"
          description: "Du erhältst keine Benachrichtigungen im Zusammenhang mit dieser Unterhaltung."
        muted:
          title: "Stummgeschaltet"
          description: "Du erhältst keine Benachrichtigungen über neue Aktivitäten in diesem Thema und es wird auch nicht mehr in der Liste der letzten Beiträge erscheinen."
      actions:
        title: "Aktionen"
        recover: "Löschen rückgängig machen"
        delete: "Thema löschen"
        open: "Thema öffnen"
        close: "Thema schließen"
        multi_select: "Beiträge auswählen..."
        timed_update: "Zeitschaltuhren…"
        pin: "Thema anheften..."
        unpin: "Thema loslösen..."
        unarchive: "Thema aus Archiv holen"
        archive: "Thema archivieren"
        invisible: "Unsichtbar machen"
        visible: "Sichtbar machen"
        reset_read: "„Gelesen“ zurücksetzen"
        make_public: "Umwandeln in öffentliches Thema"
        make_private: "in Nachricht umwandeln"
        reset_bump_date: "Bump-Datum zurücksetzen"
      feature:
        pin: "Thema anheften"
        unpin: "Thema loslösen"
        pin_globally: "Thema global anheften"
        make_banner: "Ankündigungsbanner"
        remove_banner: "Ankündigungsbanner entfernen"
      reply:
        title: "Antworten"
        help: "beginne damit eine Antwort auf dieses Thema zu verfassen"
      clear_pin:
        title: "Loslösen"
        help: "Dieses Thema von der Themenliste loslösen, sodass es nicht mehr am Anfang der Liste steht."
      share:
        title: "Teilen"
        extended_title: "Link teilen"
        help: "teile einen Link zu diesem Thema"
      print:
        title: "Drucken"
        help: "Öffne eine Druckfreundliche Version dieses Themas"
      flag_topic:
        title: "Melden"
        help: "Dieses Thema den Moderatoren melden oder eine Nachricht senden."
        success_message: "Du hast dieses Thema erfolgreich gemeldet."
      make_public:
        title: "Konvertiere zum öffentlichen Thema"
        choose_category: "Bitte wähle eine Kategorie für das öffentliche Thema:"
      feature_topic:
        title: "Thema hervorheben"
        pin: "Dieses Thema am Anfang der {{categoryLink}} Kategorie anzeigen bis"
        confirm_pin: "Es gibt bereits {{count}} angeheftete Themen. Zu viele angeheftete Themen könnten neue und unbekannte Benutzer leicht überwältigen. Willst du wirklich noch ein weiteres Thema in dieser Kategorie anheften?"
        unpin: "Dieses Thema vom Anfang der {{categoryLink}} Kategorie loslösen."
        unpin_until: "Dieses Thema vom Anfang der {{categoryLink}} Kategorie loslösen oder bis <strong>%{until}</strong> warten."
        pin_note: "Benutzer können das Thema für sich selbst loslösen."
        pin_validation: "Ein Datum wird benötigt um diesen Beitrag anzuheften."
        not_pinned: "Es sind in {{categoryLink}} keine Themen angeheftet."
        already_pinned:
          one: "Momentan in {{categoryLink}} angeheftete Themen: <strong class='badge badge-notification unread'>%{count}</strong>"
          other: "Momentan in {{categoryLink}} angeheftete Themen: <strong class='badge badge-notification unread'>{{count}}</strong>"
        pin_globally: "Dieses Thema am Anfang aller Themenlisten anzeigen bis"
        confirm_pin_globally: "Es gibt bereits {{count}} global angeheftete Themen. Zu viele angeheftete Themen könnten neue und unbekannte Benutzer leicht überwältigen. Willst du wirklich noch ein weiteres Thema global anheften?"
        unpin_globally: "Dieses Thema vom Anfang aller Themenlisten loslösen."
        unpin_globally_until: "Dieses Thema vom Anfang aller Themenlisten loslösen oder bis <strong>%{until}</strong> warten."
        global_pin_note: "Benutzer können das Thema für sich selbst loslösen."
        not_pinned_globally: "Es sind keine Themen global angeheftet."
        already_pinned_globally:
          one: "Momentan global angeheftete Themen: <strong class='badge badge-notification unread'>%{count}</strong>"
          other: "Momentan global angeheftete Themen: <strong class='badge badge-notification unread'>{{count}}</strong>"
        make_banner: "Macht das Thema zu einem Ankündigungsbanner, welcher am Anfang aller Seiten angezeigt wird."
        remove_banner: "Entfernt das Ankündigungsbanner vom Anfang aller Seiten."
        banner_note: "Benutzer können das Ankündigungsbanner schließen und so für sich selbst dauerhaft ausblenden. Es kann zu jeder Zeit höchstens ein Thema ein Banner sein."
        no_banner_exists: "Es gibt kein Ankündigungsbanner."
        banner_exists: "Es <strong class='badge badge-notification unread'>gibt bereits</strong> ein anderes Ankündigungsbanner."
      inviting: "Einladungen werden gesendet…"
      automatically_add_to_groups: "Diese Einladung beinhaltet auch Zugang zu den folgenden Gruppen:"
      invite_private:
        title: "Zu einer Unterhaltung einladen"
        email_or_username: "E-Mail-Adresse oder Benutzername des Eingeladenen"
        email_or_username_placeholder: "E-Mail-Adresse oder Benutzername"
        action: "Einladen"
        success: "Wir haben den Benutzer gebeten, sich an dieser Unterhaltung zu beteiligen."
        success_group: "Wir haben die Gruppe eingeladen, an dieser Nachricht mitzuwirken."
        error: "Entschuldige, es gab einen Fehler beim Einladen des Benutzers."
        group_name: "Gruppenname"
      controls: "Weitere Aktionen"
      invite_reply:
        title: "Einladen"
        username_placeholder: "Benutzername"
        action: "Einladung versenden"
        help: "per E-Mail oder Benachrichtigung weitere Personen zu diesem Thema einladen"
        to_forum: "Wir senden deinem Freund eine kurze E-Mail, die es ihm ermöglicht, dem Forum sofort beizutreten. Es ist keine Anmeldung erforderlich."
        sso_enabled: "Gib den Benutzername der Person ein, die du zu diesem Thema einladen willst."
        to_topic_blank: "Gib den Benutzername oder die E-Mail-Adresse der Person ein, die du zu diesem Thema einladen willst."
        to_topic_email: "Du hast eine E-Mail-Adresse eingegeben. Wir werden eine Einladung versenden, die ein direktes Antworten auf dieses Thema ermöglicht."
        to_topic_username: "Du hast einen Benutzernamen eingegeben. Wir werden eine Benachrichtigung versenden und mit einem Link zur Teilnahme an diesem Thema einladen."
        to_username: "Gib den Benutzername der Person ein, die du einladen möchtest. Wir werden eine Benachrichtigung versenden und mit einem Link zur Teilnahme an diesem Thema einladen."
        email_placeholder: "name@example.com"
        success_email: "Wir haben an <b>{{emailOrUsername}}</b> eine Einladung verschickt und werden dich benachrichtigen, sobald die Einladung angenommen wurde. In deinem Benutzerprofil kannst du alle deine Einladungen überwachen."
        success_username: "Wir haben den Benutzer gebeten, sich an diesem Thema zu beteiligen."
        error: "Es tut uns leid, wir konnten diese Person nicht einladen. Wurde diese Person vielleicht schon eingeladen? (Einladungen sind in ihrer Zahl beschränkt)"
        success_existing_email: "Ein Benutzer mit der E-Mail-Adresse <b>{{emailOrUsername}}</b> existiert bereits. Wir haben den Benutzer eingeladen, sich an diesem Thema zu beteiligen."
      login_reply: "Anmelden, um zu antworten"
      filters:
        n_posts:
          one: "%{count} Beitrag"
          other: "{{count}} Beiträge"
        cancel: "Filter entfernen"
      move_to:
        title: "Verschieben"
        action: "verschieben"
        error: "Beim Verschieben der Beiträge ist ein Fehler aufgetreten."
      split_topic:
        title: "In neues Thema verschieben"
        action: "in ein neues Thema verschieben"
        topic_name: "Neue Überschrift des Themas"
        radio_label: "Neues Thema"
        error: "Beim Verschieben der Beiträge ins neue Thema ist ein Fehler aufgetreten."
        instructions:
          one: "Du bist dabei, ein neues Thema zu erstellen und den ausgewählten Beitrag dorthin zu verschieben."
          other: "Du bist dabei, ein neues Thema zu erstellen und die <b>{{count}}</b> ausgewählten Beiträge dorthin zu verschieben."
      merge_topic:
        title: "In ein vorhandenes Thema verschieben"
        action: "in ein vorhandenes Thema verschieben"
        error: "Beim Verschieben der Beiträge in das Thema ist ein Fehler aufgetreten."
        radio_label: "Vorhandenes Thema"
        instructions:
          one: "Bitte wähle das Thema, in welches du den Beitrag verschieben möchtest."
          other: "Bitte wähle das Thema, in welches du die <b>{{count}}</b> Beiträge verschieben möchtest."
      move_to_new_message:
        title: "Verschiebe in neue Nachricht"
        action: "verschiebe in neue Nachricht"
        message_title: "Neue Überschrift der Nachricht"
        radio_label: "Neue Nachricht"
        participants: "Teilnehmer"
        instructions:
          one: "Du bist dabei, eine neue Nachricht zu erstellen und sie mit dem ausgewählten Beitrag zu befüllen."
          other: "Du bist dabei, eine neue Nachricht zu erstellen und sie mit den <b>{{count}}</b> ausgewählten Beiträgen zu befüllen."
      move_to_existing_message:
        title: "Verschiebe in vorhandene Nachricht"
        action: "in eine vorhandene Nachricht verschieben"
        radio_label: "Vorhandene Nachricht"
        participants: "Teilnehmer"
        instructions:
          one: "Bitte wähle die Nachricht, in welche du den Beitrag versschieben möchtest."
          other: "Bitte wähle die Nachricht, in welche du die <b>{{count}}</b> verschieben möchtest."
      merge_posts:
        title: "Ausgewählte Beiträge zusammenführen"
        action: "ausgewählte Beiträge zusammenführen"
        error: "Es gab einen Fehler beim Zusammenführen der ausgewählten Beiträge."
      change_owner:
        title: "Eigentümer ändern"
        action: "Eigentümer ändern"
        error: "Beim Ändern des Eigentümers der Beiträge ist ein Fehler aufgetreten."
        placeholder: "Benutzername des neuen Eigentümers"
        instructions:
          one: "Bitte wähle einen neuen Eigentümer für den Beitrag von <b>@{{old_user}}</b>"
          other: "Bitte wähle einen neuen Eigentümer für {{count}} Beiträge von <b>@{{old_user}}</b>"
      change_timestamp:
        title: "Zeitstempel ändern…"
        action: "Erstelldatum ändern"
        invalid_timestamp: "Das Erstelldatum kann nicht in der Zukunft liegen."
        error: "Beim Ändern des Erstelldatums des Themas ist ein Fehler aufgetreten."
        instructions: "Wähle bitte ein neues Erstelldatum für das Thema aus. Alle Beitrage im Thema werden unter Beibehaltung der Zeitdifferenz ebenfalls angepasst."
      multi_select:
        select: "auswählen"
        selected: "ausgewählt ({{count}})"
        select_post:
          label: "auswählen"
          title: "Beitrag zu Auswahl hinzufügen"
        selected_post:
          label: "ausgewählt"
          title: "Klicke, um den Beitrag aus der Auswahl zu entfernen"
        select_replies:
          label: "auswählen inkl. Antworten"
          title: "Beitrag und alle Antworten zu Auswahl hinzufügen"
        select_below:
          label: "auswählen inkl. folgende"
          title: "Beitrag und alle folgende zu Auswahl hinzufügen"
        delete: ausgewählte löschen
        cancel: Auswahlvorgang abbrechen
        select_all: alle auswählen
        deselect_all: keine auswählen
        description:
          one: Du hast <b>%{count}</b> Beitrag ausgewählt.
          other: "Du hast <b>{{count}}</b> Beiträge ausgewählt."
      deleted_by_author:
        one: "(Thema von Autor zurückgezogen, wird automatisch in %{count} Stunde gelöscht, außer es wird gemeldet)"
        other: "(Thema von Autor zurückgezogen, wird automatisch in %{count}Stunden gelöscht, außer es wird gemeldet)"
    post:
      quote_reply: "Zitat"
      edit_reason: "Grund: "
      post_number: "Beitrag {{number}}"
      ignored: "Ignorierter Inhalt"
      wiki_last_edited_on: "Wiki zuletzt bearbeitet am"
      last_edited_on: "Beitrag zuletzt bearbeitet am"
      reply_as_new_topic: "Mit verknüpftem Thema antworten"
      reply_as_new_private_message: "Antworte als neue Nachricht an die gleichen Empfänger"
      continue_discussion: "Fortsetzung der Diskussion von {{postLink}}:"
      follow_quote: "springe zum zitierten Beitrag"
      show_full: "Zeige ganzen Beitrag"
      show_hidden: "Ignorierte Inhalte anzeigen."
      deleted_by_author:
        one: "(Beitrag wurde vom Autor zurückgezogen und wird automatisch in %{count} Stunde gelöscht, sofern dieser Beitrag nicht gemeldet wird)"
        other: "(Beitrag wurde vom Autor zurückgezogen und wird automatisch in %{count} Stunden gelöscht, sofern dieser Beitrag nicht gemeldet wird)"
      collapse: "zuklappen"
      expand_collapse: "erweitern/minimieren"
      locked: "Ein Team-Mitglied hat diesen Beitrag für die weitere Bearbeitung gesperrt"
      gap:
        one: "einen versteckten Beitrag anzeigen"
        other: "{{count}} versteckte Beiträge anzeigen"
      notice:
        new_user: "Dies ist der erste Beitrag von {{user}} — lasst uns das neue Mitglied in unserer Community willkommen hei­ßen!"
        returning_user: "Es ist eine Weile her, dass wir {{user}} gesehen haben. — Der letzter Beitrag war {{time}}."
      unread: "Beitrag ist ungelesen"
      has_replies:
        one: "{{count}} Antwort"
        other: "{{count}} Antworten"
      has_likes_title:
        one: "dieser Beitrag gefällt %{count} Person"
        other: "dieser Beitrag gefällt {{count}} Personen"
      has_likes_title_only_you: "dir gefällt dieser Beitrag"
      has_likes_title_you:
        one: "dir und einer weiteren Person gefällt dieser Beitrag"
        other: "dir und {{count}} weiteren Personen gefällt dieser Beitrag"
      errors:
        create: "Entschuldige, es gab einen Fehler beim Anlegen des Beitrags. Bitte versuche es noch einmal."
        edit: "Entschuldige, es gab einen Fehler beim Bearbeiten des Beitrags. Bitte versuche es noch einmal."
        upload: "Entschuldige, es gab einen Fehler beim Hochladen der Datei. Bitte versuche es noch einmal."
        file_too_large: "Entschuldigung, die Datei ist zu groß (maximale Größe ist {{max_size_kb}}kb). Wie wäre es, die Datei zu einem Cloud Sharing Service hochzuladen und dann den Link einzufügen?"
        too_many_uploads: "Entschuldige, du darfst immer nur eine Datei hochladen."
        too_many_dragged_and_dropped_files: "Entschuldige, du kannst nur {{max}} Dateien auf einmal hochladen."
        upload_not_authorized: "Entschuldigung, die Datei die du hochladen möchtest ist nicht erlaubt (erlaubte Dateiendungen sind: {{authorized_extensions}})."
        image_upload_not_allowed_for_new_user: "Entschuldige, neue Benutzer dürfen keine Bilder hochladen."
        attachment_upload_not_allowed_for_new_user: "Entschuldige, neue Benutzer dürfen keine Dateien hochladen."
        attachment_download_requires_login: "Entschuldige, du musst angemeldet sein, um Dateien herunterladen zu können."
      abandon_edit:
        confirm: "Sollen die Änderungen verworfen werden?"
        no_value: "Nein, behalten"
        no_save_draft: "Nein, speichere den Entwurf"
        yes_value: "Ja, Änderungen verwerfen"
      abandon:
        confirm: "Möchtest du deinen Beitrag wirklich verwerfen?"
        no_value: "Nein, beibehalten"
        no_save_draft: "Nein, speichere den Entwurf"
        yes_value: "Ja, verwerfen"
      via_email: "dieser Beitrag ist per E-Mail eingetroffen"
      via_auto_generated_email: "dieser Beitrag ist als automatisch generierte E-Mail eingegangen"
      whisper: "Dieser Beitrag ist Privat für Moderatoren."
      wiki:
        about: "dieser Beitrag ist ein Wiki"
      archetypes:
        save: "Speicheroptionen"
      few_likes_left: "Danke fürs Teilen der Liebe! Du hast für heute nur noch wenige Likes übrig."
      controls:
        reply: "verfasse eine Antwort auf diesen Beitrag"
        like: "dieser Beitrag gefällt mir"
        has_liked: "dir gefällt dieser Beitrag"
        read_indicator: "Mitglieder, die diesen Beitrag gelesen haben"
        undo_like: "gefällt mir nicht mehr"
        edit: "diesen Beitrag bearbeiten"
        edit_action: "Bearbeiten"
        edit_anonymous: "Entschuldige, du musst angemeldet sein, um diesen Beitrag zu bearbeiten."
        flag: "Diesen Beitrag den Moderatoren melden oder eine Nachricht senden."
        delete: "diesen Beitrag löschen"
        undelete: "diesen Beitrag wiederherstellen"
        share: "Link zu diesem Beitrag teilen"
        more: "Mehr"
        delete_replies:
          confirm: "Möchtest du auch die Antworten auf diese Beiträge löschen?"
          direct_replies:
            one: "Ja, und eine direkte Antwort"
            other: "Ja, und {{count}} direkte Antworten"
          all_replies:
            one: "Ja, und eine Antwort"
            other: "Ja, und {{count}} Antworten"
          just_the_post: "Nein, nur diesen Beitrag"
        admin: "Administrative Aktionen"
        wiki: "Wiki erstellen"
        unwiki: "Wiki entfernen"
        convert_to_moderator: "Team-Einfärbung hinzufügen"
        revert_to_regular: "Team-Einfärbung entfernen"
        rebake: "HTML erneuern"
        unhide: "Einblenden"
        change_owner: "Eigentümer ändern"
        grant_badge: "Abzeichen verleihen"
        lock_post: "Beitrag sperren"
        lock_post_description: "verhindern, dass der Autor den Beitrag bearbeitet"
        unlock_post: "Beitrag entsperren"
        unlock_post_description: "erlaube, dass der Autor den Beitrag bearbeitet"
        delete_topic_disallowed_modal: "Du hast keine Berechtigung, dieses Thema zu löschen. Wenn du wirklich möchtest, dass es gelöscht wird, melde es mit einer Begründung, um einen Moderator darauf aufmerksam zu machen."
        delete_topic_disallowed: "du hast keine Berechtigung, dieses Thema zu löschen"
        delete_topic: "Thema löschen"
        add_post_notice: "Team Notiz hinzufügen"
        remove_post_notice: "Team Notiz entfernen"
        remove_timer: "Stoppuhr entfernen"
      actions:
        flag: "Melden"
        defer_flags:
          one: "Meldung ignorieren"
          other: "Meldungen ignorieren"
        undo:
          off_topic: "Meldung widerrufen"
          spam: "Meldung widerrufen"
          inappropriate: "Meldung widerrufen"
          bookmark: "Lesezeichen entfernen"
          like: "Gefällt mir nicht mehr"
        people:
          off_topic: "meldete/n dies als „am Thema vorbei“"
          spam: "Melde es als Spam"
          inappropriate: "meldete/n dies als unangemessen"
          notify_moderators: "informierte/n die Moderatoren"
          notify_user: "hat eine Nachricht gesendet"
          bookmark: "hat/haben ein Lesezeichen gesetzt"
          like:
            one: "gefällt dies"
            other: "gefällt dies"
          read:
            one: "hat dies gelesen"
            other: "hat dies gelesen"
          like_capped:
            one: "und {{count}} anderen gefällt das"
            other: "und {{count}} anderen gefällt das"
          read_capped:
            one: "and {{count}} anderer haben dies gelesen"
            other: "und {{count}} andere haben dies gelesen"
        by_you:
          off_topic: "Du hast das als „am Thema vorbei“ gemeldet"
          spam: "Du hast das als Spam gemeldet"
          inappropriate: "Du hast das als Unangemessen gemeldet"
          notify_moderators: "Du hast dies den Moderatoren gemeldet"
          notify_user: "Du hast diesem Benutzer eine Nachricht gesendet"
          bookmark: "Du hast bei diesem Beitrag ein Lesezeichen gesetzt"
          like: "Dir gefällt dieser Beitrag"
      delete:
        confirm:
          one: "Möchtest du wirklich diesen Beitrag löschen?"
          other: "Möchtest du wirklich diese {{count}} Beiträge löschen?"
      merge:
        confirm:
          one: "Möchtest du diese Beiträge wirklich zusammenführen?"
          other: "Möchtest du diese {{count}} Beiträge wirklich zusammenführen?"
      revisions:
        controls:
          first: "Erste Überarbeitung"
          previous: "Vorherige Überarbeitung"
          next: "Nächste Überarbeitung"
          last: "Letzte Überarbeitung"
          hide: "Überarbeitung verstecken"
          show: "Überarbeitung anzeigen"
          revert: "Diese Überarbeitung wiederherstellen"
          edit_wiki: "Bearbeite Wiki"
          edit_post: "Bearbeite Beitrag"
          comparing_previous_to_current_out_of_total: "<strong>{{previous}}</strong> {{icon}} <strong>{{current}}</strong> / {{total}}"
        displays:
          inline:
            title: "Zeige die Änderungen inline an"
            button: "HTML"
          side_by_side:
            title: "Zeige die Änderungen nebeneinander an"
            button: "HTML"
          side_by_side_markdown:
            title: "Zeige die Originaltexte zum Vergleich nebeneinander an"
            button: "Quelltext"
      raw_email:
        displays:
          raw:
            title: "Zeige den Quelltext der E-Mail"
            button: "Quelltext"
          text_part:
            title: "Zeige den Text-Teil der E-Mail"
            button: "Text"
          html_part:
            title: "Zeige den HTML-Teil der E-Mail"
            button: "HTML"
      bookmarks:
        create: "Lesezeichen erstellen"
        name: "Name"
        name_placeholder: "Gib dem Lesezeichen einen Namen, um dein Gedächtnis zu unterstützen"
        set_reminder: "Erstelle eine Erinnerung"
    category:
      can: "kann&hellip; "
      none: "(keine Kategorie)"
      all: "Alle Kategorien"
      choose: "Kategorie&hellip;"
      edit: "Bearbeiten"
      edit_dialog_title: "Bearbeiten: %{categoryName}"
      view: "Zeige Themen dieser Kategorie"
      general: "Allgemeines"
      settings: "Einstellungen"
      topic_template: "Themenvorlage"
      tags: "Schlagwörter"
      tags_allowed_tags: "Schlagwörter auf diese Kategorie einschränken:"
      tags_allowed_tag_groups: "Schlagwortgruppen auf diese Kategorie einschränken:"
      tags_placeholder: "(Optional) Liste erlaubter Schlagwörter"
      tags_tab_description: "Die oben spezifizierten Tags und Tag-Gruppen werden nur in dieser Kategorie und anderen Kategorien, für die sie ebenfalls spezifiziert sind, verfügbar sein. Darüber hinaus werden sie nicht in weiteren Kategorien verwendbar sein."
      tag_groups_placeholder: "(Optional) Liste erlaubter Schlagwort-Gruppen"
      manage_tag_groups_link: "Verwalte hier die Schlagwort-Gruppen."
      allow_global_tags_label: "Erlaube auch andere Schlagwörter."
      tag_group_selector_placeholder: "(Optional) Tag Gruppe"
      required_tag_group_description: "Neue Themen müssen Tags von einer Tag Gruppe haben:"
      min_tags_from_required_group_label: "Num Tags:"
      required_tag_group_label: "Tag Gruppe:"
      topic_featured_link_allowed: "Erlaube hervorgehobene Links in dieser Kategorie"
      delete: "Kategorie löschen"
      create: "Neue Kategorie"
      create_long: "Eine neue Kategorie erstellen"
      save: "Kategorie speichern"
      slug: "Sprechender Name für URL (optional)"
      slug_placeholder: "Bindestrich getrennte Wörter für URL"
      creation_error: Beim Erstellen der Kategorie ist ein Fehler aufgetreten.
      save_error: Beim Speichern der Kategorie ist ein Fehler aufgetreten.
      name: "Name der Kategorie"
      description: "Beschreibung"
      topic: "Themenkategorie"
      logo: "Logo für Kategorie"
      background_image: "Hintergrundbild für Kategorie"
      badge_colors: "Farben von Abzeichen"
      background_color: "Hintergrundfarbe"
      foreground_color: "Vordergrundfarbe"
      name_placeholder: "Ein oder maximal zwei Wörter"
      color_placeholder: "Irgendeine Web-Farbe"
      delete_confirm: "Möchtest du wirklich diese Kategorie löschen?"
      delete_error: "Beim Löschen der Kategorie ist ein Fehler aufgetreten."
      list: "Kategorien auflisten"
      no_description: "Bitte füge eine Beschreibung für diese Kategorie hinzu."
      change_in_category_topic: "Beschreibung bearbeiten"
      already_used: "Diese Farbe wird bereits für eine andere Kategorie verwendet."
      security: "Sicherheit"
      special_warning: "Warnung: Diese Kategorie wurde bei der Installation angelegt. Die Sicherheitseinstellungen können daher nicht verändert werden. Wenn du diese Kategorie nicht benötigst, dann solltest du sie löschen anstatt sie für andere Zwecke zu verwenden."
      uncategorized_security_warning: "Diese Kategorie ist etwas Spezielles. Sie dient als Bereich für Themen, die keine Kategorie haben und besitzt keine Sicherheitseinstellungen."
      uncategorized_general_warning: 'Diese Kategorie ist etwas Spezielles. Sie wird als Standard-Kategorie für neue Themen genutzt, für die keine Kategorie ausgewählt wurde. Deaktiviere <a href="%{settingLink}">diese Einstellung</a>, wenn dieses Verhalten verhindert und eine Kategoriewahl erzwungen werden soll. Der Name und die Beschreibung können unter <a href="%{customizeLink}">Anpassen / Textinhalte</a> geändert werden.'
      pending_permission_change_alert: "Du hast %{group} nicht zu dieser Kategorie hinzugefügt; klicke diese Schaltfläche, um sie zuzufügen."
      images: "Bilder"
      email_in: "Benutzerdefinierte Adresse für eingehende E-Mails:"
      email_in_allow_strangers: "Akzeptiere E-Mails von anonymen Benutzern."
      email_in_disabled: "Das Erstellen von neuen Themen per E-Mail ist in den Website-Einstellungen deaktiviert. Um das Erstellen von neuen Themen per E-Mail zu erlauben,"
      email_in_disabled_click: 'aktiviere die Einstellung „email in“.'
      mailinglist_mirror: "Kategorie spiegelt eine Mailingliste"
      show_subcategory_list: "Zeige Liste von Unterkategorien oberhalb von Themen in dieser Kategorie"
      num_featured_topics: "Anzahl der Themen, die auf der Kategorien-Seite angezeigt werden"
      subcategory_num_featured_topics: "Anzahl beworbener Themen, die auf der Seite der übergeordneten Kategorie angezeigt werden:"
      all_topics_wiki: "Mache neue Themen standardmäßig zu Wikis."
      subcategory_list_style: "Listenstil für Unterkategorien"
      sort_order: "Themenliste sortieren nach:"
      default_view: "Standard-Themenliste"
      default_top_period: "Standard-Zeitraum für Top-Beiträge:"
      allow_badges_label: "Erlaube das Verleihen von Abzeichen in dieser Kategorie."
      edit_permissions: "Berechtigungen bearbeiten"
      reviewable_by_group: "Zusätzlich zum Team können Beiträge und Meldungen in dieser Kategorie auch überprüft werden von:"
      review_group_name: "Gruppenname"
      require_topic_approval: "Erfordere Moderator-Genehmigung für alle neuen Themen"
      require_reply_approval: "Erfordere Moderator-Genehmigung für alle neuen Antworten"
      this_year: "dieses Jahr"
      position: "Position auf der Kategorien-Seite:"
      default_position: "Standardposition"
      position_disabled: "Kategorien werden in der Reihenfolge der Aktivität angezeigt. Um die Reihenfolge von Kategorien in Listen zu steuern,"
      position_disabled_click: 'aktiviere die Einstellung „fixed category positions“.'
      minimum_required_tags: "Minimal Anzahl an Schlagwörtern, die ein Thema erfordert"
      parent: "Übergeordnete Kategorie"
      num_auto_bump_daily: "Anzahl der offenen Themen, die automatisch täglich nach oben verschoben werden"
      navigate_to_first_post_after_read: "Gehe zum ersten Beitrag, nachdem Themen gelesen wurden"
      notifications:
        watching:
          title: "Beobachten"
          description: "Du wirst automatisch alle neuen Themen in diesen Kategorien beobachten. Du wirst über alle neuen Beiträge in allen Themen benachrichtigt und die Anzahl der neuen Antworten wird angezeigt."
        watching_first_post:
          title: "Ersten Beitrag beobachten"
          description: "Du wirst über neue Themen in dieser Kategorie benachrichtigt, aber nicht über Antworten auf diese Themen."
        tracking:
          title: "Verfolgen"
          description: "Du wirst automatisch alle neuen Themen in diesen Kategorien verfolgen. Du wirst benachrichtigt, wenn jemand deinen @name erwähnt oder dir antwortet, und die Anzahl der neuen Antworten wird angezeigt."
        regular:
          title: "Normal"
          description: "Du wirst benachrichtigt, wenn jemand deinen @Namen erwähnt oder auf deinen Beitrag antwortet."
        muted:
          title: "Stummgeschaltet"
          description: "Du erhältst nie mehr Benachrichtigungen über neue Themen in dieser Kategorie und die Themen werden auch nicht in der Liste der letzten Themen erscheinen."
      search_priority:
        label: "Suchpriorität"
        options:
          normal: "Normal"
          ignore: "Ignorieren"
          very_low: "Sehr niedrig"
          low: "Niedrig"
          high: "Hoch"
          very_high: "Sehr hoch"
      sort_options:
        default: "Standard"
        likes: "Likes"
        op_likes: "Likes des Originalbeitrags"
        views: "Ansichten"
        posts: "Beiträge"
        activity: "Aktivität"
        posters: "Beitragende"
        category: "Kategorie"
        created: "Erstellt"
      sort_ascending: "Aufsteigend"
      sort_descending: "Absteigend"
      subcategory_list_styles:
        rows: "Zeilen"
        rows_with_featured_topics: "Zeilen mit hervorgehobenen Themen"
        boxes: "Spalten"
        boxes_with_featured_topics: "Spalten mit hervorgehobenen Themen"
      settings_sections:
        general: "Allgemein"
        moderation: "Moderation"
        appearance: "Erscheinungsbild"
        email: "E-Mail"
    flagging:
      title: "Danke für deine Mithilfe!"
      action: "Beitrag melden"
      take_action: "Reagieren"
      notify_action: "Nachricht"
      official_warning: "Offizielle Warnung"
      delete_spammer: "Spammer löschen"
      delete_confirm_MF: "Du wirst {POSTS, plural, one {<b>einen</b> Beitrag} other {<b>#</b> Beiträge}} und {TOPICS, plural, one {<b>ein</b> Thema} other {<b>#</b> Themen}} von diesem Benutzer löschen, sein Konto entfernen, seine IP-Adresse <b>{ip_address}</b> für Neuanmeldungen sperren und die E-Mail-Adresse <b>{email}</b> auf eine permanente Sperrliste setzen. Bist du dir sicher, dass dieser Benutzer wirklich ein Spammer ist?"
      yes_delete_spammer: "Ja, lösche den Spammer"
      ip_address_missing: "(nicht verfügbar)"
      hidden_email_address: "(versteckt)"
      submit_tooltip: "Private Meldung abschicken"
      take_action_tooltip: "Den Meldungsschwellenwert sofort erreichen, anstatt auf weitere Meldungen aus der Community zu warten."
      cant: "Entschuldige, du kannst diesen Beitrag derzeit nicht melden."
      notify_staff: "Team nicht-öffentlich benachrichtigen"
      formatted_name:
        off_topic: "Es ist am Thema vorbei"
        inappropriate: "Es ist unangemessen"
        spam: "Es ist Spam"
      custom_placeholder_notify_user: "Sei konkret, konstruktiv und immer freundlich."
      custom_placeholder_notify_moderators: "Bitte lass uns wissen, was genau dich beunruhigt. Verweise, wenn möglich, auf relevante Links und Beispiele."
      custom_message:
        at_least:
          one: "gib mindestens ein Zeichen ein"
          other: "gib mindestens {{count}} Zeichen ein"
        more:
          one: "eine weitere…"
          other: "{{count}} weitere…"
        left:
          one: "eine übrig"
          other: "{{count}} übrig"
    flagging_topic:
      title: "Danke für deine Mithilfe!"
      action: "Thema melden"
      notify_action: "Nachricht"
    topic_map:
      title: "Zusammenfassung des Themas"
      participants_title: "Autoren vieler Beiträge"
      links_title: "Beliebte Links"
      links_shown: "mehr Links anzeigen…"
      clicks:
        one: "%{count} Klick"
        other: "%{count} Klicks"
    post_links:
      about: "weitere Links für diesen Beitrag aufklappen"
      title:
        one: "ein weiterer"
        other: "%{count} weitere"
    topic_statuses:
      warning:
        help: "Dies ist eine offizielle Warnung."
      bookmarked:
        help: "Du hast in diesem Thema ein Lesezeichen gesetzt."
      locked:
        help: "Dieses Thema ist geschlossen. Das Antworten ist nicht mehr möglich."
      archived:
        help: "Dieses Thema ist archiviert; es ist eingefroren und kann nicht mehr geändert werden"
      locked_and_archived:
        help: "Dieses Thema ist geschlossen. Das Antworten oder das Bearbeiten ist nicht mehr möglich."
      unpinned:
        title: "Losgelöst"
        help: "Dieses Thema ist für dich losgelöst; es wird in der normalen Reihenfolge angezeigt"
      pinned_globally:
        title: "Global angeheftet"
        help: "Dieses Thema ist global angeheftet; es wird immer am Anfang der Liste der letzten Beiträgen und in seiner Kategorie auftauchen"
      pinned:
        title: "Angeheftet"
        help: "Dieses Thema ist für dich angeheftet; es wird immer am Anfang seiner Kategorie auftauchen"
      unlisted:
        help: "Dieses Thema ist unsichtbar. Es wird in keiner Themenliste angezeigt und kann nur mit einem direkten Link betrachtet werden."
      personal_message:
        title: "Dieses Thema ist eine persönliche Nachricht"
    posts: "Beiträge"
    posts_long: "dieses Thema enthält {{number}} Beiträge"
    posts_likes_MF: |
      Dieses Thema hat {count, plural, one {1 Antwort} other {# Antworten}} {ratio, select, low {mit einem hohen Verhältnis von Likes zu Beiträgen} med {mit einem sehr hohen Verhältnis von Likes zu Beiträgen} high {mit einem extrem hohen Verhältnis von Likes zu Beiträgen} other {}}
    original_post: "Original-Beitrag"
    views: "Aufrufe"
    views_lowercase:
      one: "Aufruf"
      other: "Aufrufe"
    replies: "Antworten"
    views_long:
      one: "dieses Thema wurde %{count}-mal betrachtet"
      other: "dieses Thema wurde {{number}}-mal betrachtet"
    activity: "Aktivität"
    likes: "Likes"
    likes_lowercase:
      one: "Like"
      other: "Likes"
    likes_long: "es gibt {{number}} Likes in diesem Thema"
    users: "Benutzer"
    users_lowercase:
      one: "Benutzer"
      other: "Benutzer"
    category_title: "Kategorie"
    history: "Verlauf"
    changed_by: "von {{author}}"
    raw_email:
      title: "Eingegangene E-Mail"
      not_available: "Nicht verfügbar!"
    categories_list: "Liste der Kategorien"
    filters:
      with_topics: "%{filter}e Themen"
      with_category: "%{filter}e Themen in %{category}"
      latest:
        title: "Aktuell"
        title_with_count:
          one: "Aktuell (%{count})"
          other: "Aktuell ({{count}})"
        help: "die zuletzt geänderten Themen"
      read:
        title: "Gelesen"
        help: "Themen, die du gelesen hast; werden in der Reihenfolge angezeigt, in der du diese gelesen hast"
      categories:
        title: "Kategorien"
        title_in: "Kategorie - {{categoryName}}"
        help: "alle Themen, gruppiert nach Kategorie"
      unread:
        title: "Ungelesen"
        title_with_count:
          one: "Ungelesen (%{count})"
          other: "Ungelesen ({{count}})"
        help: "Themen mit ungelesenen Beiträgen, die du derzeit beobachtest oder verfolgst"
        lower_title_with_count:
          one: "%{count} ungelesenes"
          other: "{{count}} ungelesene"
      new:
        lower_title_with_count:
          one: "%{count} neues"
          other: "{{count}} neue"
        lower_title: "neu"
        title: "Neu"
        title_with_count:
          one: "Neu (%{count})"
          other: "Neu ({{count}})"
        help: "Themen, die in den letzten paar Tagen erstellt wurden"
      posted:
        title: "Meine Beiträge"
        help: "Themen zu denen du beigetragen hast"
      bookmarks:
        title: "Lesezeichen"
        help: "Themen, in denen du ein Lesezeichen gesetzt hast"
      category:
        title: "{{categoryName}}"
        title_with_count:
          one: "{{categoryName}} (%{count})"
          other: "{{categoryName}} ({{count}})"
        help: "aktuelle Themen in der Kategorie {{categoryName}}"
      top:
        title: "Angesagt"
        help: "die aktivsten Themen in diesem Jahr, in diesem Monat, in dieser Woche und heute"
        all:
          title: "Gesamt"
        yearly:
          title: "Jährlich"
        quarterly:
          title: "Vierteljährlich"
        monthly:
          title: "Monatlich"
        weekly:
          title: "Wöchentlich"
        daily:
          title: "Täglich"
        all_time: "Gesamt"
        this_year: "Jahr"
        this_quarter: "Quartal"
        this_month: "Monat"
        this_week: "Woche"
        today: "Heute"
        other_periods: "zeige angesagte Themen:"
    browser_update: 'Leider <a href="https://www.discourse.org/faq/#browser">ist dein Browser zu alt, damit diese Seite richtig funktioniert</a>. Bitte <a href="https://browsehappy.com">aktualisiere deinen Browser</a>.'
    permission_types:
      full: "Erstellen / Antworten / Ansehen"
      create_post: "Antworten / Ansehen"
      readonly: "Ansehen"
    lightbox:
      download: "herunterladen"
      previous: "Vorhergehend (linke Pfeiltaste)"
      next: "Nächste (rechte Pfeiltaste)"
      counter: "%curr% von %total% "
      close: "Schließen (Esc)"
      content_load_error: '<a href="%url%">Der Inhalt</a> konnte nicht geladen werden.'
      image_load_error: '<a href="%url%">Das Bild</a> konnte nicht geladen werden. '
    keyboard_shortcuts_help:
      shortcut_key_delimiter_comma: ", "
      shortcut_key_delimiter_plus: "+"
      shortcut_delimiter_or: " %{shortcut1} oder %{shortcut2} "
      shortcut_delimiter_slash: " %{shortcut1}/%{shortcut2} "
      shortcut_delimiter_space: " %{shortcut1} %{shortcut2} "
      title: "Tastenkombinationen"
      jump_to:
        title: "Springe zu"
        home: "%{shortcut} Startseite"
        latest: "%{shortcut} Neueste Beiträge"
        new: "%{shortcut} Neue Beiträge"
        unread: "%{shortcut} Ungelesene Beiträge"
        categories: "%{shortcut} Kategorien"
        top: "%{shortcut} Top-Beiträge"
        bookmarks: "%{shortcut} Lesezeichen"
        profile: "%{shortcut} Profil"
        messages: "%{shortcut} Nachrichten"
        drafts: "%{shortcut} Entwürfe"
      navigation:
        title: "Navigation"
        jump: "%{shortcut} Gehe zu Beitrag #"
        back: "%{shortcut} Zurück"
        up_down: "%{shortcut} Auswahl bewegen &uarr; &darr;"
        open: "%{shortcut} Ausgewähltes Thema öffnen"
        next_prev: "%{shortcut} Nächster/vorheriger Abschnitt"
        go_to_unread_post: "%{shortcut} Zum ersten ungelesenen Beitrag gehen"
      application:
        title: "Anwendung"
        create: "%{shortcut} Neues Thema erstellen"
        notifications: "%{shortcut} Benachrichtigungen öffnen"
        hamburger_menu: "%{shortcut} „Hamburger“-Menü öffnen"
        user_profile_menu: "%{shortcut} Benutzermenü öffnen"
        show_incoming_updated_topics: "%{shortcut} Aktualisierte Themen anzeigen"
        search: "%{shortcut} Suche"
        help: "%{shortcut} Tastaturhilfe öffnen"
        dismiss_new_posts: "%{shortcut} Neue/ausgewählte Beiträge ausblenden"
        dismiss_topics: "%{shortcut} Themen ausblenden"
        log_out: "%{shortcut} Abmelden"
      composing:
        title: "Schreiben"
        return: "%{shortcut} Zurück zum Editor"
        fullscreen: "%{shortcut} Vollbild-Editor"
      actions:
        title: "Aktionen"
        bookmark_topic: "%{shortcut} Lesezeichen hinzufügen/entfernen"
        pin_unpin_topic: "%{shortcut} Thema anheften/loslösen"
        share_topic: "%{shortcut} Thema teilen"
        share_post: "%{shortcut} Beitrag teilen"
        reply_as_new_topic: "%{shortcut} Mit verknüpftem Thema antworten"
        reply_topic: "%{shortcut} Auf Thema antworten"
        reply_post: "%{shortcut} Auf Beitrag antworten"
        quote_post: "%{shortcut} Beitrag zitieren"
        like: "%{shortcut} Beitrag mit „Gefällt mir“ markieren"
        flag: "%{shortcut} Beitrag melden"
        bookmark: "%{shortcut} Lesezeichen auf Beitrag setzen"
        edit: "%{shortcut} Beitrag bearbeiten"
        delete: "%{shortcut} Beitrag löschen"
        mark_muted: "%{shortcut} Thema stummschalten"
        mark_regular: "%{shortcut} Thema auf Normal setzen"
        mark_tracking: "%{shortcut} Thema verfolgen"
        mark_watching: "%{shortcut} Thema beobachten"
        print: "%{shortcut} Thema ausdrucken"
        defer: "%{shortcut} Thema ignorieren"
        topic_admin_actions: "%{shortcut} Themen-Administration öffnen"
    badges:
      earned_n_times:
        one: "Abzeichen %{count}-mal erhalten"
        other: "Abzeichen %{count}-mal erhalten"
      granted_on: "Verliehen %{date}"
      others_count: "Andere mit diesem Abzeichen (%{count})"
      title: Abzeichen
      allow_title: "Du kannst dieses Abzeichen als Titel verwenden"
      multiple_grant: "Du kannst dieses Abzeichen mehrmals verliehen bekommen"
      badge_count:
        one: "%{count} Abzeichen"
        other: "%{count} Abzeichen"
      more_badges:
        one: "+%{count} weiteres"
        other: "+%{count} weitere"
      granted:
        one: "%{count}-mal verliehen"
        other: "%{count}-mal verliehen"
      select_badge_for_title: Wähle ein Abzeichen als deinen Titel aus
      none: "(keine)"
      successfully_granted: "%{badge} erfolgreich verliehen an %{username}"
      badge_grouping:
        getting_started:
          name: Erste Schritte
        community:
          name: Community
        trust_level:
          name: Vertrauensstufe
        other:
          name: Andere
        posting:
          name: Schreiben
    tagging:
      all_tags: "Alle Schlagwörter"
      other_tags: "Sonstige Schlagwörter"
      selector_all_tags: "Alle Schlagwörter"
      selector_no_tags: "keine Schlagwörter"
      changed: "Geänderte Schlagwörter:"
      tags: "Schlagwörter"
      choose_for_topic: "optionale Schlagwörter"
      info: "Info"
      default_info: "Dieses Schlagwort ist nicht auf Kategorien beschränkt und hat keine Synonyme."
      synonyms: "Synonyme"
      synonyms_description: "Wenn die folgenden Schlagwörter verwendet werden, werden sie durch <b>%{base_tag_name} </b> ersetzt."
      tag_groups_info:
        one: 'Dieser Tag gehört zur Gruppe &quot;{{tag_groups}}&quot;.'
        other: "Dieses Schlagwort gehört zu diesen Gruppen: {{tag_groups}}."
      category_restrictions:
        one: "Es kann nur in dieser Kategorie verwendet werden:"
        other: "Es kann nur in folgenden Kategorien verwendet werden:"
      edit_synonyms: "Synonyme Verwalten"
      add_synonyms_label: "Synonyme hinzufügen:"
      add_synonyms: "Hinzufügen"
      add_synonyms_explanation:
        one: "Jede Stelle, die dieses Schlagwort aktuell verwendet, wird auf die Verwendung von <b>%{tag_name}</b> geändert. Bist du sicher, dass diese Änderung erfolgen soll?"
        other: "Jede Stelle, die dieses Schlagwort aktuell verwendet, wird auf die Verwendung von <b>%{tag_name}</b> geändert. Bist du sicher, dass diese Änderung erfolgen soll?"
      add_synonyms_failed: "Die folgenden Schlagwörter konnten nicht als Synonyme hinzugefügt werden: <b>%{tag_names}</b> . Stellen Sie sicher, dass sie keine Synonyme und keine Synonyme eines anderen Schlagwortes bereits haben."
      remove_synonym: "Synonym entfernen"
      delete_synonym_confirm: 'Bist du dir sicher das du das folgende Synonym entfernen möchtest "%{tag_name}" ?'
      delete_tag: "Schlagwört löschen"
      delete_confirm:
        one: "Bist du sicher, dass du dieses Schlagwort löschen und von einem zugeordneten Thema entfernen möchtest?"
        other: "Bist du sicher, dass du dieses Schlagwort löschen und von {{count}} zugeordneten Themen entfernen möchtest?"
      delete_confirm_no_topics: "Bist du sicher, dass du dieses Schlagwort löschen möchtest?"
      delete_confirm_synonyms:
        one: "Das Synonym wird ebenfalls gelöscht."
        other: "Es werden {{count}} weitere Synonyme ebenfalls gelöscht."
      rename_tag: "Schlagwort umbenennen"
      rename_instructions: "Neuen Namen für das Schlagwort wählen:"
      sort_by: "Sortieren nach:"
      sort_by_count: "Anzahl"
      sort_by_name: "Name"
      manage_groups: "Schlagwort-Gruppen verwalten"
      manage_groups_description: "Gruppen definieren, um Schlagwörter zu organisieren"
      upload: "Schlagwärter hochladen"
      upload_description: "Lade eine CSV-Datei hoch, um mehrere Schlagwörter auf einmal zu erstellen"
      upload_instructions: "Eine pro Zeile, optional mit einer Schlagwortgruppe nach dem Schema 'schlagwort_name,schlagwort_gruppe'."
      upload_successful: "Schlagwörter erfolgreich hochgeladen"
      delete_unused_confirmation:
        one: "%{count} Schlagwort wird gelöscht: %{tags}"
        other: "%{count} Schlagwörter werden gelöscht: %{tags}"
      delete_unused_confirmation_more_tags:
        one: "%{tags} und%{count} weiteres"
        other: "%{tags} und %{count} weitere"
      delete_unused: "Nicht verwendete Schlagwörter löschen"
      delete_unused_description: "Alle Schlagwörter löschen, die keinem Thema und keiner Nachricht zugewiesen sind."
      cancel_delete_unused: "Abbrechen"
      filters:
        without_category: "%{filter} %{tag} Themen"
        with_category: "%{filter} %{tag} Themen in %{category}"
        untagged_without_category: "%{filter} Themen ohne Schlagwörter"
        untagged_with_category: "%{filter} ohne Schlagwörter in %{category}"
      notifications:
        watching:
          title: "Beobachten"
          description: "Du wirst automatisch alle Themen mit diesem Schlagwort beobachten. Du wirst über alle neuen Beiträge und Themen benachrichtigt werden. Außerdem wird die Anzahl der ungelesenen und neuen Beiträge neben dem Thema erscheinen."
        watching_first_post:
          title: "Ersten Beitrag beobachten"
          description: "Du wirst über neue Themen mit diesem Schlagwort benachrichtigt, aber nicht über Antworten auf diese Themen."
        tracking:
          title: "Verfolgen"
          description: "Du wirst automatisch allen Themen mit diesem Schlagwort folgen. Die Anzahl der ungelesenen und neuen Beiträge wird neben dem Thema erscheinen."
        regular:
          title: "Allgemein"
          description: "Du wirst benachrichtigt, wenn jemand deinen @Namen erwähnt oder auf deinen Beitrag antwortet."
        muted:
          title: "Stummgeschaltet"
          description: "Du wirst nicht über neue Themen mit diesem Schlagwort benachrichtigt und sie werden nicht in deinen ungelesenen Beiträgen auftauchen."
      groups:
        title: "Schlagwort-Gruppen"
        about: "Schlagwörter zu Gruppen hinzufügen, um sie einfacher zu verwalten."
        new: "Neue Gruppe"
        tags_label: "Schlagwörter in dieser Gruppe:"
        tags_placeholder: "Schlagwörter (Tags)"
        parent_tag_label: "Übergeordnetes Schlagwort"
        parent_tag_placeholder: "Optional"
        parent_tag_description: "Schlagwörter aus dieser Gruppe können nur verwendet werden, wenn das übergeordnete Schlagwort zugeordnet ist."
        one_per_topic_label: "Beschränke diese Gruppe auf ein Schlagwort pro Thema"
        new_name: "Neue Schlagwort-Gruppe"
        name_placeholder: "Name der Tag Gruppe"
        save: "Speichern"
        delete: "Löschen"
        confirm_delete: "Möchtest du wirklich diese Schlagwort-Gruppe löschen?"
        everyone_can_use: "Schlagwörter können von jedem verwendet werden"
        usable_only_by_staff: "Schlagwörter sind für jeden sichtbar, aber nur das Team kann sie benutzen"
        visible_only_to_staff: "Schlagwörter sind nur für das Team sichtbar"
      topics:
        none:
          unread: "Du hast keine ungelesenen Themen."
          new: "Du hast keine neuen Themen."
          read: "Du hast noch keine Themen gelesen."
          posted: "Du hast noch keine Beiträge verfasst."
          latest: "Es gibt keine aktuellen Themen."
          bookmarks: "Du hast noch keine Themen, in denen du ein Lesezeichen gesetzt hast."
          top: "Es gibt keine Top-Themen."
        bottom:
          latest: "Das waren die aktuellen Themen."
          posted: "Das waren alle deine Themen."
          read: "Das waren alle gelesenen Themen."
          new: "Das waren alle neuen Themen."
          unread: "Das waren alle ungelesen Themen."
          top: "Das waren alle Top-Themen."
          bookmarks: "Das waren alle Themen mit Lesezeichen."
    invite:
      custom_message: "Gestalte deine Einladung etwas mehr persönlicher, in dem du eine <a href>eigene Nachricht</a> schreibst."
      custom_message_placeholder: "Gib deine persönliche Nachricht ein"
      custom_message_template_forum: "Hey, du solltest diesem Forum beitreten!"
      custom_message_template_topic: "Hey, ich dachte, dir könnte dieses Thema gefallen!"
    forced_anonymous: "Aufgrund einer außergewöhnlichen Last wird dies vorübergehend so angezeigt, wie es ein nicht angemeldeter Benutzer sehen würde."
    safe_mode:
      enabled: "Der geschützte Modus ist aktiviert. Schliesse das Browserfenster um ihn zu verlassen."
  admin_js:
    type_to_filter: "zum Filtern hier eingeben…"
    admin:
      title: "Discourse-Administrator"
      moderator: "Moderator"
      tags:
        remove_muted_tags_from_latest:
          always: "immer"
          only_muted: "wenn allein oder mit anderen stummgeschalteten Tags verwendet"
          never: "nie"
      reports:
        title: "Verfügbare Berichte"
      dashboard:
        title: "Übersicht"
        last_updated: "Übersicht aktualisiert:"
        discourse_last_updated: "Discourse aktualisiert:"
        version: "Version"
        up_to_date: "Du verwendest die neueste Version!"
        critical_available: "Ein kritisches Update ist verfügbar."
        updates_available: "Updates sind verfügbar."
        please_upgrade: "Bitte Upgrade durchführen!"
        no_check_performed: "Es wurde nicht nach Updates gesucht. Bitte stelle sicher, dass sidekiq läuft."
        stale_data: "Es wurde schon länger nicht nach Updates gesucht. Bitte stelle sicher, dass sidekiq läuft."
        version_check_pending: "Sieht so aus, als hättest du vor Kurzem aktualisiert. Großartig!"
        installed_version: "Installiert"
        latest_version: "Neueste"
        problems_found: "Ein paar Ratschläge basierend auf deinen aktuellen Website-Einstellungen"
        last_checked: "Zuletzt geprüft"
        refresh_problems: "Aktualisieren"
        no_problems: "Es wurden keine Probleme gefunden."
        moderators: "Moderatoren:"
        admins: "Administratoren:"
        silenced: "Stummgeschaltet:"
        suspended: "Gesperrt:"
        private_messages_short: "Nachr."
        private_messages_title: "Nachrichten"
        mobile_title: "Mobilgerät"
        space_used: "%{usedSize} verwendet"
        space_used_and_free: "%{usedSize} (%{freeSize} frei)"
        uploads: "Uploads"
        backups: "Backups"
        backup_count:
          one: "%{count} Backup auf %{location}"
          other: "%{count} Backups auf %{location}"
        lastest_backup: "Letztes: %{date}"
        traffic_short: "Traffic"
        traffic: "Web Requests der Applikation"
        page_views: "Seitenaufrufe"
        page_views_short: "Seitenaufrufe"
        show_traffic_report: "Zeige detaillierten Traffic-Bericht"
        community_health: Community-Gesundheit
        moderators_activity: Moderator-Aktivität
        whats_new_in_discourse: "Was ist neu in Discourse?"
        activity_metrics: Aktivitätsmetriken
        all_reports: "Alle Berichte"
        general_tab: "Allgemein"
        moderation_tab: "Moderation"
        security_tab: "Sicherheit"
        reports_tab: "Berichte"
        report_filter_any: "alle"
        disabled: Deaktiviert
        timeout_error: "Entschuldige bitte, die Warteschlange ist zu lang, bitte wähle ein kürzeres Intervall"
        exception_error: "Entschuldige, ein Fehler während der Ausführung des Query ist aufgetreten"
        too_many_requests: Du hast diese Aktion zu oft ausgeführt. Bitte warte bevor Du es erneut probierst.
        not_found_error: "Entschuldige bitte, dieser Bericht existiert nicht"
        filter_reports: Berichte filtern
        reports:
          trend_title: "%{percent} Veränderung. Aktuell %{current}, war %{prev} in vorherigem Zeitraum."
          today: "Heute"
          yesterday: "Gestern"
          last_7_days: "Letzte 7"
          last_30_days: "Letzte 30"
          all_time: "Gesamt"
          7_days_ago: "vor 7 Tagen"
          30_days_ago: "vor 30 Tagen"
          all: "Gesamt"
          view_table: "Tabelle"
          view_graph: "Netzwerk"
          refresh_report: "Bericht aktualisieren"
          start_date: "Startdatum (UTC)"
          end_date: "Enddatum (UTC)"
          groups: "Alle Gruppen"
          disabled: "Dieser Bericht ist deaktiviert"
          totals_for_sample: "Insgesamt für Stichprobe"
          average_for_sample: "Durchschnitt für Beispiel"
          total: "Gesamt aller Zeiten"
          no_data: "Keine Daten anzuzeigen."
          trending_search:
            more: '<a href="%{basePath}/admin/logs/search_logs">Suchprotokoll</a>'
            disabled: 'Der Bericht über beliebte Suchen ist deaktiviert. Aktiviere <a href="%{basePath}/admin/site_settings/category/all_results?filter=log%20search%20queries">Suchanfragen protokollieren</a>, um die Daten zu erheben.'
          filters:
            file-extension:
              label: Dateiendung
            group:
              label: Gruppe
            category:
              label: Kategorie
      commits:
        latest_changes: "Letzte Änderungen: bitte häufig updaten!"
        by: "von"
      groups:
        new:
          title: "Neue Gruppe"
          create: "Erstellen"
          name:
            too_short: "Gruppenname ist zu kurz"
            too_long: "Gruppenname ist zu lang"
            checking: "Verfügbarkeit des Gruppennamens wird geprüft..."
            available: "Gruppenname ist verfügbar"
            not_available: "Gruppenname ist nicht verfügbar"
            blank: "Gruppenname darf nicht leer sein"
        bulk_add:
          title: "Mehrere der Gruppe hinzufügen"
          complete_users_not_added: "Diese Benutzer wurden nicht hinzugefügt (stelle sicher, dass sie ein Konto haben):"
          paste: "Füge eine Liste an Benutzernamen oder E-Mail-Adressen ein (ein Eintrag je Zeile):"
        add_members:
          as_owner: "Mache Benutzer zu Eigentümern dieser Gruppe"
        manage:
          interaction:
            email: E-Mail
            incoming_email: "Benutzerdefinierte Adresse für eingehende E-Mails"
            incoming_email_placeholder: "E-Mail-Adresse eingeben"
            visibility: Sichtbarkeit
            visibility_levels:
              title: "Wer kann diese Gruppe sehen?"
              public: "Jeder"
              logged_on_users: "Angemeldete Benutzer"
              members: "Gruppenbesitzer, Mitglieder"
              staff: "Gruppenbesitzer und Team"
              owners: "Gruppenbesitzer"
              description: "Administratoren können alle Gruppen sehen."
            members_visibility_levels:
              title: "Wer kann die Mitglieder dieser Gruppe sehen?"
              description: "Administratoren können die Mitglieder aller Gruppen sehen."
            publish_read_state: "Auf Gruppen-Benachrichtigungen veröffentliche Gruppen-gelesen-Status"
          membership:
            automatic: Automatisch
            trust_levels_title: "Vertrauensstufe, die neuen Mitgliedern automatisch verliehen wird:"
            effects: Effekte
            trust_levels_none: "Keine"
            automatic_membership_email_domains: "Benutzer, deren E-Mail-Domain mit einem der folgenden Listeneinträge genau übereinstimmt, werden automatisch zu dieser Gruppe hinzugefügt:"
            automatic_membership_retroactive: "Diese Regel auch auf existierende Benutzer anwenden, um diese zur Gruppe hinzuzufügen."
            primary_group: "Automatisch als Hauptgruppe festlegen"
        name_placeholder: "Gruppenname, keine Leerzeichen, gleiche Regel wie beim Benutzernamen"
        primary: "Hauptgruppe"
        no_primary: "(keine Hauptgruppe)"
        title: "Gruppen"
        edit: "Gruppen bearbeiten"
        refresh: "Aktualisieren"
        about: "Hier kannst du Gruppenzugehörigkeiten und Gruppennamen bearbeiten."
        group_members: "Gruppenmitglieder"
        delete: "Löschen"
        delete_confirm: "Diese Gruppe löschen?"
        delete_failed: "Gruppe konnte nicht gelöscht werden. Wenn dies eine automatische Gruppe ist, kann sie nicht gelöscht werden."
        delete_owner_confirm: "Eigentümerrechte für '%{username}' entfernen?"
        add: "Hinzufügen"
        custom: "Benutzerdefiniert"
        automatic: "Automatisch"
        default_title: "Standard-Titel"
        default_title_description: "wird auf alle Benutzer in der Gruppe angewendet"
        group_owners: Eigentümer
        add_owners: Eigentümer hinzufügen
        none_selected: "Wähle eine Gruppe, um loszulegen"
        no_custom_groups: "Erstelle eine neue benutzerdefinierte Gruppe"
      api:
        generate_master: "Master API Key erzeugen"
        none: "Es gibt momentan keine aktiven API-Keys"
        user: "Benutzer"
        title: "API"
        key: "Schlüssel"
        created: Erstellt
        updated: Aktualisiert
        last_used: Zuletzt verwendet
        never_used: (nie)
        generate: "Erzeugen"
        undo_revoke: "Widerrufen zurückziehen"
        revoke: "Widerrufen"
        all_users: "Alle Benutzer"
        active_keys: "Aktive API Schlüssel"
        manage_keys: Schlüssel verwalten
        show_details: Details
        description: Beschreibung
        no_description: (keine Beschreibung)
        all_api_keys: Alle API Schlüssel
        user_mode: Benutzerrang
        impersonate_all_users: Als jeder Benutzer ausgeben
        single_user: "Einzelbenutzer"
        user_placeholder: Benutzernamen eingeben
        description_placeholder: "Wofür wird dieser Schlüssel verwendet werden?"
        save: Speichern
        new_key: Neuer API Schlüssel
        revoked: Widerrufen
        delete: Endgültig gelöscht
        not_shown_again: "Dieser Schlüssel wird nicht noch einmal angezeigt. Stelle sicher, dass du eine Kopie hast, bevor du fortfährst."
        continue: Weiter
      web_hooks:
        title: "Webhooks"
        none: "Aktuell gibt es keine Webhooks."
        instruction: "Webhooks erlauben es Discourse externe Dienste zu benachrichtigen, wenn bestimmte Ereignisse auf der Plattform auftreten. Wird ein Webhook getriggert, so wird ein POST Request an die angegebenen URLs gesendet."
        detailed_instruction: "Wenn das ausgewählte Ereignis eintritt wird ein POST Request an die angegebenen URLs versandt."
        new: "Neuer Webhook"
        create: "Erstellen"
        save: "Speichern"
        destroy: "Löschen"
        description: "Beschreibung"
        controls: "Kontrollelemente"
        go_back: "Zurück zur Liste"
        payload_url: "Payload URL"
        payload_url_placeholder: "https://example.com/postreceive"
        warn_local_payload_url: "Es sieht so aus als wenn du versuchst einen Webhook an eine lokale URL einzurichten. Ereignisse die an eine lokale Adresse ausgeliefert werden können möglicherweise Nebeneffekte oder unvorhergesehenes Verhalten auslösen. Möchtest du fortfahren?"
        secret_invalid: "Das Geheimnis darf keine Leerzeichen enthalten."
        secret_too_short: "Das Geheimnis sollte mindestens 12 Zeichen enthalten."
        secret_placeholder: "Eine optionale Zeichenkette für die Signatur"
        event_type_missing: "Du musst mindestens einen Ereignistyp definieren."
        content_type: "Inhaltstyp"
        secret: "Geheimnis"
        event_chooser: "Welche Ereignisse sollen diesen Webhook auslösen?"
        wildcard_event: "Sende mir alles."
        individual_event: "Wähle einzelne Ereignisse aus."
        verify_certificate: "Überprüfe das TLS Zertifikat der Payload URL"
        active: "Aktiv"
        active_notice: "Wir werden Ereignisdetails übermitteln wenn es eintritt."
        categories_filter_instructions: "In Frage kommende Webhooks werden nur dann getriggert wenn das Ereignis in Verbindung mit den angegebenen Kategorien steht. Lasse den Wert frei um den Webhook für alle Kategorien auszuführen."
        categories_filter: "Getriggerte Kategorien"
        tags_filter_instructions: "Relevante Web-Hooks werden nur ausgelöst, wenn das Ereignis mit den angegebenen Schlagwörtern verbunden ist. Ein leerer Wert löst Web-Hooks für alle Schlagwörter aus."
        tags_filter: "Ausgelöste Schlagwörter"
        groups_filter_instructions: "In Frage kommende Webhooks werden nur dann getriggert wenn das Ereignis in Verbindung mit den angegebenen Gruppen steht. Lasse den Wert frei um den Webhook für alle Gruppen auszuführen."
        groups_filter: "Getriggerte Gruppen"
        delete_confirm: "Diesen Webhook löschen?"
        topic_event:
          name: "Thema Ereignis"
          details: "Wenn ein neues Thema erstellt, bearbeitet oder gelöscht wird."
        post_event:
          name: "Beitrag Ereignis"
          details: "Wenn auf einen Beitrag geantwortet wird oder der Beitrag geändert, gelöscht oder wiederhergestellt wird."
        user_event:
          name: "Benutzer Ereignis"
          details: "Wenn sich ein Benutzer anmeldet, abmeldet, erstellt, genehmigt oder aktualisiert wird."
        group_event:
          name: "Gruppen-Ereignis"
          details: "Wenn eine Gruppe erstellt, aktualisiert oder gelöscht wird."
        category_event:
          name: "Kategorie-Ereignis"
          details: "Wenn eine Kategorie erstellt, aktualisiert oder gelöscht wird."
        tag_event:
          name: "Schlagwort-Ereignis"
          details: "Wenn ein Schlagwort erstellt, aktualisiert oder gelöscht wird."
        flag_event:
          name: "Meldung-Ereignis"
          details: "Wenn eine Meldung erstellt, akzeptiert, abgelehnt oder ignoriert wird."
        queued_post_event:
          name: "Ereignis nach Beitragsgenehmigung"
          details: "Wenn eine Beitrag in der Warteschlange erstellt, genehmigt oder abgelehnt wird."
        reviewable_event:
          name: "Überpüfbares Ereignis"
          details: "Wenn ein neuer Eintrag zur Überprüfung bereit ist und wenn sich sein Status ändert."
        notification_event:
          name: "Benachrichtigungs-Ereignis"
          details: "Wenn ein Benutzer eine Benachrichtigung in seinem Feed erhält."
        delivery_status:
          title: "Versandstatus"
          inactive: "Inaktiv"
          failed: "Fehlgeschlagen"
          successful: "Erfolgreich"
          disabled: "Deaktiviert"
        events:
          none: "Es gibt keine verwandten Ereignisse."
          redeliver: "Neu zustellen"
          incoming:
            one: "Es gibt ein neues Ereignis"
            other: "Es gibt {{count}} neue Ereignisse."
          completed_in:
            one: "In %{count} Sekunde fertiggestellt."
            other: "In {{count}} Sekunden fertiggestellt."
          request: "Request"
          response: "Response"
          redeliver_confirm: "Bist du sicher dass du denselben Payload noch einmal übertragen möchtest?"
          headers: "Headers"
          payload: "Payload"
          body: "Body"
          go_list: "Gehe zur Liste"
          go_details: "Webhook bearbeiten"
          go_events: "Gehe zu Ereignissen"
          ping: "Ping"
          status: "Status Code"
          event_id: "ID"
          timestamp: "Erstellt"
          completion: "Zeit"
          actions: "Aktionen"
      plugins:
        title: "Plug-ins"
        installed: "Installierte Plug-ins"
        name: "Name"
        none_installed: "Du hast keine Plug-ins installiert."
        version: "Version"
        enabled: "Aktiviert?"
        is_enabled: "J"
        not_enabled: "N"
        change_settings: "Einstellungen ändern"
        change_settings_short: "Einstellungen"
        howto: "Wie installiere ich Plug-ins?"
        official: "Offizielles Plugin"
      backups:
        title: "Backups"
        menu:
          backups: "Backups"
          logs: "Logs"
        none: "Kein Backup verfügbar."
        read_only:
          enable:
            title: "Nur-Lesen-Modus aktivieren"
            label: "Nur-Lesen-Modus aktivieren"
            confirm: "Möchtest du wirklich den Nur-Lesen-Modus aktivieren?"
          disable:
            title: "Nur-Lesen-Modus deaktivieren"
            label: "Nur-Lesen-Modus deaktivieren"
        logs:
          none: "Noch keine Protokolleinträge verfügbar…"
        columns:
          filename: "Dateiname"
          size: "Größe"
        upload:
          label: "Hochladen"
          title: "Eine Sicherung zu dieser Instanz hochladen"
          uploading: "Wird hochgeladen…"
          uploading_progress: "Wird hochgeladen... {{progress}}%"
          success: "'{{filename}}' wurd erfolgreich hochgeladen. Die Datei wird nun verarbeitet. Es kann bis zu einer Minute dauern, bis sie in der Liste erscheint."
          error: "Beim Hochladen der Datei '{{filename}}' ist ein Fehler aufgetreten: {{message}}"
        operations:
          is_running: "Ein Vorgang läuft gerade…"
          failed: "Der Vorgang '{{operation}}' ist fehlgeschlagen. Bitte überprüfe die Logs."
          cancel:
            label: "Abbrechen"
            title: "Den aktuellen Vorgang abbrechen"
            confirm: "Möchtest du wirklich den aktuellen Vorgang abbrechen?"
          backup:
            label: "Sichern"
            title: "Ein Backup erstellen"
            confirm: "Willst du ein neues Backup starten?"
            without_uploads: "Ja (ohne Dateien)"
          download:
            label: "Herunterladen"
            title: "Sende E-Mail mit Download-Link"
            alert: "Ein Link zum Download dieses Backups wurde dir per E-Mail geschickt."
          destroy:
            title: "Das Backup löschen"
            confirm: "Möchtest du wirklich das Backup löschen?"
          restore:
            is_disabled: "Wiederherstellung ist in den Website-Einstellungen deaktiviert."
            label: "Wiederherstellen"
            title: "Das Backup wiederherstellen"
            confirm: "Bist du sicher, dass du dieses Backup wiederherstellen möchtest?"
          rollback:
            label: "Zurücksetzen"
            title: "Die Datenbank auf den letzten funktionierenden Zustand zurücksetzen"
            confirm: "Möchtest du wirklich die Datenbank auf den letzten funktionierenden Stand zurücksetzen?"
        location:
          local: "Lokaler Speicherplatz"
          s3: "S3"
        backup_storage_error: "Zugriff auf Backup-Speicher fehlgeschlagen: %{error_message}"
      export_csv:
        success: "Der Export wurde gestartet. Du erhältst eine Nachricht, sobald der Vorgang abgeschlossen ist."
        failed: "Der Export ist fehlgeschlagen. Bitte überprüfe die Logs."
        button_text: "Exportieren"
        button_title:
          user: "Vollständige Benutzerliste im CSV-Format exportieren."
          staff_action: "Vollständiges Moderations-Protokoll im CSV-Format exportieren."
          screened_email: "Vollständige Liste der gefilterten E-Mail-Adressen im CSV-Format exportieren."
          screened_ip: "Vollständige Liste der gefilterten IP-Adressen im CSV-Format exportieren."
          screened_url: "Vollständige Liste der gefilterten URLs im CSV-Format exportieren."
      export_json:
        button_text: "Exportieren"
      invite:
        button_text: "Einladungen versenden"
        button_title: "Einladungen versenden"
      customize:
        title: "Anpassen"
        long_title: "Anpassungen"
        preview: "Vorschau"
        explain_preview: "Seite mit diesem Theme anschauen"
        save: "Speichern"
        new: "Neu"
        new_style: "Neuer Style"
        install: "Installieren"
        delete: "Löschen"
        delete_confirm: 'Möchtest du wirklich "%{theme_name}" löschen? '
        color: "Farbe"
        opacity: "Transparenz"
        copy: "Kopieren"
        copy_to_clipboard: "In Zwischenablage kopieren"
        copied_to_clipboard: "Wurde in Zwischenablage kopiert"
        copy_to_clipboard_error: "Beim Kopieren in die Zwischenablage trat ein Fehler auf"
        theme_owner: "Nicht bearbeitbar, Eigentümer:"
        email_templates:
          title: "E-Mail"
          subject: "Betreff"
          multiple_subjects: "Diese E-Mail-Vorlage enthält mehrere Betreffzeilen."
          body: "Nachrichtentext"
          none_selected: "Wähle eine E-Mail-Vorlage aus, um diese zu bearbeiten."
          revert: "Änderungen verwerfen"
          revert_confirm: "Möchtest du wirklich deine Änderungen verwerfen?"
        theme:
          theme: "Theme"
          component: "Komponente"
          components: "Komponenten"
          theme_name: "Theme-Name"
          component_name: "Komponenten-Name"
          themes_intro: "Wähle ein bestehendes Theme oder installiere ein neues, um anzufangen"
          beginners_guide_title: "Leitfaden für Einsteiger zur Verwendung von Discourse-Themes"
          developers_guide_title: "Leitfaden für Entwickler zur Verwendung von Discourse-Themes"
          browse_themes: "Community-Themes durchsuchen"
          customize_desc: "Anpassen:"
          title: "Designs"
          create: "Erstelle"
          create_type: "Typ"
          create_name: "Name"
          long_title: "Farben, CSS und HTML-Inhalte deiner Seite erweitern"
          edit: "Bearbeiten"
          edit_confirm: "Dies ist ein Remote-Theme, wenn du CSS/HTML bearbeitest, werden deine Änderungen zurückgesetzt, wenn du das Theme das nächste Mal aktualisierst."
          update_confirm: "Folgendes wird vom Update geändert. Bist du sicher, dass du fortfahren willst?"
          update_confirm_yes: "Ja, fahrte mit dem Update fort"
          common: "Gemeinsam"
          desktop: "Desktop"
          mobile: "Mobil"
          settings: "Einstellungen"
          translations: "Übersetzungen"
          extra_scss: "Zusätzliches SCSS"
          preview: "Vorschau"
          show_advanced: "erweiterte Felder anzeigen"
          hide_advanced: "erweiterte Felder verbergen"
          hide_unused_fields: "unbenutzte Felder verbergen"
          is_default: "Theme ist standardmäßig aktiviert"
          user_selectable: "Theme kann von Benutzern ausgewählt werden"
          color_scheme: "Farbpalette"
          color_scheme_select: "Wähle Farben für dieses Theme"
          custom_sections: "Benutzerdefinierte Abschnitte:"
          theme_components: "Theme-Komponenten"
          add_all_themes: "Alle Themen hinzufügen"
          convert: "Umwandeln"
          convert_component_alert: "Bist Du sicher, dass du diese Komponente in ein Theme umwandeln möchtest? Sie wird als Komponente entfernt von %{relatives}."
          convert_component_tooltip: "Wandle diese Komponente in ein Theme um"
          convert_theme_alert: "Bist Du sicher, dass du dieses Theme in eine Komponente umwandeln möchtest? Sie wird als übergeordnetes Element entfernt von %{relatives}."
          convert_theme_tooltip: "Wandle dieses Theme in eine Komponente um"
          inactive_themes: "Inaktive Themes:"
          inactive_components: "Nicht verwendete Komponenten:"
          broken_theme_tooltip: "Dieses Theme hat fehlerhaftes CSS, HTML oder YAML."
          disabled_component_tooltip: "Diese Komponente wurde deaktiviert"
          default_theme_tooltip: "Dieses Theme ist das Standardtheme der Seite."
          updates_available_tooltip: "Updates sind verfügbar für dieses Theme"
          and_x_more: "und {{count}} mehr."
          collapse: Zuklappen
          uploads: "Uploads"
          no_uploads: "Du kannst Medieninhalte hochladen, die zu deinem Theme gehören, wie etwa Schriftarten und Bilder."
          add_upload: "Upload hinzufügen"
          upload_file_tip: "Wähle einen hochzuladenen Medieninhalt aus (png, woff2, usw.)"
          variable_name: "SCSS Variablen-Name:"
          variable_name_invalid: "Ungültiger Variablenname. Nur alphanumerische Zeichen sind erlaubt. Muss mit einem Buchstaben beginnen. Muss eindeutig sein."
          variable_name_error:
            invalid_syntax: "Ungültiger Variablenname. Nur alphanumerische Zeichen erlaubt. Muss mit einem Buchstaben beginnen."
            no_overwrite: "Ungültiger Variablenname. Darf keine existierende Variable überschreiben."
            must_be_unique: "Ungültiger Variablenname. Muss eindeutig sein."
          upload: "Hochladen"
          select_component: "Komponente auswählen..."
          unsaved_changes_alert: "Du hast deine Änderungen noch nicht gespeichert, möchtest du sie verwerfen und weitermachen?"
          unsaved_parent_themes: "Du hast die Komponente keinen Themes zugewiesen, willst du fortfahren?"
          discard: "Verwerfen"
          stay: "Bleiben"
          css_html: "Benutzerdefiniertes CSS/HTML"
          edit_css_html: "Bearbeite CSS/HTML"
          edit_css_html_help: "Du hast kein CSS oder HTML bearbeitet"
          delete_upload_confirm: "Upload löschen? (Theme-CSS funktioniert eventuell nicht mehr!)"
          component_on_themes: "Komponente zu diesen Themen hinzufügen"
          included_components: "Enthaltene Komponente"
          add_all: "Alle hinzufügen"
          import_web_tip: "Repository mit dem Theme"
          import_web_advanced: "Erweitert..."
          import_file_tip: ".tar.gz, .zip, oder .dcstyle.json Datei, die ein Theme enthält"
          is_private: "Theme ist in einem privaten Git-Repository"
          remote_branch: "Branch-Name (optional)"
          public_key: "Gewähre dem folgenden öffentlichen Schlüssel den Zugriff auf das Repository:"
          install: "Installieren"
          installed: "Installiert"
          install_popular: "Beliebt"
          install_upload: "Von deinem Gerät"
          install_git_repo: "Aus einem Git-Repository"
          install_create: "Neu erstellen"
          about_theme: "Über uns"
          license: "Lizenz"
          version: "Version:"
          authors: "Erstellt von:"
          source_url: "Quelle"
          enable: "Aktivieren"
          disable: "Deaktivieren"
          disabled: "Diese Komponente wurde deaktiviert."
          disabled_by: "Diese Komponente wurde deaktiviert von"
          required_version:
            error: "Dieses Theme wurde automatisch deaktiviert, weil es mit dieser Discourse-Version nicht kompatibel ist."
            minimum: "Erfordert Discourse-Version {{version}} oder höher"
            maximum: "Erfordert Discourse-Version {{version}} oder niedriger."
          component_of: "Komponente von:"
          update_to_latest: "Aktualisieren auf neueste Version"
          check_for_updates: "Nach Aktualisierungen suchen"
          updating: "Wird aktualisiert..."
          up_to_date: "Theme ist aktuell, zuletzt geprüft:"
          add: "Hinzufügen"
          theme_settings: "Theme-Einstellungen"
          no_settings: "Dieses Theme hat keine Einstellungen."
          theme_translations: "Theme-Übersetzungen"
          empty: "Keine Teile"
          commits_behind:
            one: "Theme liegt %{count} Commit zurück!"
            other: "Theme liegt {{count}} Commits zurück!"
          compare_commits: "(Siehe neue Beiträge)"
          repo_unreachable: "Das Git-Repository dieses Themes konnte nicht kontaktiert werden. Fehlermeldung:"
          imported_from_archive: "Das Design wurde von eine .zip Datei importiert"
          scss:
            text: "CSS"
            title: "Gib benutzerdefiniertes CSS ein, wir akzeptieren alle gültigen CSS und SCSS-Stile"
          header:
            text: "Kopfzeile"
            title: "Gib HTML ein, das oberhalb der Seiten-Kopfzeile angezeigt wird"
          after_header:
            text: "Nach der Kopfzeile"
            title: "Gib HTML ein, das auf allen Seiten unterhalb der Seiten-Kopfzeile angezeigt wird"
          footer:
            text: "Fußzeile"
            title: "Gib HTML ein, das in der Seiten-Fußzeile angezeigt wird"
          embedded_scss:
            text: "Eingebettetes CSS"
            title: "Gib benutzerdefiniertes CSS ein, das mit eingebetten Versionen von Kommentaren übermittelt wird"
          head_tag:
            text: "</head>"
            title: "HTML, das vor dem </head>-Befehl eingefügt wird"
          body_tag:
            text: "</body>"
            title: "HTML, das vor dem </body>-Befehl eingefügt wird"
          yaml:
            text: "YAML"
            title: "Definiere Theme-Einstellungen im YAML-Format"
        colors:
          select_base:
            title: "Wähle Basis-Farbschema"
            description: "Basis-Schema:"
          title: "Farben"
          edit: "Farbpalette bearbeiten"
          long_title: "Farbpaletten"
          about: "Bearbeite die Farben, die von deinem Theme verwendet werden. Beginne mit dem Erstellen einer neuen Farbpalette."
          new_name: "Neue Farbpalette"
          copy_name_prefix: "Kopie von"
          delete_confirm: "Diese Farbpalette löschen?"
          undo: "rückgängig"
          undo_title: "Die seit dem letzten Speichern an dieser Farbe vorgenommenen Änderungen rückgängig machen."
          revert: "verwerfen"
          revert_title: "Diese Farbe auf den Standardwert aus der Farbpalette zurücksetzen."
          primary:
            name: "erste"
            description: "Die meisten Texte, Bilder und Ränder."
          secondary:
            name: "zweite"
            description: "Die Haupthintergrundfarbe und Textfarbe einiger Schaltflächen."
          tertiary:
            name: "dritte"
            description: "Links, einige Schaltflächen, Benachrichtigungen und Akzentfarben."
          quaternary:
            name: "vierte"
            description: "Navigations-Links"
          header_background:
            name: "Hintergrund Kopfbereich"
            description: "Hintergrundfarbe des Kopfbereichs der Website."
          header_primary:
            name: "primärer Kopfbereich"
            description: "Text und Symbole im Kopfbereich der Website."
          highlight:
            name: "hervorheben"
            description: "Die Hintergrundfarbe von hervorgehobenen Elementen, wie etwa Beiträge und Themen."
          danger:
            name: "Gefahr"
            description: "Hervorhebungsfarbe für Aktionen wie Löschen von Beiträgen und Themen."
          success:
            name: "Erfolg"
            description: "Zeigt an, dass eine Aktion erfolgreich war."
          love:
            name: "Liebe"
            description: "Die Farbe des Like-Buttons."
        robots:
          title: "Überschreibe die robots.txt Datei deiner Seite:"
          warning: "Dies wird sämtliche zugehörigen Seiteneinstellungen dauerhaft überschreiben."
          overridden: Die robots.txt Standard-Datei deiner Seite ist überschrieben.
        email_style:
          title: "E-Mail Stil"
          heading: "E-Mail Stil anpassen"
          html: "HTML Vorlage"
          css: "CSS"
          reset: "Auf Standard zurücksetzen"
          reset_confirm: "Bist du sicher, dass du auf Standard %{fieldName} zurücksetzen und die Änderungen verlieren willst?"
          save_error_with_reason: "Deine Änderungen wurden nicht gespeichert. %{error}"
          instructions: "Passe die Vorlage an, mit der alle HTML E-Mails erstellt werden, und den Stil per CSS."
      email:
        title: "E-Mails"
        settings: "Einstellungen"
        templates: "Vorlagen"
        preview_digest: "Vorschau auf Neuigkeiten"
        advanced_test:
          title: "Erweiterter Test"
          desc: "Erfahre, wie Discourse erhaltene E-Mails verarbeitet. Um eine E-Mail korrekt zu verarbeiten, kopiere unten bitte die ganze ursprüngliche E-Mail-Nachricht hinein:"
          email: "Original-Nachricht"
          run: "Test ausführen"
          text: "Ausgewählter Textinhalt"
          elided: "Ausgelassener Text"
        sending_test: "Versende Test-E-Mail…"
        error: "<b>FEHLER</b> - %{server_error}"
        test_error: "Es gab ein Problem beim Senden der Test-E-Mail. Bitte überprüfe nochmals deine E-Mail-Einstellungen, stelle sicher dass dein Anbieter keine E-Mail-Verbindungen blockiert und probiere es erneut."
        sent: "Gesendet"
        skipped: "Übersprungen"
        bounced: "Unzustellbar"
        received: "Empfangen"
        rejected: "Abgelehnt"
        sent_at: "Gesendet am"
        time: "Zeit"
        user: "Benutzer"
        email_type: "E-Mail-Typ"
        to_address: "Empfänger"
        test_email_address: "E-Mail-Adresse für Test"
        send_test: "Test-E-Mail senden"
        sent_test: "Gesendet!"
        delivery_method: "Versandmethode"
        preview_digest_desc: "Vorschau der Neuigkeiten, die als E-Mail an inaktive Nutzer gesendet werden."
        refresh: "Aktualisieren"
        send_digest_label: "Sende das Ergebnis an:"
        send_digest: "Senden"
        sending_email: "Sende Email..."
        format: "Format"
        html: "HTML"
        text: "Text"
        last_seen_user: "Benutzer zuletzt gesehen:"
        no_result: "Für diesen Digest wurden keine Ergebnisse gefunden."
        reply_key: "Antwort-Schlüssel"
        skipped_reason: "Grund des Überspringens"
        incoming_emails:
          from_address: "Von"
          to_addresses: "An"
          cc_addresses: "Cc"
          subject: "Betreff"
          error: "Fehler"
          none: "Keine eingehenden E-Mails gefunden."
          modal:
            title: "Details der eingehenden E-Mail"
            error: "Fehler"
            headers: "Kopfzeilen"
            subject: "Betreff"
            body: "Nachrichtentext"
            rejection_message: "Zurückweisung-E-Mail"
          filters:
            from_placeholder: "von@example.com"
            to_placeholder: "an@example.com"
            cc_placeholder: "cc@example.com"
            subject_placeholder: "Betreff…"
            error_placeholder: "Fehler"
        logs:
          none: "Keine Protokolleinträge gefunden."
          filters:
            title: "Filter"
            user_placeholder: "Benutzername"
            address_placeholder: "name@example.com"
            type_placeholder: "zusammenfassen, registrieren…"
            reply_key_placeholder: "Antwort-Schlüssel"
      moderation_history:
        performed_by: "Durchgeführt von"
        no_results: "Es ist keine Moderationshistorie verfügbar."
        actions:
          delete_user: "Benutzer gelöscht"
          suspend_user: "Benutzer gesperrt"
          silence_user: "Benutzer stummgeschaltet"
          delete_post: "Beitrag gelöscht"
          delete_topic: "Thema gelöscht"
          post_approved: "Beitrag genehmigt"
      logs:
        title: "Logs"
        action: "Aktion"
        created_at: "Erstellt"
        last_match_at: "Letzter Treffer"
        match_count: "Treffer"
        ip_address: "IP"
        topic_id: "Themen-ID"
        post_id: "Beitrags-ID"
        category_id: "Kategorie-ID"
        delete: "Löschen"
        edit: "Bearbeiten"
        save: "Speichern"
        screened_actions:
          block: "blockieren"
          do_nothing: "nichts tun"
        staff_actions:
          all: "alle"
          filter: "Filter:"
          title: "Team-Aktionen"
          clear_filters: "Alles anzeigen"
          staff_user: "Benutzer"
          target_user: "Betroffener Benutzer"
          subject: "Objekt"
          when: "Wann"
          context: "Kontext"
          details: "Details"
          previous_value: "Alt"
          new_value: "Neu"
          diff: "Vergleich"
          show: "Anzeigen"
          modal_title: "Details"
          no_previous: "Es gibt keinen vorherigen Wert."
          deleted: "Kein neuer Wert. Der Eintrag wurde gelöscht."
          actions:
            delete_user: "Benutzer löschen"
            change_trust_level: "Vertrauensstufe ändern"
            change_username: "Benutzernamen ändern"
            change_site_setting: "Einstellungen ändern"
            change_theme: "Theme wechseln"
            delete_theme: "Theme löschen"
            change_site_text: "Text ändern"
            suspend_user: "Benutzer sperren"
            unsuspend_user: "Benutzer entsperren"
            removed_suspend_user: "Benutzer sperren (entfernt)"
            removed_unsuspend_user: "Benutzer entsperren (entfernt)"
            grant_badge: "Abzeichen verleihen"
            revoke_badge: "Abzeichen entziehen"
            check_email: "E-Mail abrufen"
            delete_topic: "Thema löschen"
            recover_topic: "Löschen rückgängig machen"
            delete_post: "Beitrag löschen"
            impersonate: "Nutzersicht"
            anonymize_user: "Benutzer anonymisieren"
            roll_up: "IP-Adressen zusammenfassen"
            change_category_settings: "Kategorieeinstellungen ändern"
            delete_category: "Kategorie löschen"
            create_category: "Kategorie erstellen"
            silence_user: "Benutzer stummschalten"
            unsilence_user: "Benutzer nicht mehr stummschalten"
            removed_silence_user: "Benutzer stummschalten (entfernt)"
            removed_unsilence_user: "Benutzer nicht mehr stummschalten (entfernt)"
            grant_admin: "Administration gewähren"
            revoke_admin: "Administration entziehen"
            grant_moderation: "Moderation gewähren"
            revoke_moderation: "Moderation entziehen"
            backup_create: "Backup erstellen"
            deleted_tag: "Schlagwort gelöscht"
            deleted_unused_tags: "nicht verwendete Schlagwörter gelöscht"
            renamed_tag: "Schlagwort umbenannt"
            revoke_email: "E-Mail widerrufen"
            lock_trust_level: "Vertrauensstufe sperren"
            unlock_trust_level: "Vertrauensstufe entsperren"
            activate_user: "Benutzer aktivieren"
            deactivate_user: "Benutzer deaktivieren"
            change_readonly_mode: "Nur-Lesen-Modus ändern"
            backup_download: "Backup herunterladen"
            backup_destroy: "Backup löschen"
            reviewed_post: "Geprüfter Beitrag"
            custom_staff: "plugin-spezifische Aktion"
            post_locked: "Beitrag gesperrt"
            post_edit: "Beitrag bearbeitet"
            post_unlocked: "Beitrag entsperrt"
            check_personal_message: "Nachrichten geprüft"
            disabled_second_factor: "Zwei-Faktor-Authentifizierung deaktiviert"
            topic_published: "Thema veröffentlicht"
            post_approved: "Beitrag genehmigt"
            post_rejected: "Beitrag abgelehnt"
            create_badge: "Abzeichen erstellen"
            change_badge: "Abzeichen ändern"
            delete_badge: "Abzeichen löschen"
            merge_user: "Benutzer zusammenführen"
            entity_export: "Entität exportieren"
            change_name: "Name ändern"
            topic_timestamps_changed: "Themen-Zeitstempel geändert"
            approve_user: "genehmigter Benutzer"
            web_hook_create: "Webhook anlegen"
            web_hook_update: "Webhook aktualisieren"
            web_hook_destroy: "Webhook entfernen"
            web_hook_deactivate: "Webhook deaktivieren"
            embeddable_host_create: "Einbettbaren Host erstellen"
            embeddable_host_update: "Einbettbaren Host aktualisieren"
            embeddable_host_destroy: "Einbettbaren Host entfernen"
            change_theme_setting: "Theme Einstellung ändern"
<<<<<<< HEAD
=======
            disable_theme_component: "Theme-Komponente deaktivieren"
            enable_theme_component: "Theme-Komponente aktivieren"
            revoke_title: "Titel widerrufen"
            change_title: "Titel ändern"
            api_key_create: "Api Schlüssel erstellen"
            api_key_update: "Api Schlüssel aktualisieren"
            api_key_destroy: "Api Schlüssel zerstören"
            override_upload_secure_status: "Hochladesicherheitsstatus überschreiben"
>>>>>>> baba1cc0
        screened_emails:
          title: "Gefilterte E-Mails"
          description: "Wenn jemand ein Konto erstellt, werden die folgenden E-Mail-Adressen überprüft und es wird die Anmeldung blockiert oder eine andere Aktion ausgeführt."
          email: "E-Mail-Adresse"
          actions:
            allow: "Erlauben"
        screened_urls:
          title: "Gefilterte URLs"
          description: "Die aufgelisteten URLs wurden in Beiträgen verwendet, die von Spammern erstellt wurden."
          url: "URL"
          domain: "Domain"
        screened_ips:
          title: "Gefilterte IPs"
          description: 'IP-Adressen die beobachtet werden. Benutze „Erlauben“, um IP-Adressen auf die Whitelist zu setzen.'
          delete_confirm: "Möchtest du wirklich die Regel für %{ip_address} entfernen?"
          roll_up_confirm: "Möchtest du wirklich die häufig gefilterten IP-Adressen zu Subnetzen zusammenfassen?"
          rolled_up_some_subnets: "Die geblockten IP-Adressen wurden erfolgreich zu diesen Subnetzen zusammengefasst: %{subnets}"
          rolled_up_no_subnet: "Es gab nichts zum Zusammenfassen."
          actions:
            block: "Blockieren"
            do_nothing: "Erlauben"
            allow_admin: "Administrator zulassen"
          form:
            label: "Neu:"
            ip_address: "IP-Adresse"
            add: "Hinzufügen"
            filter: "Suche"
          roll_up:
            text: "Zusammenfassen"
            title: "Erzeugt neue Einträge zum Blockieren von Subnetzen, wenn mindestens 'min_ban_entries_for_roll_up' Einträge vorhanden sind."
        search_logs:
          title: "Suchprotokolle"
          term: "Suchbegriff"
          searches: "Suchen"
          click_through_rate: "Klickrate"
          types:
            all_search_types: "Alle Sucharten"
            header: "Überschrift"
            full_page: "Desktop-Seite"
            click_through_only: "Alle (nur durcklicken)"
          header_search_results: "Suchergebnis-Kopfzeile"
        logster:
          title: "Fehlerprotokolle"
      watched_words:
        title: "Beobachtete Wörter"
        search: "Suchen"
        clear_filter: "Zurücksetzen"
        show_words: "Wörter anzeigen"
        one_word_per_line: "Ein Wort pro Zeile"
        download: Herunterladen
        clear_all: Auswahl aufheben
        clear_all_confirm_block: "Bist du sicher, dass alle Watched Words für die Blockier-Prozedur entfernt werden sollen?"
        clear_all_confirm_censor: "Bist du sicher, dass alle Watched Words für das Zensieren entfernt werden sollen?"
        clear_all_confirm_flag: "Bist du sicher, dass alle Watched Words für Meldungen entfernt werden sollen?"
        clear_all_confirm_require_approval: "Bist du sicher, dass alle Watched Words für die Genehmigung-erforderlich Prozedur entfernt werden sollen?"
        word_count:
          one: "%{count} Wort"
          other: "%{count} Wörter"
        actions:
          block: "Blockieren"
          censor: "Zensieren"
          require_approval: "Erfordert Genehmigung"
          flag: "Melden"
        action_descriptions:
          block: "Verhindert, dass Beiträge mit diesen Wörtern abgeschickt werden. Benutzer werden eine Fehlermeldung sehen, wenn sie ihren Beitrag abschicken."
          censor: "Erlaube Beiträge mit diesen Wörtern, aber ersetze sie mit Zeichen, die die zensierten Wörter verstecken."
          require_approval: "Beiträge mit diesen Wörtern werden eine Genehmigung vom Team erfordern, bevor sie sichtbar sind."
          flag: "Erlaube Beiträge mit diesen Wörtern, aber markiere sie als unangemessen, damit Moderatoren sie überprüfen können."
        form:
          label: "Neues Wort:"
          placeholder: "vollständiges Wort oder * als Platzhalter"
          placeholder_regexp: "regulärer Ausdruck"
          add: "Hinzufügen"
          success: "Erfolg"
          exists: "Existiert bereits"
          upload: "Aus Datei hinzufügen"
          upload_successful: "Hochladen erfolgreich. Wörter wurden hinzugefügt."
        test:
          button_label: "Test"
          modal_title: "Teste '%{action}' beobachtete Wörter"
          description: "Füge unten Text ein, um auf Übereinstimmungen mit beobachteten Wörtern zu prüfen"
          found_matches: "Gefundene Übereinstimmungen:"
          no_matches: "Keine Treffer gefunden"
      impersonate:
        title: "Als Benutzer ausgeben"
        help: "Benutze dieses Werkzeug, um zur Fehlersuche in die Rolle eines anderen Benutzers zu schlüpfen. Du musst dich abmelden, wenn du fertig bist."
        not_found: "Der Benutzer wurde nicht gefunden."
        invalid: "Entschuldige, du darfst nicht in die Rolle dieses Benutzers schlüpfen."
      users:
        title: "Benutzer"
        create: "Administrator hinzufügen"
        last_emailed: "Letzte E-Mail"
        not_found: "Entschuldige, dieser Benutzername ist im System nicht vorhanden."
        id_not_found: "Entschuldige, diese Benutzerkennung ist im System nicht vorhanden."
        active: "Aktiviert"
        show_emails: "E-Mails anzeigen"
        hide_emails: "E-Mails ausblenden"
        nav:
          new: "Neu"
          active: "Aktiv"
          staff: "Team"
          suspended: "Gesperrt"
          silenced: "Stummgeschaltet"
          suspect: "Verdächtig"
          staged: "Vorbereitet"
        approved: "Genehmigt?"
        titles:
          active: "Aktive Benutzer"
          new: "Neue Benutzer"
          pending: "Benutzer mit ausstehender Genehmigung"
          newuser: "Benutzer mit Vertrauensstufe 0 (Neuer Benutzer)"
          basic: "Benutzer mit Vertrauensstufe 1 (Anwärter)"
          member: "Benutzer mit Vertrauensstufe 2 (Mitglied)"
          regular: "Benutzer mit Vertrauensstufe 3 (Stammgast)"
          leader: "Benutzer mit Vertrauensstufe 4 (Anführer)"
          staff: "Team"
          admins: "Administratoren"
          moderators: "Moderatoren"
          silenced: "Stummgeschaltete Benutzer"
          suspended: "Gesperrte Benutzer"
          suspect: "Verdächtige Benutzer"
          staged: "Vorbereite Benutzer"
        not_verified: "Nicht überprüft"
        check_email:
          title: "E-Mail-Adresse des Benutzers anzeigen"
          text: "Anzeigen"
      user:
        suspend_failed: "Beim Sperren dieses Benutzers ist etwas schief gegangen {{error}}"
        unsuspend_failed: "Beim Entsperren dieses Benutzers ist etwas schief gegangen {{error}}"
        suspend_duration: "Wie lange soll dieser Benutzer gesperrt werden?"
        suspend_reason_label: "Warum sperrst du? Dieser Text ist auf der Profilseite des Benutzers <b>für jeden sichtbar</b> und wird dem Benutzer angezeigt, wenn sich dieser anmelden will. Bitte kurz halten."
        suspend_reason_hidden_label: "Warum sperrst du? Dieser Text wird dem Benutzer angezeigt, wenn er versucht, sich anzumelden. Fasse dich kurz."
        suspend_reason: "Grund"
        suspend_reason_placeholder: "Grund der Sperre"
        suspend_message: "E-Mail-Nachricht"
        suspend_message_placeholder: "Optional: Gib weitere Informationen über deine Sperrung an und sie wird dem Benutzer per E-Mail geschickt."
        suspended_by: "Gesperrt von"
        silence_reason: "Grund"
        silenced_by: "Stummgeschaltet von"
        silence_modal_title: "Benutzer stummschalten"
        silence_duration: "Wie lange wird der Benutzer/die Benutzerin stummgeschaltet?"
        silence_reason_label: "Warum schaltest du diesen Benutzer/diese Benutzerin stumm?"
        silence_reason_placeholder: "Grund der Stummschaltung"
        silence_message: "E-Mail-Nachricht"
        silence_message_placeholder: "(leer lassen um Standardnachricht zu schicken)"
        suspended_until: "(bis %{until})"
        cant_suspend: "Der Benutzer kann nicht gesperrt werden."
        delete_all_posts: "Lösche alle Beiträge"
        delete_posts_progress: "Beiträge werden gelöscht..."
        delete_posts_failed: "Es gab ein Problem beim Löschen der Beiträge."
        penalty_post_actions: "Was möchtest du mit dem zugehörigen Beitrag machen?"
        penalty_post_delete: "Beitrag löschen"
        penalty_post_delete_replies: "Den Beitrag und etwaige Antworten löschen"
        penalty_post_edit: "Beitrag bearbeiten"
        penalty_post_none: "Nichts tun"
        penalty_count: "Anzahl der Strafen"
        clear_penalty_history:
          title: "Lösche die Strafenhistorie"
          description: "Benutzer mit Strafen können TL3 nicht erreichen"
        delete_all_posts_confirm_MF: "Du wirst {POSTS, plural, one {einen Beitrag} other {# Beiträge}} und {TOPICS, plural, one {ein Thema} other {# Themen}} löschen. Bist du dir sicher?"
        silence: "Stummschalten"
        unsilence: "Stummschaltung aufheben"
        silenced: "Stummgeschaltet?"
        moderator: "Moderator?"
        admin: "Administrator?"
        suspended: "Gesperrt?"
        staged: "Vorbereitet?"
        show_admin_profile: "Administration"
        show_public_profile: "Zeige öffentliches Profil"
        impersonate: "Nutzersicht"
        action_logs: "Aktionsprotokoll"
        ip_lookup: "IP-Abfrage"
        log_out: "Abmelden"
        logged_out: "Der Benutzer wurde auf allen Geräten abgemeldet"
        revoke_admin: "Administrationsrechte entziehen"
        grant_admin: "Administrationsrechte vergeben"
        grant_admin_confirm: "Wir haben dir eine E-Mail geschickt, um den neuen Administrator zu überprüfen. Bitte öffne sie und folge den Anweisungen."
        revoke_moderation: "Moderationsrechte entziehen"
        grant_moderation: "Moderationsrechte vergeben"
        unsuspend: "Entsperren"
        suspend: "Sperren"
        show_flags_received: "Erhaltene Meldungen anzeigen"
        flags_received_by: "Erhaltene Meldungen von %{username}"
        flags_received_none: "Dieser Benutzer hat noch keine Meldungen erhalten."
        reputation: Reputation
        permissions: Berechtigungen
        activity: Aktivität
        like_count: Abgegebene / erhaltene Likes
        last_100_days: "in den letzten 100 Tagen"
        private_topics_count: Private Themen
        posts_read_count: Gelesene Beiträge
        post_count: Erstelle Beiträge
        second_factor_enabled: Zwei-Faktor-Authentifizierung aktiviert
        topics_entered: Betrachtete Themen
        flags_given_count: Gemachte Meldungen
        flags_received_count: Erhaltene Meldungen
        warnings_received_count: Warnungen erhalten
        flags_given_received_count: "Gemachte / erhaltene Meldungen"
        approve: "Genehmigen"
        approved_by: "genehmigt von"
        approve_success: "Benutzer wurde genehmigt und eine E-Mail mit Anweisungen zur Aktivierung wurde gesendet."
        approve_bulk_success: "Erfolgreich! Alle ausgewählten Benutzer wurden genehmigt und benachrichtigt."
        time_read: "Lesezeit"
        anonymize: "Benutzer anonymisieren"
        anonymize_confirm: "Willst du dieses Konto wirklich anonymisieren? Dadurch werden der Benutzername und die E-Mail-Adresse unkenntlich gemacht und alle Informationen im Profil entfernt."
        anonymize_yes: "Ja, diesen Benutzer anonymisieren"
        anonymize_failed: "Beim Anonymisieren des Benutzers ist ein Fehler aufgetreten."
        delete: "Benutzer löschen"
        delete_forbidden_because_staff: "Administratoren und Moderatoren können nicht gelöscht werden."
        delete_posts_forbidden_because_staff: "Löschen aller Beiträge von Administratoren und Moderatoren ist nicht möglich."
        delete_forbidden:
          one: "Benutzer können nicht gelöscht werden, wenn diese Beiträge haben. Lösche zuerst all dessen Beiträge, bevor du versuchst einen Benutzer zu löschen. (Beiträge, die älter als %{count} Tag sind, können nicht gelöscht werden.)"
          other: "Benutzer können nicht gelöscht werden, wenn diese Beiträge haben. Lösche zuerst all dessen Beiträge, bevor du versuchst einen Benutzer zu löschen. (Beiträge, die älter als %{count} Tage sind, können nicht gelöscht werden.)"
        cant_delete_all_posts:
          one: "Nicht alle Beiträge können gelöscht werden. Einige Beiträge sind älter als %{count} Tag (die „delete_user_max_post_age“ Einstellung)."
          other: "Nicht alle Beiträge können gelöscht werden. Einige Beiträge sind älter als %{count} Tage (die „delete_user_max_post_age“ Einstellung)."
        cant_delete_all_too_many_posts:
          one: "Nicht alle Beiträge konnten gelöscht werden, da der Benutzer mehr als %{count} Beitrag hat (die „delete_all_posts_max“ Einstellung)."
          other: "Nicht alle Beiträge konnten gelöscht werden, da der Benutzer mehr als %{count} Beiträge hat (die „delete_all_posts_max“ Einstellung)."
        delete_confirm: "Es ist grundsätzlich vorzuziehen, Benutzer zu anonymisieren statt sie zu löschen, um zu vermeiden, dass Inhalt aus bestehenden Diskussionen entfernt wird. <br><br>Bist du SICHER, dass du diesen Benutzer löschen möchtest? Dies lässt sich nicht rückgängig machen."
        delete_and_block: "Löschen und diese E-Mail-Adresse und IP-Adresse <b>blockieren</b>"
        delete_dont_block: "Nur löschen"
        deleting_user: "Benutzer wird gelöscht…"
        deleted: "Der Benutzer wurde gelöscht."
        delete_failed: "Beim Löschen des Benutzers ist ein Fehler aufgetreten. Stelle sicher, dass dieser Benutzer keine Beiträge mehr hat."
        send_activation_email: "Aktivierungsmail senden"
        activation_email_sent: "Die Aktivierungsmail wurde gesendet."
        send_activation_email_failed: "Beim Senden der Aktivierungsmail ist ein Fehler aufgetreten. %{error}"
        activate: "Benutzer aktivieren"
        activate_failed: "Beim Aktivieren des Benutzers ist ein Fehler aufgetreten."
        deactivate_account: "Benutzer deaktivieren"
        deactivate_failed: "Beim Deaktivieren des Benutzers ist ein Fehler aufgetreten."
        unsilence_failed: "Beim Aufheben der Stummschaltung ist ein Fehler aufgetreten."
        silence_failed: "Bei der Stummschaltung des Benutzers/der Benutzerin ist ein Fehler aufgetreten."
        silence_confirm: "Bist du sicher, dass du diesen Benutzer stummschalten möchtest? Der Benutzer wird keine Möglichkeit mehr haben, Themen oder Beiträge zu erstellen."
        silence_accept: "Ja, diesen Benutzer stummschalten"
        bounce_score: "Anzahl unzustellbarer E-Mails"
        reset_bounce_score:
          label: "Zurücksetzen"
          title: "Anzahl unzustellbarer E-Mails auf 0 zurücksetzen"
        visit_profile: "Besuche die <a href='%{url}'>Benutzer-Einstellungen</a>, um dieses Profil zu bearbeiten"
        deactivate_explanation: "Ein deaktivierter Benutzer muss seine E-Mail-Adresse erneut bestätigen."
        suspended_explanation: "Ein gesperrter Benutzer kann sich nicht anmelden."
        silence_explanation: "Ein stummgeschalteter Benutzer kann keine Beiträge schreiben oder Themen beginnen."
        staged_explanation: "Ein vorbereiteter Benutzer kann nur per E-Mail und nur in bestimmten Themen schreiben."
        bounce_score_explanation:
          none: "Keine unzustellbaren E-Mails an diese Adresse in letzter Zeit."
          some: "Einige unzustellbare E-Mails an diese Adresse in letzter Zeit."
          threshold_reached: "Zu viele unzustellbare E-Mails an diese Adresse."
        trust_level_change_failed: "Beim Wechsel der Vertrauensstufe ist ein Fehler aufgetreten."
        suspend_modal_title: "Benutzer sperren"
        trust_level_2_users: "Benutzer mit Vertrauensstufe 2"
        trust_level_3_requirements: "Anforderungen für Vertrauensstufe 3"
        trust_level_locked_tip: "Vertrauensstufe ist nicht gesperrt. Das System wird den Benutzer nicht befördern oder zurückstufen. "
        trust_level_unlocked_tip: "Vertrauensstufe ist nicht gesperrt. Das System kann den Benutzer befördern oder zurückstufen. "
        lock_trust_level: "Vertrauensstufe sperren"
        unlock_trust_level: "Vertrauensstufe entsperren"
        tl3_requirements:
          title: "Anforderungen für Vertrauensstufe 3"
          table_title:
            one: "Innerhalb des letzten Tages:"
            other: "In den letzten %{count} Tagen:"
          value_heading: "Wert"
          requirement_heading: "Anforderung"
          visits: "Aufrufe"
          days: "Tage"
          topics_replied_to: "Auf Themen geantwortet"
          topics_viewed: "Betrachtete Themen"
          topics_viewed_all_time: "Betrachtete Themen (gesamte Zeit)"
          posts_read: "Gelesene Beiträge"
          posts_read_all_time: "Gelesene Beiträge (gesamte Zeit)"
          flagged_posts: "Gemeldete Beiträge"
          flagged_by_users: "Von Benutzern gemeldet"
          likes_given: "Abgegebene Likes"
          likes_received: "Erhaltene Likes"
          likes_received_days: "Erhaltene Likes: eindeutige Tage"
          likes_received_users: "Erhaltene Likes: eindeutige Benutzer"
          suspended: "Gesperrt (letzte 6 Monate)"
          silenced: "Stummgeschaltet (letzte 6 Monate)"
          qualifies: "Erfüllt die Anforderungen für Vertrauensstufe 3."
          does_not_qualify: "Erfüllt nicht die Anforderungen für Vertrauensstufe 3."
          will_be_promoted: "Wird bald befördert werden."
          will_be_demoted: "Wird bald zurückgestuft werden."
          on_grace_period: "Wird nicht zurückgestuft. Derzeit gilt die Schonfrist der letzten Beförderung."
          locked_will_not_be_promoted: "Vertrauensstufe ist gesperrt. Wird nie befördert werden."
          locked_will_not_be_demoted: "Vertrauensstufe ist gesperrt. Wird nie zurückgestuft werden."
        sso:
          title: "Single Sign-on"
          external_id: "Externe ID"
          external_username: "Benutzername"
          external_name: "Name"
          external_email: "E-Mail"
          external_avatar_url: "URL des Profilbilds"
      user_fields:
        title: "Benutzerfelder"
        help: "Füge Felder hinzu, welche deine Benutzer ausfüllen können."
        create: "Benutzerfeld erstellen"
        untitled: "Unbetitelt"
        name: "Feldname"
        type: "Feldtyp"
        description: "Feldbeschreibung"
        save: "Speichern"
        edit: "Bearbeiten"
        delete: "Löschen"
        cancel: "Abbrechen"
        delete_confirm: "Bist du dir sicher, dass du dieses Benutzerfeld löschen möchtest?"
        options: "Optionen"
        required:
          title: "Bei Registrierung erforderlich?"
          enabled: "erforderlich"
          disabled: "nicht erforderlich"
        editable:
          title: "Nach der Registrierung editierbar?"
          enabled: "editierbar"
          disabled: "nicht editierbar"
        show_on_profile:
          title: "Im öffentlichen Profil anzeigen?"
          enabled: "wird im Profil angezeigt"
          disabled: "wird im Profil nicht angezeigt"
        show_on_user_card:
          title: "Auf Benutzerkarte anzeigen?"
          enabled: "Wird auf Benutzerkarte angezeigt"
          disabled: "Wird nicht auf Benutzerkarte angezeigt"
        field_types:
          text: "Textfeld"
          confirm: "Bestätigung"
          dropdown: "Dropdown-Liste"
      site_text:
        description: "Du kannst jeden Text deines Forums anpassen. Benutze dazu die Suche:"
        search: "Suche nach dem Text, den du bearbeiten möchtest"
        title: "Text"
        edit: "bearbeiten"
        revert: "Änderungen verwerfen"
        revert_confirm: "Möchtest du wirklich deine Änderungen verwerfen?"
        go_back: "Zurück zur Suche"
        recommended: "Wir empfehlen, dass du den folgenden Text an deine Bedürfnisse anpasst:"
        show_overriden: "Nur geänderte Texte anzeigen"
        more_than_50_results: "Es gibt mehr als 50 Ergebnisse. Bitte grenze deine Suche weiter ein."
      settings:
        show_overriden: "Nur geänderte anzeigen"
        reset: "zurücksetzen"
        none: "keine"
      site_settings:
        title: "Einstellungen"
        no_results: "Keine Ergebnisse gefunden."
        more_than_30_results: "Es gibt mehr als 30 Ergebnisse. Bitte grenze deine Suche weiter ein oder wähle eine Kategorie aus."
        clear_filter: "Filter zurücksetzen"
        add_url: "URL hinzufügen"
        add_host: "Host hinzufügen"
        add_group: "Gruppe hinzufügen"
        uploaded_image_list:
          label: "Liste bearbeiten"
          empty: "Es gibt noch keine Bilder. Bitte lade eines hoch."
          upload:
            label: "Hochladen"
            title: "Bild(er) hochladen"
        selectable_avatars:
          title: "Liste von Avataren, aus der Benutzer wählen können."
        categories:
          all_results: "Alle"
          required: "Erforderlich"
          branding: "Branding"
          basic: "Grundeinstellungen"
          users: "Benutzer"
          posting: "Beiträge"
          email: "E-Mail"
          files: "Dateien"
          trust: "Vertrauensstufen"
          security: "Sicherheit"
          onebox: "Onebox"
          seo: "SEO"
          spam: "Spam"
          rate_limits: "Begrenzungen"
          developer: "Entwickler"
          embedding: "Einbettung"
          legal: "Rechtliches"
          api: "API-Schnittstelle"
          user_api: "Benutzer API"
          uncategorized: "Sonstiges"
          backups: "Backups"
          login: "Anmeldung"
          plugins: "Plug-ins"
          user_preferences: "Benutzereinstellungen"
          tags: "Schlagwörter"
          search: "Suche"
          groups: "Gruppen"
          dashboard: "Dashboard"
        secret_list:
          invalid_input: "Eingabefelder können nicht leer sein oder vertikale Balkenzeichen enthalten."
        default_categories:
          modal_description: "Soll diese Änderung rückwirkend gelten? Das ändert die Voreinstellungen für %{count} bestehende Benutzer."
          modal_yes: "Ja"
          modal_no: "Nein, die Änderung soll sich nur zukünftig auswirken"
      badges:
        title: Abzeichen
        new_badge: Neues Abzeichen
        new: Neu
        name: Name
        badge: Abzeichen
        display_name: Anzeigename
        description: Beschreibung
        long_description: Lange Beschreibung
        badge_type: Abzeichentyp
        badge_grouping: Gruppe
        badge_groupings:
          modal_title: Abzeichen-Gruppierungen
        granted_by: Verliehen von
        granted_at: Verliehen am
        reason_help: (ein Link zu einem Beitrag oder Thema)
        save: Speichern
        delete: Löschen
        delete_confirm: "Möchtest du wirklich dieses Abzeichen löschen?"
        revoke: Entziehen
        reason: Grund
        expand: Erweitern &hellip;
        revoke_confirm: "Möchtest du wirklich dieses Abzeichen entziehen?"
        edit_badges: Abzeichen bearbeiten
        grant_badge: Abzeichen verleihen
        granted_badges: Verliehene Abzeichen
        grant: Verleihen
        no_user_badges: "%{name} wurden keine Abzeichen verliehen."
        no_badges: Es gibt keine Abzeichen die verliehen werden können.
        none_selected: "Wähle ein Abzeichen aus, um loszulegen"
        allow_title: Abzeichen darf als Titel verwendet werden
        multiple_grant: Kann mehrfach verliehen werden
        listable: Zeige Abzeichen auf der öffentlichen Abzeichenseite an
        enabled: Abzeichen aktivieren
        icon: Symbol
        image: Bild
        icon_help: "Gib einen Font Awesome Icon Namen ein (benutze für reguläre Icons das Präfix 'far-' und für Marken-Icons 'fab-')"
        image_help: "Gebe die URL eines Bildes ein (überschreibt Symbol Feld wenn beide aktiv sind)"
        query: Abzeichen-Abfrage (SQL)
        target_posts: Abfrage betrifft Beiträge
        auto_revoke: Führe die Abfrage zum Widerruf täglich aus
        show_posts: Den für die Verleihung des Abzeichens verantwortlichen Beitrag auf der Abzeichenseite anzeigen
        trigger: Trigger
        trigger_type:
          none: "Täglich aktualisieren"
          post_action: "Wenn ein Benutzer auf einen Beitrag reagiert"
          post_revision: "Wenn ein Benutzer einen Beitrag bearbeitet oder erstellt"
          trust_level_change: "Wenn sich die Vertrauensstufe eines Benutzers ändert"
          user_change: "Wenn ein Benutzer bearbeitet oder erstellt wird."
          post_processed: "Nach der Verarbeitung eines Beitrags"
        preview:
          link_text: "Vorschau auf verliehene Abzeichen"
          plan_text: "Vorschau mit Query Plan"
          modal_title: "Vorschau für Abzeichen-Abfrage"
          sql_error_header: "Es gab einen Fehler mit der SQL-Abfrage."
          error_help: "Unter den nachfolgenden Links findest du Hilfe zu Abzeichen-Abfragen."
          bad_count_warning:
            header: "WARNUNG!"
            text: "Es fehlen Beispieldaten. Das passiert, wenn die Abzeichen-Abfrage IDs von Benutzern oder Beiträgen liefert, die nicht existieren. Das kann in weiterer Folge zu unerwarteten Ergebnissen führen. Bitte überprüfe nochmals deine Abfrage."
          no_grant_count: "Es werden keine Abzeichen verliehen."
          grant_count:
            one: "Es wird <b>%{count}</b> Abzeichen verliehen."
            other: "Es werden <b>%{count}</b> Abzeichen verliehen."
          sample: "Beispiel:"
          grant:
            with: "<span class=\"username\">%{username}</span>"
            with_post: "<span class=\"username\">%{username}</span> für Beitrag in %{link}"
            with_post_time: "<span class=\"username\">%{username}</span> für Beitrag in %{link} um <span class=\"time\">%{time}</span>"
            with_time: "<span class=\"username\">%{username}</span> um <span class=\"time\">%{time}</span>"
        badge_intro:
          title: "Wähle ein bestehendes Abzeichen oder erstelle ein neues, um loszulegen"
          what_are_badges_title: "Was sind Abzeichen?"
          badge_query_examples_title: "Beispiele für Abzeichen-Abfragen"
        mass_award:
          title: Massen-Auszeichnung
          description: Das gleiche Abzeichen vielen Benutzern auf einmal verleihen.
          no_badge_selected: "Bitte wähle ein Abzeichen, um anzufangen."
          perform: "Verleihe Abzeichen an Benutzer"
          success: Deine CSV Datei wurde empfangen und die Benutzer werden ihr Abzeichen in Kürzle bekommen.
          replace_owners: Entferne das Abzeichen von vorherigen Eigentümern
      emoji:
        title: "Emoji"
        help: "Neues Emoji hinzufügen, das für alle verfügbar sein wird. (Tipp: per Drag & Drop kannst du gleichzeitig mehrere Dateien hinzufügen)"
        add: "Neues Emoji hinzufügen"
        name: "Name"
        image: "Bild"
        delete_confirm: "Möchtest du wirklich das :%{name}: Emoji löschen?"
      embedding:
        get_started: "Wenn du Discourse in einer anderen Website einbetten möchtest, beginne mit dem hinzufügen des Host. "
        confirm_delete: "Möchtest du wirklich diesen Host löschen?"
        sample: "Benutze den folgenden HTML code für deine Site um Discourse Beiträge zu erstellen und einzubetten. Ersetze <b>REPLACE_ME</b> mit der URL der Site in die du sie einbetten möchtest."
        title: "Einbettung"
        host: "Erlaubte Hosts"
        class_name: "Klassenname"
        path_whitelist: "Pfad Whitelist"
        edit: "bearbeiten"
        category: "In Kategorie Beitrag schreiben"
        add_host: "Host hinzufügen"
        settings: "Einbettungseinstellungen"
        crawling_settings: "Crawler-Einstellungen"
        crawling_description: "Wenn Discourse Themen für deine Beiträge erstellt wird es falls kein RSS/ATOM-Feed verfügbar ist versuchen, den Inhalt aus dem HTML-Code zu extrahieren. Dies ist teilweise schwierig, weshalb hier CSS-Regeln angegeben werden können, die die Extraktion erleichtern."
        embed_by_username: "Benutzername für Beitragserstellung"
        embed_post_limit: "Maximale Anzahl der Beiträge, welche eingebettet werden"
        embed_title_scrubber: "Regulärer Ausdruck (Regex) um den Titel eines Beitrags zu bereinigen"
        embed_truncate: "Kürze die eingebetteten Beiträge"
        embed_whitelist_selector: "CSS Selektor für Elemente, die in Einbettungen erlaubt sind."
        embed_blacklist_selector: "CSS Selektor für Elemente, die in Einbettungen entfernt werden."
        embed_classname_whitelist: "Erlaubte CSS-Klassen"
        save: "Einbettungseinstellungen speichern"
      permalink:
        title: "Permanentlinks"
        description: "Bitte beachte: dies trifft nur auf externe Quellen zu, in deinem Forum gepostete Links werden nicht umgeleitet."
        url: "URL"
        topic_id: "Themen-ID"
        topic_title: "Thema"
        post_id: "Beitrags-ID"
        post_title: "Beitrag"
        category_id: "Kategorie-ID"
        category_title: "Kategorie"
        external_url: "Externe URL"
        delete_confirm: "Möchtest du wirklich diesen Permanentlink löschen?"
        form:
          label: "Neu:"
          add: "Hinzufügen"
          filter: "Suche (URL oder externe URL)"
      reseed:
        action:
          label: "Text ersetzen..."
          title: "Text der Kategorien und Themen mit Übersetzungen ersetzen"
        modal:
          title: "Text ersetzen"
          subtitle: "Text der systemgenerierten Kategorien und Themen mit neuesten Übersetzungen ersetzen"
          categories: "Kategorien"
          topics: "Themen"
          replace: "Ersetzen"
  wizard_js:
    wizard:
      done: "Erledigt"
      finish: "Fertig"
      back: "Zurück"
      next: "Nächstes"
      step: "%{current} von %{total}"
      upload: "Hochladen"
      uploading: "Hochladen..."
      upload_error: "Entschuldige, es gab einen Fehler beim Hochladen der Datei. Bitte versuche es noch einmal."
      quit: "Vielleicht später"
      staff_count:
        one: "Deine Community hat ein Team-Mitglied (du)."
        other: "Deine Community hat %{count} Team-Mitglieder, einschließlich dir."
      invites:
        add_user: "Hinzufügen"
        none_added: "Du hast bisher kein Team eingeladen. Möchtest du wirklich fortfahren?"
        roles:
          admin: "Administration"
          moderator: "Moderator"
          regular: "Normaler Anwender"
      previews:
        topic_title: "Diskussionsthema"
        share_button: "Teilen"
        reply_button: "Antworten"<|MERGE_RESOLUTION|>--- conflicted
+++ resolved
@@ -3723,8 +3723,6 @@
             embeddable_host_update: "Einbettbaren Host aktualisieren"
             embeddable_host_destroy: "Einbettbaren Host entfernen"
             change_theme_setting: "Theme Einstellung ändern"
-<<<<<<< HEAD
-=======
             disable_theme_component: "Theme-Komponente deaktivieren"
             enable_theme_component: "Theme-Komponente aktivieren"
             revoke_title: "Titel widerrufen"
@@ -3733,7 +3731,6 @@
             api_key_update: "Api Schlüssel aktualisieren"
             api_key_destroy: "Api Schlüssel zerstören"
             override_upload_secure_status: "Hochladesicherheitsstatus überschreiben"
->>>>>>> baba1cc0
         screened_emails:
           title: "Gefilterte E-Mails"
           description: "Wenn jemand ein Konto erstellt, werden die folgenden E-Mail-Adressen überprüft und es wird die Anmeldung blockiert oder eine andere Aktion ausgeführt."
