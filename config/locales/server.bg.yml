--- conflicted
+++ resolved
@@ -113,8 +113,6 @@
       load_from_remote: "Получи се грешка при зареждането на тази публикация."
     site_settings:
       invalid_site_setting: "Не съществува настройка с име „%{name}“."
-<<<<<<< HEAD
-=======
       invalid_choice:
         one: "„%{name}“ е невалиден избор."
         other: "'%{name}' са невалидни избори."
@@ -124,7 +122,6 @@
     validations:
       max_items: "Достигнат е максималният брой персонализирани полета за този обект (%{max_items_number})"
       max_value_length: "Достигната е максимална дължина за стойността на потребителското поле (%{max_value_length})"
->>>>>>> 9b339bcd
   invite:
     generic_error_response: "Имаше проблем с вашата заявка."
     disabled_errors:
@@ -1697,18 +1694,12 @@
         title: "Не, възстанови публикацията"
         description: "Възстанови тази публикация така че всички потребители да могат да я виждат."
       disagree:
-<<<<<<< HEAD
-        title: "Не съм съгласен "
-      ignore:
-        title: "Игнорирай"
-=======
         title: "Не"
       ignore:
         title: "Игнорирай"
       ignore_and_do_nothing:
         title: "Не прави нищо"
         description: "Игнорирайте сигнала, като го премахнете от опашката, без да предприемате никакви действия. Скритите публикации ще останат скрити и ще бъдат обработвани от автоматичните инструменти."
->>>>>>> 9b339bcd
       approve:
         title: "Одобри"
       reject_user:
