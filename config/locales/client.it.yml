# encoding: utf-8
#
# Never edit this file. It will be overwritten when translations are pulled from Transifex.
#
# To work with us on translations, join this project:
# https://www.transifex.com/projects/p/discourse-org/

it:
  js:
    number:
      format:
        separator: ","
        delimiter: " '"
      human:
        storage_units:
          format: "%n %u"
          units:
            byte:
              one: Byte
              other: Byte
            gb: GB
            kb: KB
            mb: MB
            tb: TB
      short:
        thousands: "{{number}}k"
        millions: "{{number}}M"
    dates:
      time: "h:mm a"
      timeline_date: "MMM YYYY"
      long_no_year: "D MMM h:mm a"
      long_no_year_no_time: "D MMM"
      full_no_year_no_time: "MMMM Do"
      long_with_year: "D MMM YYYY h:mm a"
      long_with_year_no_time: "D MMM YYYY"
      full_with_year_no_time: "MMMM Do, YYYY"
      long_date_with_year: "D MMM 'YY LT"
      long_date_without_year: "D MMM LT"
      long_date_with_year_without_time: "D MMM 'YY"
      long_date_without_year_with_linebreak: "D MMM <br/>LT"
      long_date_with_year_with_linebreak: "D MMM 'YY <br/>LT"
      wrap_ago: "%{date} fa"
      tiny:
        half_a_minute: "< 1m"
        less_than_x_seconds:
          one: "< %{count}s"
          other: "< %{count}s"
        x_seconds:
          one: "%{count}s"
          other: "%{count}s"
        less_than_x_minutes:
          one: "< %{count}m"
          other: "< %{count}min"
        x_minutes:
          one: "%{count}m"
          other: "%{count}m"
        about_x_hours:
          one: "%{count}ora"
          other: "%{count}ore"
        x_days:
          one: "%{count}giorno"
          other: "%{count}giorni"
        x_months:
          one: "%{count} mese"
          other: "%{count}mesi"
        about_x_years:
          one: "%{count}anno"
          other: "%{count}anni"
        over_x_years:
          one: "> %{count}anno"
          other: "> %{count}anni"
        almost_x_years:
          one: "%{count}anno"
          other: "%{count}anni"
        date_month: "D MMM"
        date_year: "MMM 'YY"
      medium:
        x_minutes:
          one: "%{count} min"
          other: "%{count}min"
        x_hours:
          one: "%{count} ora"
          other: "%{count} ore"
        x_days:
          one: "%{count} giorno"
          other: "%{count} giorni"
        date_year: "D MMM 'YY"
      medium_with_ago:
        x_minutes:
          one: "%{count} minuto fa"
          other: "%{count}minuti fa"
        x_hours:
          one: "%{count} ora fa"
          other: "%{count}ore fa"
        x_days:
          one: "%{count} giorno fa"
          other: "%{count}giorni fa"
        x_months:
          one: "%{count} mese fa"
          other: "%{count} mesi fa"
        x_years:
          one: "%{count} anno fa"
          other: "%{count} anni fa"
      later:
        x_days:
          one: "%{count} giorno dopo"
          other: "%{count}giorni dopo"
        x_months:
          one: "%{count} mese dopo"
          other: "%{count}mesi dopo"
        x_years:
          one: "%{count} anno dopo"
          other: "%{count}anni dopo"
      previous_month: "Mese Precedente"
      next_month: "Mese Successivo"
      placeholder: data
    share:
      topic_html: 'Argomento: <span class="topic-title">%{topicTitle}</span>'
      post: "messaggio n°%{postNumber}"
      close: "chiudi"
      twitter: "Condividi questo collegamento su Twitter"
      facebook: "Condividi questo collegamento su Facebook"
      email: "Invia questo collegamento per email"
    action_codes:
      public_topic: "ha reso questo argomento pubblico %{when}"
      private_topic: "ha reso questo argomento privato %{when}"
      split_topic: "ha separato questo argomento %{when}"
      invited_user: "ha invitato %{who} %{when}"
      invited_group: "ha invitato %{who} %{when}"
      user_left: "%{who}ha rimosso se stesso da questo messaggio %{when} "
      removed_user: "rimosso %{who} %{when}"
      removed_group: "cancellato %{who} %{when}"
      autobumped: "riproposto automaticamente %{when}"
      autoclosed:
        enabled: "chiuso %{when}"
        disabled: "aperto %{when}"
      closed:
        enabled: "chiuso %{when}"
        disabled: "aperto %{when}"
      archived:
        enabled: "archiviato %{when}"
        disabled: "dearchiviato %{when}"
      pinned:
        enabled: "appuntato %{when}"
        disabled: "spuntato %{when}"
      pinned_globally:
        enabled: "appuntato globalmente %{when}"
        disabled: "spuntato %{when}"
      visible:
        enabled: "listato %{when}"
        disabled: "delistato %{when}"
      banner:
        enabled: "lo ha reso un annuncio il %{when}. Apparirà in cima ad ogni pagina finché non verrà chiuso dall'utente. "
        disabled: "ha rimosso questo banner il %{when}. Non apparirà più in cima ad ogni pagina."
    wizard_required: "Benvenuto al tuo nuovo Discourse! Inizia la <a href='%{url}' data-auto-route='true'>procedura guidata di configurazione</a> ✨"
    emails_are_disabled: "Tutte le email in uscita sono state disabilitate a livello globale da un amministratore. Non sarà inviato nessun tipo di notifica via email."
    bootstrap_mode_enabled: "Per aiutarti ad avviare il tuo nuovo sito, adesso sei in modalità bootstrap. Tutti i nuovi utenti saranno automaticamente promossi al livello di esperienza 1 e riceveranno il riepilogo quotidiano degli aggiornamenti via email. Questa modalità sarà disattivata automaticamente quando avrai più di %{min_users}utenti iscritti."
    bootstrap_mode_disabled: "La modalità bootstrap sarà disattivata entro 24 ore."
    themes:
      default_description: "Default"
      broken_theme_alert: "Il tuo sito potrebbe non funzionare perché il tema / componente %{theme} contiene degli errori. Disabilitalo qui %{path}."
    s3:
      regions:
        ap_northeast_1: "Asia Pacifico (Tokyo)"
        ap_northeast_2: "Asia Pacifico (Seoul)"
        ap_south_1: "Asia Pacifico (Mumbai)"
        ap_southeast_1: "Asia Pacifico (Singapore)"
        ap_southeast_2: "Asia Pacifico (Sidney)"
        ca_central_1: "Canada (Centrale)"
        cn_north_1: "Cina (Beijing)"
        cn_northwest_1: "Cina"
        eu_central_1: "Europa (Francoforte)"
        eu_north_1: "EU (Stoccolma)"
        eu_west_1: "Europa (Irlanda)"
        eu_west_2: "EU (Londra)"
        eu_west_3: "UE (Parigi)"
        sa_east_1: "Sud America (San Paolo)"
        us_east_1: "Stati Uniti Est (Virginia del Nord)"
        us_east_2: "USA Est (Ohio)"
        us_gov_east_1: "AWS GovCloud (USA Est)"
        us_gov_west_1: "AWS GovCloud (US-West)"
        us_west_1: "Stati Uniti Ovest (California del Nord)"
        us_west_2: "Stati Uniti Ovest (Oregon)"
    edit: "modifica titolo e categoria dell'argomento"
    expand: "Espandi"
    not_implemented: "Spiacenti! Questa funzione non è stata ancora implementata."
    no_value: "No"
    yes_value: "Sì"
    submit: "Invia"
    generic_error: "Spiacenti, c'è stato un problema."
    generic_error_with_reason: "Si è verificato un errore: %{error}"
    go_ahead: "Continua"
    sign_up: "Iscriviti"
    log_in: "Connetti"
    age: "Età"
    joined: "Iscritto"
    admin_title: "Amministratore"
    show_more: "mostra altro"
    show_help: "opzioni"
    links: "Collegamenti"
    links_lowercase:
      one: "collegamento"
      other: "collegamenti"
    faq: "FAQ"
    guidelines: "Linee Guida"
    privacy_policy: "Tutela Privacy"
    privacy: "Privacy"
    tos: "Termini di Servizio"
    rules: "Regole"
    conduct: "Codice di Condotta"
    mobile_view: "Visualizzazione Mobile"
    desktop_view: "Visualizzazione Desktop"
    you: "Tu"
    or: "oppure"
    now: "proprio ora"
    read_more: "continua"
    more: "Più"
    less: "Meno"
    never: "mai"
    every_30_minutes: "ogni 30 minuti"
    every_hour: "ogni ora"
    daily: "ogni giorno"
    weekly: "ogni settimana"
    every_month: "ogni mese"
    every_six_months: "ogni sei mesi"
    max_of_count: "massimo di {{count}}"
    alternation: "o"
    character_count:
      one: "{{count}} carattere"
      other: "{{count}} caratteri"
    related_messages:
      title: "Messaggi correlati"
      see_all: 'Vedi <a href="%{path}">tutti i messaggi</a> di @ %{username} ...'
    suggested_topics:
      title: "Argomenti Suggeriti"
      pm_title: "Messaggi Suggeriti"
    about:
      simple_title: "Informazioni"
      title: "Informazioni su %{title}"
      stats: "Statistiche Sito"
      our_admins: "I Nostri Amministratori"
      our_moderators: "I Nostri Moderatori"
      moderators: "Moderatori"
      stat:
        all_time: "Sempre"
        last_7_days: "Ultimi 7"
        last_30_days: "Ultimi 30"
      like_count: "Mi piace"
      topic_count: "Argomenti"
      post_count: "Messaggi"
      user_count: "Utenti"
      active_user_count: "Utenti Attivi"
      contact: "Contattaci"
      contact_info: "Nel caso di un problema grave o urgente riguardante il sito, per favore contattaci all'indirizzo %{contact_info}."
    bookmarked:
      title: "Segnalibro"
      clear_bookmarks: "Cancella Segnalibri"
      help:
        bookmark: "Clicca per aggiungere un segnalibro al primo messaggio di questo argomento"
        unbookmark: "Clicca per rimuovere tutti i segnalibri a questo argomento"
    bookmarks:
      created: "hai inserito questo messaggio nei segnalibri"
      not_bookmarked: "aggiungi ai segnalibri"
      remove: "Rimuovi Segnalibro"
      confirm_clear: "Sei certo di voler rimuovere tutti i segnalibri da questo argomento?"
      save: "Salva"
    drafts:
      resume: "Riprendi"
      remove: "Rimuovi"
      new_topic: "Nuovo argomento in bozza"
      new_private_message: "Nuovo messaggio privato in bozza"
      topic_reply: "Risposta in bozza"
      abandon:
        confirm: "Hai già aperto una bozza in questo argomento. Sei sicuro di volerla abbandonare?"
        yes_value: "Sì, abbandona"
        no_value: "No, mantieni"
    topic_count_latest:
      one: "Visualizza {{count}} argomenti nuovi o aggiornati"
      other: "Visualizza {{count}} argomenti nuovi o aggiornati."
    topic_count_unread:
      one: "V"
      other: "Visualizza {{count}} argomenti non letti "
    topic_count_new:
      one: "V"
      other: "Visualizza {{count}} nuovi argomenti"
    preview: "anteprima"
    cancel: "annulla"
    save: "Salva Modifiche"
    saving: "Salvataggio..."
    saved: "Salvato!"
    upload: "Carica"
    uploading: "In caricamento..."
    uploading_filename: "In caricamento: {{filename}}..."
    clipboard: "clipboard"
    uploaded: "Caricato!"
    pasting: "Incollando..."
    enable: "Attiva"
    disable: "Disattiva"
    continue: "Continua"
    undo: "Annulla"
    revert: "Ripristina"
    failed: "Fallito"
    switch_to_anon: "Avvia Modalità Anonima"
    switch_from_anon: "Esci Modalità Anonima"
    banner:
      close: "Nascondi questo annuncio."
      edit: "Modifica questo annuncio >>"
    pwa:
      install_banner: "Vuoi <a href>installare %{title} su questo dispositivo?</a>"
    choose_topic:
      none_found: "Nessun argomento trovato."
    choose_message:
      none_found: "Nessun messaggio trovato."
    review:
      order_by: "Ordina per"
      in_reply_to: "in risposta a"
      explain:
        why: "spiega perché questo oggetto è stato aggiunto alla coda"
        title: "Punteggio revisionabile"
        formula: "Formula"
        subtotal: "Totale parziale"
        total: "Totale"
        min_score_visibility: "Punteggio minimo per visibilità"
        score_to_hide: "Punteggio per nascondere messaggio"
        take_action_bonus:
          name: "ha preso provvedimenti"
          title: "Quando un membro dello staff sceglie intervenire, la segnalazione riceve un bonus."
        user_accuracy_bonus:
          name: "precisione dell'utente"
          title: "Agli utenti le cui segnalazioni sono state storicamente accettate viene concesso un bonus."
        trust_level_bonus:
          name: "livello di esperienza"
          title: "Gli articoli revisionabili creati da utenti con un livello di esperienza più elevato hanno un punteggio più alto."
        type_bonus:
          name: "tipo di bonus"
          title: "Ad alcune tipologie revisionabili può essere assegnato un bonus dallo staff, per aumentare la loro priorità."
      claim_help:
        optional: "Puoi rivendicare questo elemento per evitare che altri lo revisionino."
        required: "Per poter revisionare gli elementi devi prima rivendicarli."
        claimed_by_you: "Hai rivendicato questo elemento e puoi revisionarlo."
        claimed_by_other: "Questo elemento può essere revisionato esclusivamente da <b>{{username}}</b>."
      claim:
        title: "rivendica questo argomento"
      unclaim:
        help: "rimuovi questa rivendicazione"
      awaiting_approval: "In attesa di approvazione"
      delete: "Elimina"
      settings:
        saved: "Salvato"
        save_changes: "Salva Modifiche"
        title: "Impostazioni"
        priorities:
          title: "Priorità Revisionabili"
      moderation_history: "Storico Moderazione"
      view_all: "Vedi tutti"
      grouped_by_topic: "Raggruppati per Argomento"
      none: "Non ci sono elementi da revisionare."
      view_pending: "vedi in attesa"
      topic_has_pending:
        one: "Questo argomento ha <b>%{count}</b> messaggio in attesa di approvazione"
        other: "Questo Argomento ha <b>{{count}}</b> messaggi in attesa di approvazione"
      title: "Revisiona"
      topic: "Argomento:"
      filtered_topic: "Hai filtrato il contenuto revisionabile in un singolo Argomento"
      filtered_user: "Utente"
      show_all_topics: "mostra tutti gli argomenti"
      deleted_post: "(messaggio eliminato)"
      deleted_user: "(utente eliminato)"
      user:
        bio: "Biografia"
        username: "Nome utente"
        email: "Email"
        name: "Nome"
        fields: "Campi"
      user_percentage:
        summary:
          one: "{{agreed}}, {{disagreed}}, {{ignored}} ({{count}} segnalazione in totale)"
          other: "{{agreed}}, {{disagreed}}, {{ignored}} ({{count}} segnalazioni in totale)"
        agreed:
          one: "{{count}}% a favore"
          other: "{{count}}% a favore"
        disagreed:
          one: "{{count}}% contrario"
          other: "{{count}}% contrari"
        ignored:
          one: "{{count}}% ignorato"
          other: "{{count}}% ignorati"
      topics:
        topic: "Argomento"
        reviewable_count: "Conteggio"
        reported_by: "Segnalato da"
        deleted: "[Argomento eliminato]"
        original: "(argomento originale)"
        details: "dettagli"
        unique_users:
          one: "%{count} utente"
          other: "{{count}} utenti"
      replies:
        one: "%{count} risposta"
        other: "{{count}} risposte"
      edit: "Modifica"
      save: "Salva"
      cancel: "Annulla"
      new_topic: "L'approvazione di questo elemento creerà un nuovo Argomento"
      filters:
        all_categories: "(tutte le categorie)"
        type:
          title: "Tipo"
          all: "(tutti i tipi)"
        minimum_score: "Punteggio minimo:"
        refresh: "Aggiorna"
        status: "Stato"
        category: "Categoria"
        orders:
          priority: "Priorità"
          priority_asc: "Priorità (inversa)"
          created_at: "Creato il"
          created_at_asc: "Data creazione (inversa)"
        priority:
          title: "Priorità Minima"
          low: "(qualsiasi)"
          medium: "Media"
          high: "Alta"
      conversation:
        view_full: "vedi l'intera conversazione"
      scores:
        about: "Questo punteggio è calcolato sulla base del Livello di Esperienza del segnalante, dell'accuratezza delle precedenti segnalazioni e della priorità dell'elemento segnalato."
        score: "Punteggio"
        date: "Data"
        type: "Tipo"
        status: "Stato"
        submitted_by: "Inviato da"
        reviewed_by: "Revisionato da"
      statuses:
        pending:
          title: "In attesa"
        approved:
          title: "Approvato:"
        rejected:
          title: "Rifiutate"
        ignored:
          title: "Ignorato"
        deleted:
          title: "Eliminato"
        reviewed:
          title: "(tutti i revisionati)"
        all:
          title: "(tutto)"
      types:
        reviewable_flagged_post:
          title: "Messaggio segnalato"
          flagged_by: "Segnalato da"
        reviewable_queued_topic:
          title: "Argomenti in coda"
        reviewable_queued_post:
          title: "Messaggio accodato"
        reviewable_user:
          title: "Utente"
      approval:
        title: "Messaggio Da Approvare"
        description: "Abbiamo ricevuto il tuo messaggio ma prima che appaia è necessario che venga approvato da un moderatore. Per favore sii paziente."
        pending_posts:
          one: "Hai<strong>%{count}</strong> messaggio in attesa."
          other: "Hai<strong>{{count}}</strong> messaggi in attesa."
        ok: "OK"
    user_action:
      user_posted_topic: "<a href='{{userUrl}}'>{{user}}</a> ha pubblicato <a href='{{topicUrl}}'>l'argomento</a>"
      you_posted_topic: "<a href='{{userUrl}}'>Tu</a> hai pubblicato <a href='{{topicUrl}}'>l'argomento</a>"
      user_replied_to_post: "<a href='{{userUrl}}'>{{user}}</a> ha risposto a <a href='{{postUrl}}'>{{post_number}}</a>"
      you_replied_to_post: "<a href='{{userUrl}}'>Tu</a> hai risposto a <a href='{{postUrl}}'>{{post_number}}</a>"
      user_replied_to_topic: "<a href='{{userUrl}}'>{{user}}</a> ha risposto <a href='{{topicUrl}}'>all'argomento</a>"
      you_replied_to_topic: "<a href='{{userUrl}}'>Tu</a> hai risposto <a href='{{topicUrl}}'>all'argomento</a>"
      user_mentioned_user: "<a href='{{user1Url}}'>{{user}}</a> ha menzionato <a href='{{user2Url}}'>{{another_user}}</a>"
      user_mentioned_you: "<a href='{{user1Url}}'>{{user}}</a> ha menzionato <a href='{{user2Url}}'>te</a>"
      you_mentioned_user: "<a href='{{user1Url}}'>Tu</a> hai menzionato <a href='{{user2Url}}'>{{another_user}}</a>"
      posted_by_user: "Pubblicato da <a href='{{userUrl}}'>{{user}}</a>"
      posted_by_you: "Pubblicato da <a href='{{userUrl}}'>te</a>"
      sent_by_user: "Inviato da <a href='{{userUrl}}'>{{user}}</a>"
      sent_by_you: "Inviato da <a href='{{userUrl}}'>te</a>"
    directory:
      filter_name: "filtra per nome utente"
      title: "Utenti"
      likes_given: "Dati"
      likes_received: "Ricevuti"
      topics_entered: "Visualizzati"
      topics_entered_long: "Argomenti Visualizzati"
      time_read: "Tempo di Lettura"
      topic_count: "Argomenti"
      topic_count_long: "Argomenti Creati"
      post_count: "Risposte"
      post_count_long: "Risposte Inviate"
      no_results: "Nessun risultato trovato."
      days_visited: "Visite"
      days_visited_long: "Giorni Frequenza"
      posts_read: "Letti"
      posts_read_long: "Messaggi Letti"
      total_rows:
        one: "%{count} utente"
        other: "%{count} utenti"
    group_histories:
      actions:
        change_group_setting: "Cambia le impostazioni del gruppo"
        add_user_to_group: "Aggiunti utente"
        remove_user_from_group: "Rimuovi utente"
        make_user_group_owner: "Rendi proprietario"
        remove_user_as_group_owner: "Revoca proprietà"
    groups:
      member_added: "Aggiunto"
      member_requested: "Richiesto alle"
      add_members:
        title: "Aggiungi Membri"
        description: "Gestisci le iscrizioni di questo gruppo"
        usernames: "Nomi Utente"
      requests:
        title: "Richieste"
        reason: "Motivo"
        accept: "Accetta"
        accepted: "accettata"
        deny: "Nega"
        denied: "negato"
        undone: "richiesta annullata"
      manage:
        title: "Gestisci"
        name: "Nome"
        full_name: "Nome Completo"
        add_members: "Aggiungi Membri"
        delete_member_confirm: "Rimuovere '%{username}' dal gruppo '%{group}'?"
        profile:
          title: Profilo
        interaction:
          title: Interazione
          posting: Pubblicazione
          notification: Notifica
        membership:
          title: Iscrizione
          access: Accesso
        logs:
          title: "Log"
          when: "Quando"
          action: "Azione"
          acting_user: "Attante"
          target_user: "Utente destinatario"
          subject: "Oggetto"
          details: "Dettagli"
          from: "Da"
          to: "A"
      public_admission: "Consenti agli utenti di unirsi al gruppo liberamente (richiede che il gruppo abbia visibilità pubblica)"
      public_exit: "Consenti agli utenti di lasciare il gruppo liberamente"
      empty:
        posts: "Non ci sono messaggi da membri di questo gruppo."
        members: "Non ci sono membri in questo gruppo."
        requests: "Non ci sono richieste di iscrizione a questo gruppo."
        mentions: "Questo gruppo non è stato menzionato."
        messages: "Non ci sono messaggi per questo gruppo."
        topics: "Non ci sono argomenti da membri di questo gruppo."
        logs: "Non ci sono log per questo gruppo."
      add: "Aggiungi"
      join: "Partecipa"
      leave: "Abbandona"
      request: "Richiesta"
      message: "Messaggio"
      membership_request_template: "Modello personalizzato da mostrare agli utenti quando inviano una richiesta di adesione"
      membership_request:
        submit: "Invia Richiesta"
        title: "Richiesta di adesione a @%{group_name}"
        reason: "Spiega ai proprietari del gruppo perché fai parte di questo gruppo"
      membership: "Iscrizione"
      name: "Nome"
      group_name: "Nome gruppo"
      user_count: "Utenti"
      bio: "Informazioni sul Gruppo"
      selector_placeholder: "inserisci nome utente"
      owner: "proprietario"
      index:
        title: "Gruppi"
        all: "Tutti i gruppi"
        empty: "Non ci sono gruppi visibili."
        filter: "Filtra per tipo di gruppo"
        owner_groups: "Gruppi di cui sono proprietario"
        close_groups: "Gruppi Chiusi"
        automatic_groups: "Gruppi Automatici"
        automatic: "Automatico"
        closed: "Chiuso"
        public: "Pubblico"
        private: "Privato"
        public_groups: "Gruppi Pubblici"
        automatic_group: Gruppo Automatico
        close_group: Gruppo Chiuso
        my_groups: "I Miei Gruppi"
        group_type: "Tipo di gruppo"
        is_group_user: "Membro"
        is_group_owner: "Proprietario"
      title:
        one: "Group"
        other: "Gruppi"
      activity: "Attività"
      members:
        title: "Membri"
        filter_placeholder_admin: "nome utente o email"
        filter_placeholder: "nome utente"
        remove_member: "Rimuovi Membro"
        remove_member_description: "Rimuovi <b>%{username}</b> da questo gruppo"
        make_owner: "Assegna Proprietà"
        make_owner_description: "Fai di <b>%{username}</b> un proprietario di questo gruppo"
        remove_owner: "Rimuovi come Proprietario"
        remove_owner_description: "Rimuovi <b>%{username}</b>come proprietario di questo gruppo "
        owner: "Proprietario"
        forbidden: "Non puoi ancora visualizzare i membri."
      topics: "Argomenti"
      posts: "Messaggi"
      mentions: "Menzioni"
      messages: "Messaggi"
      notification_level: "Livello di notifica predefinito per i messaggi di gruppo"
      alias_levels:
        mentionable: "Chi può @menzionare questo gruppo?"
        messageable: "Chi può inviare messaggi a questo gruppo?"
        nobody: "Nessuno"
        only_admins: "Solo gli amministratori"
        mods_and_admins: "Solo i moderatori e gli amministratori"
        members_mods_and_admins: "Solo i membri del gruppo, i moderatori e gli amministratori"
        owners_mods_and_admins: "Solo proprietari di gruppi, moderatori e amministratori"
        everyone: "Chiunque"
      notifications:
        watching:
          title: "In osservazione"
          description: "Verrai avvertito per ogni nuovo invio in qualsiasi messaggio, e verrà mostrato il conteggio delle nuove risposte."
        watching_first_post:
          title: "Osservando Primo Messaggio"
          description: "Verrai avvertito di tutti i nuovi messaggi in questo gruppo, ma non delle risposte ai messaggi."
        tracking:
          title: "Seguendo"
          description: "Verrai avvertito se qualcuno menziona il tuo @nome o ti risponde, e verrà mostrato un conteggio delle nuove risposte."
        regular:
          title: "Esperto"
          description: "Verrai avvertito se qualcuno menziona il tuo @nome o ti risponde."
        muted:
          title: "Silenziato"
          description: "Non verrai avvertito di nulla riguardo ai messaggi in questo gruppo."
      flair_url: "Immagine Avatar Flair"
      flair_url_placeholder: "(Facoltativo) URL Immagine o classe Font Awesome"
      flair_url_description: 'Usa immagini quadrate non più piccole di 20px per 20px o icone FontAwesome (formati accettati: "fa-icon", "far fa-icon" o "fab fa-icon").'
      flair_bg_color: "Colore Sfondo Avatar Flair"
      flair_bg_color_placeholder: "(Facoltativo) Codice esadecimale del colore"
      flair_color: "Colore Avatar Flair"
      flair_color_placeholder: "(Facoltativo) Codice esadecimale del colore"
      flair_preview_icon: "Anteprima Icona"
      flair_preview_image: "Anteprima Immagine"
    user_action_groups:
      "1": "Mi piace - Assegnati"
      "2": "Mi piace - Ricevuti"
      "3": "Segnalibri"
      "4": "Argomenti"
      "5": "Risposte"
      "6": "Risposte"
      "7": "Menzioni"
      "9": "Citazioni"
      "11": "Modifiche"
      "12": "Elementi Inviati"
      "13": "Posta in arrivo"
      "14": "In Attesa"
      "15": "Bozze"
    categories:
      all: "tutte le categorie"
      all_subcategories: "tutte"
      no_subcategory: "nessuno"
      category: "Categoria"
      category_list: "Visualizza l'elenco delle categorie"
      reorder:
        title: "Riordina Categorie"
        title_long: "Riorganizza l'elenco di categorie"
        save: "Salva Ordinamento"
        apply_all: "Applica"
        position: "Posizione"
      posts: "Messaggi"
      topics: "Argomenti"
      latest: "Più recenti"
      latest_by: "i più recenti di"
      toggle_ordering: "inverti l'ordinamento"
      subcategories: "Sottocategorie"
      topic_sentence:
        one: "%{count} argomento"
        other: "%{count} argomenti"
      topic_stat_sentence_week:
        one: "%{count} nuovo argomento nell'ultima settimana."
        other: "%{count} nuovi argomenti nell'ultima settimana."
      topic_stat_sentence_month:
        one: "%{count} nuovo argomento nell'ultimo mese."
        other: "%{count} nuovi argomenti nell'ultimo mese."
      n_more: "Categorie (altre %{count}) ..."
    ip_lookup:
      title: Ricerca Indirizzo IP
      hostname: Hostname
      location: Località
      location_not_found: (sconosciuto)
      organisation: Organizzazione
      phone: Telefono
      other_accounts: "Altri account con questo indirizzo IP:"
      delete_other_accounts: "Cancella %{count}"
      username: "nome utente"
      trust_level: "TL"
      read_time: "tempo lettura"
      topics_entered: "argomenti visualizzati"
      post_count: "n° messaggi"
      confirm_delete_other_accounts: "Sicuro di voler cancellare questi account?"
      powered_by: "tramite<a href='https://maxmind.com'>MaxMindDB</a>"
      copied: "copiato"
    user_fields:
      none: "(scegli un'opzione)"
    user:
      said: "{{username}}:"
      profile: "Profilo"
      mute: "Ignora"
      edit: "Modifica opzioni"
      download_archive:
        button_text: "Scarica Tutto"
        confirm: "Sei sicuro di voler scaricare i tuoi messaggi?"
        success: "Esportazione iniziata, verrai avvertito con un messaggio al termine del processo."
        rate_limit_error: "I messaggi possono essere scaricati una volta al giorno, riprova domani."
      new_private_message: "Nuovo Messaggio"
      private_message: "Messaggio"
      private_messages: "Messaggi"
      user_notifications:
        ignore_duration_title: "Ignora Timer"
        ignore_duration_username: "Nome utente"
        ignore_duration_when: "Durata:"
        ignore_duration_save: "Ignora"
        ignore_duration_note: "Si prega di notare che tutti gli utenti ignorati saranno rimossi allo scadere del relativo periodo di attesa."
        ignore_duration_time_frame_required: "Per favore, seleziona un lasso di tempo"
        ignore_no_users: "Non ci sono utenti ignorati."
        ignore_option: "Ignorato"
        ignore_option_title: "Non riceverai più notifiche relative a questo utente, ed i suoi Argomenti e le sue risposte saranno nascoste."
        add_ignored_user: "Aggiungi..."
        mute_option: "Silenziati"
        mute_option_title: "Non riceverai più notifiche relative a questo utente."
        normal_option: "Normale"
        normal_option_title: "Riceverai una notifica quando questo utente ti risponde, ti cita o ti menziona."
      activity_stream: "Attività"
      preferences: "Opzioni"
      feature_topic_on_profile:
        save: "Salva"
        clear:
          title: "Pulisci"
      profile_hidden: "Il profilo pubblico di questo utente è nascosto."
      expand_profile: "Espandi"
      collapse_profile: "Raggruppa"
      bookmarks: "Segnalibri"
      bio: "Su di me"
      timezone: "Fuso orario"
      invited_by: "Invitato Da"
      trust_level: "Livello Esperienza"
      notifications: "Notifiche"
      statistics: "Statistiche"
      desktop_notifications:
        label: "Notifiche Desktop"
        not_supported: "Spiacenti, le notifiche non sono supportate su questo browser."
        perm_default: "Attiva Notifiche"
        perm_denied_btn: "Permesso Negato"
        perm_denied_expl: "Hai negato il permesso per le notifiche. Autorizza le notifiche tramite le impostazioni del tuo browser."
        disable: "Disabilita Notifiche"
        enable: "Abilita Notifiche"
        each_browser_note: "Nota: devi modificare questa impostazione per ogni browser che utilizzi."
        consent_prompt: "Desideri ricevere notifiche in tempo reale quando qualcuno risponde a un tuo messaggio?"
      dismiss: "Nascondi"
      dismiss_notifications: "Nascondi tutti"
      dismiss_notifications_tooltip: "Imposta tutte le notifiche non lette come lette "
      first_notification: "La tua prima notifica! Selezionala per iniziare."
      dynamic_favicon: "Mostra il contatore sull'icona del browser"
      theme_default_on_all_devices: "Rendi questo il tema di default su tutti i miei dispositivi."
      text_size_default_on_all_devices: "Rendi questa dimensione del testo il default su tutti i miei dispositivi"
      allow_private_messages: "Consenti agli altri utenti di inviarmi messaggi privati"
      external_links_in_new_tab: "Apri tutti i link esterni in nuove schede"
      enable_quoting: "Abilita \"rispondi quotando\" per il testo evidenziato"
      enable_defer: "Abilita il rinvio per contrassegnare gli argomenti come non letti"
      change: "cambia"
      moderator: "{{user}} è un moderatore"
      admin: "{{user}} è un amministratore"
      moderator_tooltip: "Questo utente è un moderatore"
      admin_tooltip: "Questo utente è un amministratore"
      silenced_tooltip: "Questo utente è silenziato"
      suspended_notice: "Questo utente è sospeso fino al {{date}}."
      suspended_permanently: "Questo utente è sospeso."
      suspended_reason: "Motivo: "
      github_profile: "Github"
      email_activity_summary: "Riassunto Attività"
      mailing_list_mode:
        label: "Modalità Mailing list"
        enabled: "Abilita la modalità mailing list"
        instructions: |
          Questa impostazione modifica il riassunto attività.<br />
          Gli argomenti e le categorie silenziate non sono incluse in queste email.
        individual: "Invia una email per ogni nuovo messaggio"
        individual_no_echo: "Invia una email per ogni nuovo messaggio, eccetto per i miei"
        many_per_day: "Inviamo una email per ogni nuovo messaggio (circa {{dailyEmailEstimate}} al giorno)"
        few_per_day: "Inviami una email per ogni nuovo messaggio (circa 2 al giorno)"
        warning: "Modalità Mailing List attiva. Le impostazioni per la notifica via email verranno ignorate."
      tag_settings: "Etichette"
      watched_tags: "Osservate"
      watched_tags_instructions: "Osserverai automaticamente tutti gli argomenti con queste etichette. Verrai notificato di tutti i nuovi messaggi e argomenti, e accanto all'argomento apparirà anche un conteggio dei nuovi messaggi."
      tracked_tags: "Seguite"
      tracked_tags_instructions: "Seguirai automaticamente tutti gli argomenti con queste etichette. Accanto all'argomento apparirà il conteggio dei nuovi messaggi."
      muted_tags: "Silenziati"
      muted_tags_instructions: "Non riceverai notifiche circa i nuovi argomenti con queste etichette, inoltre non appariranno in \"Ultimi\"."
      watched_categories: "Osservate"
      watched_categories_instructions: "Osserverai automaticamente tutti gli argomenti in queste categorie. Riceverai notifiche su tutti i nuovi messaggi e argomenti e, accanto all'argomento, apparirà il conteggio dei nuovi messaggi."
      tracked_categories: "Seguite"
      tracked_categories_instructions: "Seguirai automaticamente tutti gli argomenti appartenenti a queste categorie. Accanto all'argomento comparirà il conteggio dei nuovi messaggi."
      watched_first_post_categories: "Osservando Primo Messaggio"
      watched_first_post_categories_instructions: "Riceverai la notifica per il primo messaggio di ogni nuovo argomento in queste categorie."
      watched_first_post_tags: "Osservando Primo Messaggio"
      watched_first_post_tags_instructions: "Riceverai la notifica per il primo messaggio di ogni nuovo argomento con queste etichette."
      muted_categories: "Silenziate"
      muted_categories_instructions: "Non riceverai notifiche relative a nuovi Argomenti in queste Categorie, e non appariranno nella pagina delle Categorie o dei Recenti."
      muted_categories_instructions_dont_hide: "Non riceverai alcuna notifica per i nuovi Argomenti creati in questa categoria."
      no_category_access: "Come moderatore hai accesso limitato alla categoria, il salvataggio è disabilitato."
      delete_account: "Cancella il mio account"
      delete_account_confirm: "Sei sicuro di voler cancellare il tuo account in modo permanente? Questa azione non può essere annullata!"
      deleted_yourself: "Il tuo account è stato eliminato con successo."
      delete_yourself_not_allowed: "Si prega di contattare un membro dello staff se si desidera che il proprio account venga eliminato"
      unread_message_count: "Messaggi"
      admin_delete: "Cancella"
      users: "Utenti"
      muted_users: "Silenziati"
      muted_users_instructions: "Occulta tutte le notifiche da questi utenti."
      ignored_users: "Ignorato"
      ignored_users_instructions: "Nascondi tutti i messaggi e le notifiche da questi utenti."
      tracked_topics_link: "Mostra"
      automatically_unpin_topics: "Spunta automaticamente gli argomenti quando arrivi in fondo."
      apps: "Applicazioni"
      revoke_access: "Revoca Accesso"
      undo_revoke_access: "Annullare Revoca Accesso"
      api_approved: "Approvato:"
      api_last_used_at: "Ultimo utilizzo:"
      theme: "Tema"
      home: "Home Page Predefinita"
      staged: "Temporaneo"
      staff_counters:
        flags_given: "segnalazioni utili"
        flagged_posts: "messaggi segnalati"
        deleted_posts: "messaggi cancellati"
        suspensions: "sospensioni"
        warnings_received: "avvisi"
      messages:
        all: "Tutti"
        inbox: "In arrivo"
        sent: "Spediti"
        archive: "Archiviati"
        groups: "I Miei Gruppi"
        bulk_select: "Seleziona messaggi"
        move_to_inbox: "Sposta in arrivo"
        move_to_archive: "Archivia"
        failed_to_move: "Errore nello spostare i messaggi selezionati (forse la tua connessione non è attiva)"
        select_all: "Seleziona Tutti"
        tags: "Etichette"
      preferences_nav:
        account: "Account"
        profile: "Profilo"
        emails: "Email"
        notifications: "Notifiche"
        categories: "Categorie"
        users: "Utenti"
        tags: "Etichette"
        interface: "Interfaccia"
        apps: "App"
      change_password:
        success: "(email inviata)"
        in_progress: "(invio email in corso)"
        error: "(errore)"
        action: "Invia l'email per il ripristino della password"
        set_password: "Imposta Password"
        choose_new: "Scegli una nuova password"
        choose: "Scegli una password"
      second_factor_backup:
        title: "Codici di backup Due Fattori"
        regenerate: "Rigenera"
        disable: "Disabilita"
        enable: "Abilita"
        enable_long: "Abilita codici di backup"
        manage: "Gestisci i codici di backup. Hai <strong>{{count}}</strong> codici di backup rimanenti."
        copied_to_clipboard: "Copiato nella Clipboard"
        copy_to_clipboard_error: "Errore durante la copia nella Clipboard"
        remaining_codes: "Ti sono rimasti <strong>{{count}}</strong> codici di backup."
        use: "Usa un codice di backup"
        enable_prerequisites: "È necessario abilitare un secondo fattore primario prima di generare codici di backup."
        codes:
          title: "Codici di backup generati"
          description: "Ciascuno di questi codici di backup può essere usato una sola volta. Conservali in un posto sicuro ma accessibile."
      second_factor:
        title: "Autenticazione a Due Fattori"
        enable: "Gestione autenticazione a due fattori"
        forgot_password: "Ha dimenticato la password?"
        confirm_password_description: "Per favore conferma la tua password per continuare"
        name: "Nome"
        label: "Codice"
        rate_limit: "Per favore, attendi prima di provare un altro codice di autenticazione."
        enable_description: |
          Scansiona il QR code con una delle app supportate (<a href="https://www.google.com/search?q=authenticator+apps+for+android" target="_blank">Android</a> – <a href="https://www.google.com/search?q=authenticator+apps+for+ios" target="_blank">iOS</a> e inserisci il tuo codice di autenticazione
        disable_description: "Inserisci il codice di autenticazione dalla tua app"
        show_key_description: "Inserisci manualmente"
        short_description: |
          Proteggi il tuo account con un codice di sicurezza usa e getta.
        extended_description: |
          L'autenticazione a due fattori aggiunge ulteriore sicurezza al tuo account attraverso la richiesta di un token usa e getta oltre alla tua password. I token possono essere generati su dispositivi <a href="https://www.google.com/search?q=authenticator+apps+for+android" target='_blank'>Android</a> e <a href="https://www.google.com/search?q=authenticator+apps+for+ios">iOS</a> .
        oauth_enabled_warning: "Tieni presente che gli accessi ai social network saranno disabilitati dopo aver attivato l'autenticazione a due fattori nel tuo account."
        use: "Usa l'app Authenticator"
        enforced_notice: "E' obbligatorio abilitare l'autenticazione a due fattori per accedere a questo sito."
        disable: "disabilita"
        disable_title: "Disabilita Secondo Fattore"
        disable_confirm: "Sei sicuro di voler disabilitare tutti i secondi fattori?"
        edit: "Modifica"
        edit_title: "Modifica secondo fattore"
        edit_description: "Nome del secondo fattore"
        enable_security_key_description: "Quando la chiave di sicurezza fisica è pronta, premi il pulsante Registra qui sotto."
        totp:
          title: "Authenticator basati su Token"
          add: "Nuovo Authenticator"
          default_name: "Il mio Authenticator"
        security_key:
          register: "Registrare"
          title: "Security Keys"
          add: "Registra Security Key"
          default_name: "Security Key principale"
          not_allowed_error: "Il processo di registrazione della Security Key è scaduto o è stato annullato."
          already_added_error: "Hai già registrato questa Security Key. Non è necessario registrarla di nuovo."
          edit: "Modifica Security Key"
          edit_description: "Nome Security Key"
          delete: "Elimina"
      change_about:
        title: "Modifica i dati personali"
        error: "Si è verificato un errore durante la modifica del valore."
      change_username:
        title: "Cambia Utente"
        confirm: "Sei assolutamente certo di voler cambiare il tuo nome utente?"
        taken: "Spiacenti, questo nome utente è già riservato."
        invalid: "Nome utente non valido: usa solo lettere e cifre"
      change_email:
        title: "Cambia email"
        taken: "Spiacenti, questa email non è disponibile."
        error: "C'è stato un errore nel cambio dell'email; potrebbe essere già usata da un altro utente."
        success: "Abbiamo inviato una email a questo indirizzo. Segui le indicazioni di conferma."
        success_staff: "Abbiamo inviato una email al tuo indirizzo corrente. Segui le istruzioni di conferma."
      change_avatar:
        title: "Cambia l'immagine del tuo profilo"
        gravatar: "<a href='//gravatar.com/emails' target='_blank'>Gravatar</a>, basato su"
        gravatar_title: "Cambia il tuo avatar sul sito Gravatar"
        gravatar_failed: "Non è stato trovato alcun Gravatar abbinato a questa email."
        refresh_gravatar_title: "Ricarica il tuo Gravatar"
        letter_based: "Immagine del profilo assegnata dal sistema"
        uploaded_avatar: "Immagine personalizzata"
        uploaded_avatar_empty: "Aggiungi un'immagine personalizzata"
        upload_title: "Carica la tua foto"
        image_is_not_a_square: "Attenzione: abbiamo ritagliato l'immagine; la larghezza e l'altezza non erano uguali."
      change_profile_background:
        title: "Testata Profilo "
        instructions: "Le testate dei profili saranno centrate e avranno una larghezza predefinita di 1110 px."
      change_card_background:
        title: "Sfondo Scheda Utente"
        instructions: "Le immagini di sfondo saranno centrate e per difetto avranno un'ampiezza di 590px."
      email:
        title: "Email"
        primary: "Email principale"
        secondary: "Email secondaria"
        no_secondary: "Nessuna email secondaria"
        sso_override_instructions: "L'e-mail può essere aggiornato dal provider SSO."
        instructions: "Mai mostrato pubblicamente"
        ok: "Ti invieremo una email di conferma"
        invalid: "Inserisci un indirizzo email valido"
        authenticated: "{{provider}} ha autenticato la tua email"
        frequency_immediately: "Ti invieremo immediatamente una email se non hai letto ciò per cui ti stiamo scrivendo."
        frequency:
          one: "TI invieremo un email solo se non ti avremo visto nell'ultimo minuto."
          other: "Ti invieremo una email solo se non ti si vede da almeno {{count}} minuti."
      associated_accounts:
        title: "Account associati"
        connect: "Connetti"
        revoke: "Revoca"
        cancel: "Annulla"
        not_connected: "(non connesso)"
        confirm_modal_title: "Collega un account %{provider} "
        confirm_description:
          account_specific: "Il tuo account %{provider} '%{account_description}' verrà utilizzato per l'autenticazione."
          generic: "Il tuo account %{provider} verrà utilizzato per l'autenticazione."
      name:
        title: "Nome"
        instructions: "il tuo nome completo (opzionale)"
        instructions_required: "Il tuo nome completo"
        too_short: "Il nome è troppo breve"
        ok: "Il nome sembra adeguato"
      username:
        title: "Nome utente"
        instructions: "univoco, senza spazi, breve"
        short_instructions: "Gli utenti possono citarti scrivendo @{{username}}"
        available: "Il nome utente è disponibile"
        not_available: "Non disponibile. Prova {{suggestion}}?"
        not_available_no_suggestion: "Non disponibile"
        too_short: "Il nome utente è troppo corto"
        too_long: "Il nome utente è troppo lungo"
        checking: "Controllo la disponibilità del nome utente..."
        prefilled: "L'email corrisponde al nome utente registrato"
      locale:
        title: "Lingua dell'interfaccia"
        instructions: "Lingua dell'interfaccia utente. Cambierà quando aggiornerai la pagina."
        default: "(default)"
        any: "qualunque"
      password_confirmation:
        title: "Ripeti la password"
      auth_tokens:
        title: "Dispositivi utilizzati di recente"
        ip: "IP"
        details: "Dettagli"
        log_out_all: "Disconnetti tutti"
        active: "attivo ora"
        not_you: "Non sei tu?"
        show_all: "Mostra tutti ({{count}})"
        show_few: "Mostrane di meno"
        was_this_you: "Eri tu?"
        was_this_you_description: "Se non sei stato tu, ti raccomandiamo di cambiare la tua password e di disconnetterti da tutte le sessioni."
        browser_and_device: "{{browser}} su {{device}}"
        secure_account: "Metti in sicurezza il mio account"
        latest_post: "Hai inviato il tuo ultimo messaggio..."
      last_posted: "Ultimo Messaggio"
      last_emailed: "Ultima email inviata"
      last_seen: "Ultima visita"
      created: "Membro da"
      log_out: "Disconnetti"
      location: "Località"
      website: "Sito Web"
      email_settings: "Email"
      hide_profile_and_presence: "Nascondi il mio profilo pubblico e la mia presenza"
      enable_physical_keyboard: "Attiva supporto alla tastiera fisica su iPad"
      text_size:
        title: "Dimensioni del testo"
        smaller: "Più piccolo"
        normal: "Normale"
        larger: "Più grande"
        largest: "Massima"
      title_count_mode:
        title: "Il titolo della pagina di background mostra il conteggio di:"
        notifications: "Nuove notifiche"
        contextual: "Nuovo contenuto nella pagina"
      like_notification_frequency:
        title: "Notifica alla ricezione di \"Mi piace\"."
        always: "Sempre"
        first_time_and_daily: "La prima volta che un messaggio riceve un \"Mi piace\" e giornalmente"
        first_time: "La prima volta che un messaggio riceve un \"Mi piace\""
        never: "Mai"
      email_previous_replies:
        title: "Includi risposte precedenti al fondo delle email"
        unless_emailed: "a meno che non sia stato già inviato"
        always: "sempre"
        never: "mai"
      email_digests:
        title: "Quando non visito il sito da un po', inviami un'email con il riepiloglo degli argomenti e delle risposte più popolari"
        every_30_minutes: "ogni 30 minuti"
        every_hour: "ogni ora"
        daily: "ogni giorno"
        weekly: "ogni settimana"
        every_month: "ogni mese"
        every_six_months: "ogni sei mesi"
      email_level:
        title: "Inviami una email quando qualcuno mi cita, risponde ai miei messaggi, menziona il mio @nomeutente, o mi invita in un argomento."
        always: "sempre"
        only_when_away: "solo quando non collegato"
        never: "mai"
      email_messages_level: "Inviami una email quando qualcuno mi manda un messaggio"
      include_tl0_in_digests: "Includi contenuti dei nuovi utenti nelle email di riepilogo"
      email_in_reply_to: "Nelle email includi un estratto delle risposte al messaggio"
      other_settings: "Altro"
      categories_settings: "Categorie"
      new_topic_duration:
        label: "Considera un argomento \"nuovo\" se"
        not_viewed: "non ancora visti"
        last_here: "è stato creato dopo la mia ultima visita"
        after_1_day: "creato nell'ultimo giorno"
        after_2_days: "creato negli ultimi 2 giorni"
        after_1_week: "creato nell'ultima settimana"
        after_2_weeks: "creato nelle ultime 2 settimane"
      auto_track_topics: "Segui automaticamente gli argomenti che leggo"
      auto_track_options:
        never: "mai"
        immediately: "Immediatamente"
        after_30_seconds: "dopo 30 secondi"
        after_1_minute: "dopo 1 minuto"
        after_2_minutes: "dopo 2 minuti"
        after_3_minutes: "dopo 3 minuti"
        after_4_minutes: "dopo 4 minuti"
        after_5_minutes: "dopo 5 minuti"
        after_10_minutes: "dopo 10 minuti"
      notification_level_when_replying: "Quando scrivo in un argomento, modifica il titolo dell'argomento a"
      invited:
        search: "digita per cercare inviti..."
        title: "Inviti"
        user: "Utente Invitato"
        none: "Nessun invito da visualizzare."
        truncated:
          one: "Mostro il primo invito."
          other: "Mostro i primi {{count}} inviti."
        redeemed: "Inviti Accettati"
        redeemed_tab: "Riscattato"
        redeemed_tab_with_count: "Riscattato ({{count}})"
        redeemed_at: "Accettato"
        pending: "Inviti in sospeso"
        pending_tab: "In sospeso"
        pending_tab_with_count: "In sospeso ({{count}})"
        topics_entered: "Argomenti Visti"
        posts_read_count: "Messaggi Letti"
        expired: "L'invito è scaduto."
        rescind: "Rimuovi"
        rescinded: "Invito revocato"
        rescind_all: "Rimuovi tutti gli inviti scaduti"
        rescinded_all: "Tutti gli inviti scaduti sono stati rimossi!"
        rescind_all_confirm: "Sei sicuro di voler rimuovere tutti gli inviti scaduti?"
        reinvite: "Rinvia Invito"
        reinvite_all: "Rispedisci tutti gli Inviti"
        reinvite_all_confirm: "Sei sicuro di voler inviare nuovamente tutti gli inviti?"
        reinvited: "Invito rinviato"
        reinvited_all: "Tutti gli inviti sono stati rispediti!"
        time_read: "Ora di Lettura"
        days_visited: "Giorni Frequenza"
        account_age_days: "Età dell'utente in giorni"
        create: "Invia un Invito"
        generate_link: "Copia il collegamento di invito"
        link_generated: "Collegamento di invito generato con successo!"
        valid_for: "Questo collegamento di invito è valido solamente per il seguente indirizzo email: %{email}"
        bulk_invite:
          none: "Non hai ancora invitato nessuno. Puoi inviare degli inviti individuali o più persone alla volta <a href='https://meta.discourse.org/t/send-bulk-invites/16468'>caricando un file CSV</a>."
          text: "Invito di Massa da File"
          success: "Il file è stato caricato con successo, riceverai un messaggio di notifica quando il processo sarà completato."
          error: "Spiacenti, il file deve essere in formato CSV."
          confirmation_message: "Stai per inviare un invito via email a tutti gli indirizzi inclusi nel file caricato."
      password:
        title: "Password"
        too_short: "La password è troppo breve."
        common: "Questa password è troppo comune."
        same_as_username: "La tua password è uguale al tuo nome utente."
        same_as_email: "La password coincide con l'email."
        ok: "La password è adeguata"
        instructions: "almeno %{count} caratteri"
      summary:
        title: "Riepilogo"
        stats: "Statistiche"
        time_read: "tempo di lettura"
        recent_time_read: "tempo di lettura recente"
        topic_count:
          one: "argomento creato"
          other: "argomenti creati"
        post_count:
          one: "messaggio creato"
          other: "messaggi creati"
        likes_given:
          one: "assegnati"
          other: "assegnati"
        likes_received:
          one: "ricevuti"
          other: "ricevuti"
        days_visited:
          one: "giorno di frequenza"
          other: "giorni di frequenza"
        topics_entered:
          one: "argomenti visualizzati"
          other: "argomenti visualizzati"
        posts_read:
          one: "messaggio letto"
          other: "messaggi letti"
        bookmark_count:
          one: "segnalibro"
          other: "segnalibri"
        top_replies: "Migliori Risposte"
        no_replies: "Ancora nessuna risposta."
        more_replies: "Altre Risposte"
        top_topics: "Migliori Argomenti"
        no_topics: "Ancora nessun argomento."
        more_topics: "Altri Argomenti"
        top_badges: "Migliori Distintivi"
        no_badges: "Ancora nessun distintivo."
        more_badges: "Altri Distintivi"
        top_links: "Migliori Collegamenti"
        no_links: "Ancora nessun collegamento."
        most_liked_by: "Ricevuto più \"Mi Piace\" da"
        most_liked_users: "Con più \"Mi Piace\""
        most_replied_to_users: "Più Risposte A"
        no_likes: "Ancora nessun \"Mi piace\"."
        top_categories: "Categorie principali"
        topics: "Argomenti"
        replies: "Risposte"
      ip_address:
        title: "Ultimo indirizzo IP"
      registration_ip_address:
        title: "Indirizzo IP di Registrazione"
      avatar:
        title: "Immagine Profilo"
        header_title: "profilo, messaggi, segnalibri e preferenze"
      title:
        title: "Titolo"
        none: "(nessuno)"
      primary_group:
        title: "Gruppo Primario"
        none: "(nessuno)"
      filters:
        all: "Tutti"
      stream:
        posted_by: "Pubblicato da"
        sent_by: "Inviato da"
        private_message: "messaggio"
        the_topic: "l'argomento"
    loading: " Caricamento..."
    errors:
      prev_page: "durante il caricamento"
      reasons:
        network: "Errore di Rete"
        server: "Errore del Server"
        forbidden: "Accesso Negato"
        unknown: "Errore"
        not_found: "Pagina Non Trovata"
      desc:
        network: "Per favore controlla la connessione."
        network_fixed: "Sembra essere tornato."
        server: "Codice di errore: {{status}}"
        forbidden: "Non hai i permessi per visualizzarlo."
        not_found: "Oops, l'applicazione ha cercato di caricare una URL inesistente."
        unknown: "Qualcosa è andato storto."
      buttons:
        back: "Torna Indietro"
        again: "Riprova"
        fixed: "Carica Pagina"
    close: "Chiudi"
    assets_changed_confirm: "Questo sito è stato aggiornato. Aggiornare ora alla nuova versione?"
    logout: "Sei stato disconnesso."
    refresh: "Ricarica"
    read_only_mode:
      enabled: "Questo sito è in modalità di sola lettura. Puoi continuare a navigare nel sito, ma le risposte, i \"Mi piace\" e altre azioni sono per il momento disabilitate."
      login_disabled: "La connessione è disabilitata quando il sito è in modalità di sola lettura."
      logout_disabled: "La disconnessione è disabilitata quando il sito è in modalità di sola lettura."
    logs_error_rate_notice:
      reached_hour_MF: "<b>{relativeAge}</b> – <a href='{url}' target='_blank'>{rate, plural, one {# error/hour} altro {# errors/hour}}</a> il limite impostato di {limit, plural, one {# error/hour} altro {# errors/hour}}."
      reached_minute_MF: "<b>{relativeAge}</b> – <a href='{url}' target='_blank'>{rate, plural, one {# error/minute} altro {# errors/minute}}</a> raggiunto il limite impostato di {limit, plural, one {# error/minute} altro {# errors/minute}}."
      exceeded_hour_MF: "<b>{relativeAge}</b> – <a href='{url}' target='_blank'>{rate, plural, one {# error/hour} altro {# errors/hour}}</a> superato il limite impostato di {limit, plural, one {# error/hour} altro {# errors/hour}}."
      exceeded_minute_MF: "<b>{relativeAge}</b> – <a href='{url}' target='_blank'>{rate, plural, one {# error/minute} altro {# errors/minute}}</a> superato il limite impostato di {limit, plural, one {# error/minute} other {# errors/minute}}."
    learn_more: "per saperne di più..."
    all_time: "totale"
    all_time_desc: "totale argomenti creati"
    year: "all'anno"
    year_desc: "argomenti creati negli ultimi 365 giorni"
    month: "al mese"
    month_desc: "argomenti creati negli ultimi 30 giorni"
    week: "a settimana"
    week_desc: "argomenti creati negli ultimi 7 giorni"
    day: "al giorno"
    first_post: Primo messaggio
    mute: Ignora
    unmute: Attiva
    last_post: Ultimo messaggio
    time_read: Letti
    time_read_recently: "%{time_read} recentemente"
    time_read_tooltip: "%{time_read} tempo totale di lettura"
    time_read_recently_tooltip: "%{time_read} tempo totale di lettura (%{recent_time_read} negli ultimi 60 giorni)"
    last_reply_lowercase: ultima risposta
    replies_lowercase:
      one: risposta
      other: risposte
    signup_cta:
      sign_up: "Iscriviti"
      hide_session: "Ricordamelo domani"
      hide_forever: "no grazie"
      hidden_for_session: "Ok, te lo chiederò domani. Puoi anche usare 'Connetti' per creare un account."
      intro: "Ciao! Sembra che la discussione ti interessi, ma non hai ancora registrato un account."
      value_prop: "Quando crei un account, potremo ricordare esattamente cosa hai letto, in modo che tu possa riprendere esattamente da dove hai lasciato. Riceverai inoltre notifiche, qui o via email, quando qualcuno ti risponde. Potrai anche mettere \"Mi piace\" per mostrare il tuo apprezzamento :heartpulse:"
    summary:
      enabled_description: "Stai visualizzando un riepilogo dell'argomento: è la comunità a determinare quali sono i messaggi più interessanti."
      description: "Ci sono <b>{{replyCount}}</b> risposte."
      description_time: "Ci sono <b>{{replyCount}}</b> risposte con un tempo stimato di lettura di <b>{{readingTime}} minuti</b>."
      enable: "Riassumi Questo Argomento"
      disable: "Mostra Tutti i Messaggi"
    deleted_filter:
      enabled_description: "Questo argomento contiene messaggi eliminati, che sono quindi nascosti."
      disabled_description: "I messaggi eliminati di questo argomento sono ora visibili."
      enable: "Nascondi Messaggi Eliminati"
      disable: "Mostra Messaggi Eliminati"
    private_message_info:
      title: "Messaggio"
      invite: "Invita altri..."
      edit: "Aggiungi o rimuovi..."
      leave_message: "Vuoi veramente abbandonare questo messaggio?"
      remove_allowed_user: "Davvero vuoi rimuovere {{name}} da questo messaggio?"
      remove_allowed_group: "Vuoi veramente rimuovere {{name}} da questo messaggio?"
    email: "Email"
    username: "Nome utente"
    last_seen: "Ultima visita"
    created: "Creato"
    created_lowercase: "creato"
    trust_level: "Livello Esperienza"
    search_hint: "nome utente, email o indirizzo IP"
    create_account:
      disclaimer: "Registrandoti accetti il <a href='{{privacy_link}}' target='blank'>regolamento sulla Privacy</a> e <a href='{{tos_link}}' target='blank'>i termini del servizio</a>."
      title: "Crea Nuovo Account"
      failed: "Qualcosa non ha funzionato. Forse questa email è già registrata, prova a usare il link di recupero password"
    forgot_password:
      title: "Reimposta Password"
      action: "Ho dimenticato la password"
      invite: "Inserisci il nome utente o l'indirizzo email. Ti manderemo un'email per l'azzeramento della password."
      reset: "Azzera Password"
      complete_username: "Se un account corrisponde al nome utente <b>%{username}</b>, a breve dovresti ricevere un'email con le istruzioni per ripristinare la tua password."
      complete_email: "Se un account corrisponde a <b>%{email}</b>, a breve dovresti ricevere un'email contenente le istruzioni per ripristinare la password."
      complete_username_not_found: "Nessun account corrisponde al nome utente <b>%{username}</b>"
      complete_email_not_found: "Nessun account corrisponde alla email <b>%{email}</b>"
      help: "Le email non arrivano? Per prima cosa assicurati di controllare la cartella spam.<p>Non sei sicuro di quale indirizzo email hai usato? Inserisci un indirizzo email e ti faremo sapere se esiste.</p><p>Se non hai più accesso all'indirizzo email del tuo account, per favore contatta <a href='%{basePath}/about'>il nostro staff.</a></p>"
      button_ok: "OK"
      button_help: "Aiuto"
    email_login:
      link_label: "Inviami un link di accesso"
      button_label: "con email"
      complete_username: "Se un account corrisponde al nome utente <b>%{username}</b> , a breve dovresti ricevere un'email con un link di accesso."
      complete_email: "Se un account corrisponde a <b>%{email}</b>, a breve dovresti ricevere un'email con un link di accesso. "
      complete_username_found: "Abbiamo trovato un account che corrisponde al nome utente <b>%{username}</b>, a breve dovresti ricevere un'email con un collegamento per l'accesso."
      complete_email_found: "Abbiamo trovato un account che corrisponde a <b>%{email}</b>. A breve dovresti ricevere una email con un link di login."
      complete_username_not_found: "Nessun account con nome utente <b>%{username}</b>"
      complete_email_not_found: "Nessun account con email <b>%{email}</b>"
      confirm_title: "Procedi su %{site_name}."
<<<<<<< HEAD
=======
      logging_in_as: "Accesso come %{email}"
      confirm_button: Completa l'accesso
>>>>>>> baba1cc0
    login:
      title: "Connetti"
      username: "Utente"
      password: "Password"
      second_factor_title: "Autenticazione a due fattori"
      second_factor_description: "Per favore, inserisci il codice di autenticazione della tua app:"
      second_factor_backup: "Accedi utilizzando un codice di backup"
      second_factor_backup_title: "Backup Due Fattori"
      second_factor_backup_description: "Per favore, inserisci uno dei tuoi codici di backup:"
      second_factor: "Accedi utilizzando l'app Authenticator"
      security_key_description: "Quando hai preparato la chiave di sicurezza fisica, premi il pulsante Autentica con Security Key qui sotto."
      security_key_alternative: "Prova in un altro modo"
      security_key_authenticate: "Autentica con Security Key"
      security_key_not_allowed_error: "Il processo di autenticazione con Security Key è scaduto o è stato annullato."
      security_key_no_matching_credential_error: "Non è stato possibile trovare credenziali corrispondenti nella chiave di sicurezza fornita."
      security_key_support_missing_error: "Il tuo dispositivo o browser attuale non supporta l&#39;uso di chiavi di sicurezza. Si prega di utilizzare un altro metodo."
      email_placeholder: "email o nome utente"
      caps_lock_warning: "Il Blocco Maiuscole è attivo"
      error: "Errore sconosciuto"
      cookies_error: "Sembra che il tuo browser abbia i cookie disabilitati. Potresti non riuscire a connetterti senza abilitarli."
      rate_limit: "Per favore attendi prima di provare nuovamente la connessione."
      blank_username: "Per favore, inserisci la tua email o il tuo nome utente."
      blank_username_or_password: "Per favore inserisci la tua email o il tuo nome utente, e la password."
      reset_password: "Azzera Password"
      logging_in: "Connessione in corso..."
      or: "Oppure"
      authenticating: "Autenticazione..."
      awaiting_activation: "Il tuo account è in attesa di attivazione, utilizza il collegamento per la password dimenticata per ricevere un'altra email di attivazione."
      awaiting_approval: "Il tuo account non è stato ancora approvato da un membro dello staff. Ti invieremo un'email non appena verrà approvato."
      requires_invite: "Spiacenti, l'accesso a questo forum e solo ad invito."
      not_activated: "Non puoi ancora connetterti. Abbiamo inviato un'email di attivazione a <b>{{sentTo}}</b>. Per favore segui le istruzioni contenute nell'email per attivare l'account."
      not_allowed_from_ip_address: "Non puoi connetterti con questo indirizzo IP."
      admin_not_allowed_from_ip_address: "Non puoi connetterti come amministratore da quell'indirizzo IP."
      resend_activation_email: "Clicca qui per inviare nuovamente l'email di attivazione."
      omniauth_disallow_totp: "L'autenticazione a due fattori è abilitata per Il tuo account. Per favore, connettiti con la tua password."
      resend_title: "Invia Nuovamente Email Attivazione"
      change_email: "Cambia Indirizzo Email"
      provide_new_email: "Fornisci un nuovo indirizzo e invieremo nuovamente la tua email di conferma."
      submit_new_email: "Aggiorna Indirizzo Email"
      sent_activation_email_again: "Ti abbiamo mandato un'altra email di attivazione su <b>{{currentEmail}}</b>. Potrebbero essere necessari alcuni minuti di attesa; assicurati di controllare anche la cartella dello spam."
      sent_activation_email_again_generic: "Abbiamo inviato un'altra email di attivazione. Potrebbero passare alcuni minuti prima che arrivi; assicurati di controllare la tua cartella dello spam."
      to_continue: "Per favore Connettiti"
      preferences: "Devi essere connesso per cambiare le tue impostazioni."
      forgot: "Non ricordo i dettagli del mio account"
      not_approved: "Il tuo account non è ancora stato approvato. Verrai avvertito via email quando potrai collegarti."
      google_oauth2:
        name: "Google"
        title: "con Google"
      twitter:
        name: "Twitter"
        title: "con Twitter"
      instagram:
        name: "Instagram"
        title: "con Instagram"
      facebook:
        name: "Facebook"
        title: "con Facebook"
      github:
        name: "GitHub"
        title: "con GitHub"
      discord:
        name: "Discord"
        title: "con Discord"
      second_factor_toggle:
        totp: "Utilizzare un'app di autenticazione"
        backup_code: "Utilizza un codice di backup"
    invites:
      accept_title: "Invito"
      welcome_to: "Benvenuto su %{site_name}!"
      invited_by: "Sei stato invitato da:"
      social_login_available: "Sarai anche in grado di accedere con qualsiasi login social usando questa email."
      your_email: "L'indirizzo email del tuo account è <b>%{email}</b>."
      accept_invite: "Accetta Invito"
      success: "Il tuo account è stato creato e ora sei connesso."
      name_label: "Nome"
      password_label: "Imposta Password"
      optional_description: "(opzionale)"
    password_reset:
      continue: "Procedi su %{site_name}"
    emoji_set:
      apple_international: "Apple/Internazionale"
      google: "Google"
      twitter: "Twitter"
      emoji_one: "JoyPixels (precedentemente EmojiOne)"
      win10: "Win10"
      google_classic: "Google Classic"
      facebook_messenger: "Facebook Messenger"
    category_page_style:
      categories_only: "Solo Categorie"
      categories_with_featured_topics: "Categorie con argomenti in evidenza"
      categories_and_latest_topics: "Categorie e Argomenti Recenti"
      categories_and_top_topics: "Categorie e Argomenti Popolari"
      categories_boxes: "Riquadri con sottocategorie"
      categories_boxes_with_topics: "Riquadri con Argomenti in evidenza"
    shortcut_modifier_key:
      shift: "Maiusc"
      ctrl: "Ctrl"
      alt: "Alt"
      enter: "Invio"
    conditional_loading_section:
      loading: In caricamento...
    category_row:
      topic_count: "{{count}} Argomenti in questa categoria"
    select_kit:
      default_header_text: Selezione...
      no_content: Nessun risultato trovato
      filter_placeholder: Ricerca...
      filter_placeholder_with_any: Cerca o crea...
      create: "Crea: '{{content}}'"
      max_content_reached:
        one: "Puoi selezionare solo {{count}} elemento."
        other: "Puoi selezionare solo {{count}} elementi."
      min_content_not_reached:
        one: "Seleziona almeno {{count}} elemento."
        other: "Seleziona almeno {{count}} elementi."
    date_time_picker:
      from: Da
      to: A
    emoji_picker:
      filter_placeholder: Ricerca per emoji
      smileys_&_emotion: Smileys ed Emotion
      people_&_body: Persone e parti del corpo
      animals_&_nature: Animali e Natura
      food_&_drink: Cibo e Bevande
      travel_&_places: Viaggi e Località
      activities: Attività
      objects: Oggetti
      symbols: Simboli
      flags: Segnalazioni
      custom: Emoji personalizzate
      recent: Usate recentemente
      default_tone: Nessun tono della pelle
      light_tone: Tono della pelle chiaro
      medium_light_tone: Tono della pelle medio chiaro
      medium_tone: Tono della pelle medio
      medium_dark_tone: Tono della pelle medio scuro
      dark_tone: Tono della pelle scuro
    shared_drafts:
      title: "Bozze condivise"
      notice: "L'argomento è visibile solo a chi può vedere la categoria <b>{{category}}</b>."
      destination_category: "Categoria di destinazione"
      publish: "Pubblica Bozza Condivisa"
      confirm_publish: "Confermi la pubblicazione di questa bozza?"
      publishing: "Argomento in pubblicazione..."
    composer:
      emoji: "Emoji :)"
      more_emoji: "altro..."
      options: "Opzioni"
      whisper: "sussurra"
      unlist: "invisibile"
      blockquote_text: "Citazione"
      add_warning: "Questo è un avvertimento ufficiale."
      toggle_whisper: "Attiva/Disattiva Sussurri"
      toggle_unlisted: "Rendi Invisibile"
      posting_not_on_topic: "A quale argomento vuoi rispondere?"
      saved_local_draft_tip: "salvato in locale"
      similar_topics: "Il tuo argomento è simile a..."
      drafts_offline: "bozze offline"
      edit_conflict: "modifica conflitto"
      group_mentioned_limit: "<b>Attenzione!</b> Hai menzionato <a href='{{group_link}}'>{{group}}</a>, tuttavia questo gruppo ha più membri del limite per le menzioni configurato dagli amministratori di {{max}} utenti. Nessuna notifica verrà inviata. "
      group_mentioned:
        one: "Menzionando {{group}}, verrà notificata <a href='{{group_link}}'>%{count} persona</a> – sei sicuro?"
        other: "Menzionando {{group}}, verranno notificate <a href='{{group_link}}'>{{count}} persone</a> – sei sicuro?"
      cannot_see_mention:
        category: "Hai menzionato {{username}} ma non verranno notificati perché non hanno accesso a questa categoria. Dovrai aggiungerli ad un gruppo che ha accesso a questa categoria."
        private: "Hai menzionato {{username}} ma non verranno notificati perché non hanno accesso a questo messaggio personale. Dovrai invitarli a questo MP."
      duplicate_link: "Sembra che il tuo collegamento a <b>{{domain}}</b> sia già stato pubblicato in questo argomento da <b>@{{username}}</b> in <a href='{{post_url}}'>una risposta di {{ago}}</a> - sei sicuro di volerlo pubblicare ancora?"
      reference_topic_title: "RE: {{title}}"
      error:
        title_missing: "Il titolo è richiesto"
        title_too_short: "Il titolo deve essere lungo almeno {{min}} caratteri"
        title_too_long: "Il titolo non può essere più lungo di {{max}} caratteri"
        post_missing: "Il messaggio non può essere vuoto"
        post_length: "Il messaggio deve essere lungo almeno {{min}} caratteri"
        try_like: "Hai provato ad usare il pulsante {{heart}} ?"
        category_missing: "Devi scegliere una categoria"
        tags_missing: "Devi scegliere almeno {{count}} etichette"
        topic_template_not_modified: "Aggiungi dettagli e specificità al tuo Argomento modificando il modello di Argomento."
      save_edit: "Salva Modifiche"
      overwrite_edit: "Sovrascrivi modifica"
      reply_original: "Rispondi all'Argomento Originale"
      reply_here: "Rispondi Qui"
      reply: "Rispondi"
      cancel: "Annulla"
      create_topic: "Crea Argomento"
      create_pm: "Messaggio"
      create_whisper: "Sussurro"
      create_shared_draft: "Crea Bozza condivisa"
      edit_shared_draft: "Modifica Bozza condivisa"
      title: "O premi Ctrl+Enter"
      users_placeholder: "Aggiunti un utente"
      title_placeholder: "In breve, di cosa tratta questo argomento?"
      title_or_link_placeholder: "Digita il titolo, o incolla qui il collegamento "
      edit_reason_placeholder: "perché stai scrivendo?"
      topic_featured_link_placeholder: "Inserisci il collegamento mostrato con il titolo."
      remove_featured_link: "Rimuovi il collegamento dall'argomento."
      reply_placeholder: "Scrivi qui. Per formattare il testo usa Markdown, BBCode o HTML. Trascina o incolla le immagini."
      reply_placeholder_no_images: "Scrivi qui. Usa Markdown, BBcode o HTML per formattare."
      reply_placeholder_choose_category: "Seleziona una categoria prima di scrivere qui."
      view_new_post: "Visualizza il tuo nuovo messaggio."
      saving: "Salvataggio"
      saved: "Salvato!"
      uploading: "In caricamento..."
      show_preview: "visualizza anteprima &raquo;"
      hide_preview: "&laquo; nascondi anteprima"
      quote_post_title: "Cita l'intero messaggio"
      bold_label: "G"
      bold_title: "Grassetto"
      bold_text: "testo in grassetto"
      italic_label: "I"
      italic_title: "Italic"
      italic_text: "testo italic"
      link_title: "Collegamento"
      link_description: "inserisci qui la descrizione del collegamento"
      link_dialog_title: "Inserisci il collegamento"
      link_optional_text: "titolo opzionale"
      link_url_placeholder: "Incolla un URL o digita per cercare Argomenti"
      quote_title: "Citazione"
      quote_text: "Citazione"
      code_title: "Testo preformattato"
      code_text: "rientra il testo preformattato di 4 spazi"
      paste_code_text: "digita o incolla il codice qui"
      upload_title: "Carica"
      upload_description: "inserisci qui la descrizione del caricamento"
      olist_title: "Elenco Numerato"
      ulist_title: "Elenco Puntato"
      list_item: "Elemento lista"
      toggle_direction: "Commuta Direzione"
      help: "Aiuto Inserimento Markdown"
      collapse: "minimizza il pannello del composer"
      open: "Apri il pannello del composer"
      abandon: "chiudi il composer e scarta la bozza"
      enter_fullscreen: "Espandi il composer a tutto schermo"
      exit_fullscreen: "Lascia il composer a tutto schermo"
      modal_ok: "OK"
      modal_cancel: "Annulla"
      cant_send_pm: "Spiacenti, non puoi inviare un messaggio a %{username}."
      yourself_confirm:
        title: "Hai dimenticato di aggiungere i destinatari?"
        body: "Per ora il messaggio sarà inviato solo a te stesso!"
      admin_options_title: "Impostazioni dello staff opzionali per l'argomento"
      composer_actions:
        reply: Rispondi
        draft: Bozza
        edit: Modifica
        reply_to_post:
          label: "Rispondi al messaggio %{postNumber} di %{postUsername}"
          desc: Rispondi a uno specifico messaggio
        reply_as_new_topic:
          label: Rispondi con un argomento correlato
          desc: Crea un nuovo Argomento collegato a questo Argomento
        reply_as_private_message:
          label: Nuovo messaggio
          desc: Crea un nuovo messaggio personale
        reply_to_topic:
          label: Rispondi all'argomento
          desc: "Rispondi all'argomento, non a uno specifico messaggio"
        toggle_whisper:
          label: Commuta Sussurri
          desc: I Sussurri sono visibili solo ai membri dello staff
        create_topic:
          label: "Nuovo Argomento"
        shared_draft:
          label: "Bozza Condivisa"
          desc: "Prepara la bozza di un argomento che sarà visibile solo allo Staff"
        toggle_topic_bump:
          label: "Commuta riproposizione argomenti"
          desc: "Rispondi senza cambiare la data dell'ultima risposta"
    notifications:
      tooltip:
        regular:
          one: "%{count} notifica non visualizzata"
          other: "{{count}} notifiche non visualizzate"
        message:
          one: "%{count} messaggio non letto"
          other: "{{count}} messaggi non letti"
      title: "notifiche di menzioni @nome, risposte ai tuoi messaggi e argomenti ecc."
      none: "Impossibile caricare le notifiche al momento."
      empty: "Nessuna notifica trovata."
      post_approved: "Il tuo messaggio è stato approvato"
      reviewable_items: "elementi in attesa di revisione"
      mentioned: "<span>{{username}}</span> {{description}}"
      group_mentioned: "<span>{{username}}</span> {{description}}"
      quoted: "<span>{{username}}</span> {{description}}"
      replied: "<span>{{username}}</span> {{description}}"
      posted: "<span>{{username}}</span> {{description}}"
      edited: "<span>{{username}}</span> {{description}}"
      liked: "<span>{{username}}</span> {{description}}"
      liked_2: "<span>{{username}}, {{username2}}</span> {{description}}"
      liked_many:
        one: "<span>{{username}}, {{username2}} e {{count}} altri</span> {{description}}"
        other: "<span>{{username}}, {{username2}} e {{count}} altri</span> {{description}}"
      liked_consolidated_description:
        one: "ha messo \"mi piace\" ad {{count}} tuo messaggio"
        other: "ha messo \"mi piace\" ad {{count}} dei tuoi messaggi"
      liked_consolidated: "<span>{{username}}</span> {{description}}"
      private_message: "<span>{{username}}</span> {{description}}"
      invited_to_private_message: "<p><span>{{username}}</span> {{description}}"
      invited_to_topic: "<span>{{username}}</span> {{description}}"
      invitee_accepted: "<span>{{username}}</span> ha accettato il tuo invito"
      moved_post: "<span>{{username}}</span> spostato {{description}}"
      linked: "<span>{{username}}</span> {{description}}"
      granted_badge: "Guadagnato '{{description}}'"
      topic_reminder: "<span>{{username}}</span> {{description}}"
      watching_first_post: "<span>Nuovo Argomento</span> {{description}}"
      membership_request_accepted: "Iscrizione accettata in &quot;{{group_name}}&quot;"
      membership_request_consolidated: "{{count}} richieste di iscrizione aperte per &#39;{{group_name}}&#39;"
      group_message_summary:
        one: "{{count}} messaggi in arrivo nella casella {{group_name}}"
        other: "{{count}} messaggi in arrivo nella casella {{group_name}}"
      popup:
        mentioned: '{{username}} ti ha menzionato in "{{topic}}" - {{site_title}}'
        group_mentioned: '{{username}} ti ha menzionato in "{{topic}}" - {{site_title}}'
        quoted: '{{username}} ti ha citato in "{{topic}}" - {{site_title}}'
        replied: '{{username}} ti ha risposto in "{{topic}}" - {{site_title}}'
        posted: '{{username}} ha pubblicato in "{{topic}}" - {{site_title}}'
        private_message: '{{username}} ti ha inviato un messaggio personale in "{{topic}}" - {{site_title}}'
        linked: '{{username}} ha aggiunto un collegamento a un tuo messaggio da "{{topic}}" - {{site_title}}'
        watching_first_post: '{{username}} ha creato il nuovo argomento "{{topic}}" - {{site_title}}'
        confirm_title: "Notifiche abilitate - %{site_title}"
        confirm_body: "Successo! Le notifiche sono state abilitate."
        custom: "Notifica di {{username}} su %{site_title}"
      titles:
        mentioned: "menzionato"
        replied: "nuova risposta"
        quoted: "citato"
        edited: "modificato"
        liked: "nuovo \"mi piace\""
        private_message: "nuovo messaggio privato"
        invited_to_private_message: "invitato ad un Messaggio Privato"
        invitee_accepted: "invito accettato"
        posted: "nuovo messaggio"
        moved_post: "messaggio spostato"
        linked: "linkato"
        granted_badge: "distintivo assegnato"
        invited_to_topic: "invitato ad un Argomento"
        group_mentioned: "gruppo menzionato"
        group_message_summary: "nuovo messaggio di gruppo"
        watching_first_post: "nuovo argomento"
        topic_reminder: "promemoria Argomento"
        liked_consolidated: "nuovi \"Mi piace\""
        post_approved: "messaggio approvato"
        membership_request_consolidated: "nuove richieste di iscrizione"
    upload_selector:
      title: "Aggiungi un'immagine"
      title_with_attachments: "Aggiungi un'immagine o un file"
      from_my_computer: "Dal mio dispositivo"
      from_the_web: "Dal web"
      remote_tip: "collegamento all'immagine"
      remote_tip_with_attachments: "collegamento all'immagine o al file {{authorized_extensions}}"
      local_tip: "seleziona immagini dal tuo dispositivo"
      local_tip_with_attachments: "seleziona immagini o file dal tuo dispositivo {{authorized_extensions}}"
      hint: "(puoi anche trascinarle nell'editor per caricarle)"
      hint_for_supported_browsers: "puoi fare il \"trascina e rilascia\" o incollare immagini nell'editor"
      uploading: "In caricamento"
      select_file: "Seleziona File"
      default_image_alt_text: immagine
    search:
      sort_by: "Ordina per"
      relevance: "Rilevanza"
      latest_post: "Ultimo Messaggio"
      latest_topic: "Ultimo Argomento"
      most_viewed: "Più Visti"
      most_liked: "Con più \"Mi Piace\""
      select_all: "Seleziona Tutto"
      clear_all: "Cancella Tutto"
      too_short: "La tua chiave di ricerca è troppo corta."
      result_count:
        one: "<span>%{count} risultato per</span><span class='term'>{{term}}</span>"
        other: "<span>{{count}}{{plus}} risultati per</span><span class='term'>{{term}}</span>"
      title: "cerca argomenti, messaggi, utenti o categorie"
      full_page_title: "Cerca negli Argomenti o nei Messaggi"
      no_results: "Nessun risultato trovato."
      no_more_results: "Nessun altro risultato trovato."
      searching: "Ricerca in corso..."
      post_format: "#{{post_number}} da {{username}}"
      results_page: "Risultati della ricerca per '{{term}}'"
      more_results: "Ci sono più risultati. Restringi i criteri di ricerca."
      cant_find: "Non riesci a trovare quello che stai cercando?"
      start_new_topic: "Forse vuoi avviare un nuovo argomento?"
      or_search_google: "O prova a cercare con Google invece:"
      search_google: "Prova a cercare con Google invece:"
      search_google_button: "Google"
      search_google_title: "Cerca nel sito"
      context:
        user: "Cerca messaggi di @{{username}}"
        category: "Cerca nella categoria #{{category}}"
        tag: "Cerca l'etichetta # {{tag}}"
        topic: "Cerca in questo argomento"
        private_messages: "Cerca messaggi"
      advanced:
        title: Ricerca Avanzata
        posted_by:
          label: Pubblicato da
        in_category:
          label: Classificate
        in_group:
          label: Nel Gruppo
        with_badge:
          label: Con Distintivo
        with_tags:
          label: Con etichetta
        filters:
          label: Mostra solamente argomenti/messaggi...
          title: cerca solo nel titolo
          likes: su cui ho messo "Mi Piace"
          posted: ho pubblicato in
          watching: sto osservando
          tracking: sto seguendo
          private: nei miei messaggi privati
          bookmarks: Aggiunti ai segnalibri
          first: sono il primissimo post
          pinned: sono appuntati
          unpinned: non sono appuntati
          seen: messaggi che ho letto
          unseen: non ho letto
          wiki: sono wiki
          images: che includono immagini
          all_tags: Tutte le etichette sopra
        statuses:
          label: In cui gli argomenti
          open: sono aperti
          closed: sono chiusi
          archived: sono archiviati
          noreplies: hanno zero risposte
          single_user: contengono un singolo utente
        post:
          count:
            label: Conteggio Messaggi Minimo
          time:
            label: Pubblicato
            before: prima del
            after: dopo il
    hamburger_menu: "vai ad un'altra lista di argomenti o categoria"
    new_item: "nuovo"
    go_back: "indietro"
    not_logged_in_user: "pagina utente con riassunto delle attività correnti e delle impostazioni"
    current_user: "vai alla pagina utente"
    view_all: "vedi tutto"
    topics:
      new_messages_marker: "ultima visita"
      bulk:
        select_all: "Seleziona Tutti"
        clear_all: "Deseleziona Tutto"
        unlist_topics: "Rendi invisibili"
        relist_topics: "Ripubblica Argomenti"
        reset_read: "Reimposta stato lettura"
        delete: "Elimina argomenti"
        dismiss: "Letti"
        dismiss_read: "Nascondi tutti i non letti"
        dismiss_button: "Nascondi..."
        dismiss_tooltip: "Nascondi solo i nuovi messaggi o smetti di seguire gli argomenti"
        also_dismiss_topics: "Smetti di seguire questi argomenti così che non compariranno più come non letti per me"
        dismiss_new: "Nascondi i Nuovi"
        toggle: "commuta la selezione multipla degli argomenti"
        actions: "Azioni Multiple"
        change_category: "Imposta categoria"
        close_topics: "Chiudi argomenti"
        archive_topics: "Archivia argomenti"
        notification_level: "Notifiche"
        choose_new_category: "Scegli la nuova categoria per gli argomenti:"
        selected:
          one: "Hai selezionato <b>%{count}</b> argomento."
          other: "Hai selezionato <b>{{count}}</b> argomenti."
        change_tags: "Sostituire Etichette"
        append_tags: "Aggiungi Etichette"
        choose_new_tags: "Scegli nuove etichette per i seguenti argomenti:"
        choose_append_tags: "Scegli nuove etichette da aggiungere a questi argomenti:"
        changed_tags: "Le etichette per quegli argomenti sono state cambiate."
      none:
        unread: "Non ci sono argomenti non letti."
        new: "Non ci sono nuovi argomenti."
        read: "Non hai ancora letto nessun argomento."
        posted: "Non hai ancora scritto in nessun argomento."
        latest: "Non ci sono argomenti più recenti. Ciò è triste."
        bookmarks: "Non hai ancora argomenti nei segnalibri."
        category: "Non ci sono argomenti in {{category}}."
        top: "Non ci sono argomenti di punta."
        educate:
          new: '<p>Qui compaiono i nuovi argomenti.</p><p>Per difetto, gli argomenti vengono considerati nuovi e mostrano l''indicatore <span class="badge new-topic badge-notification" style="vertical-align:middle;line-height:inherit;">nuovo</span> se sono stati creati negli ultimi 2 giorni.</p><p>Puoi cambiare questa configurazione nelle tue <a href="%{userPrefsUrl}">preferenze</a>.</p>'
          unread: '<p>Qui compaiono gli argomenti che non hai letto.</p><p>Per difetto, gli argomenti sono considerati non letti e ne viene mostrato un conteggio <span class="badge new-posts badge-notification">1</span> se hai:</p><ul><li>Creato l''argomento</li><li>Risposto all''argomento</li><li>Letto l''argomento per più di 4 minuti</li></ul><p>Oppure se hai esplicitamente impostato l''argomento come Seguito o Osservato usando il pannello delle notifiche in fondo ad ogni argomento.</p><p>Puoi cambiare questa configurazione nelle tue <a href="%{userPrefsUrl}">preferenze</a>.</p>'
      bottom:
        latest: "Non ci sono altri argomenti più recenti."
        posted: "Non ci sono altri argomenti pubblicati."
        read: "Non ci sono altri argomenti letti."
        new: "Non ci sono altri argomenti nuovi."
        unread: "Non ci sono altri argomenti non letti"
        category: "Non ci sono altri argomenti nella categoria {{category}}."
        top: "Non ci sono altri argomenti di punta."
        bookmarks: "Non ci sono ulteriori argomenti nei segnalibri."
    topic:
      filter_to:
        one: "%{count} messaggio in questo argomento"
        other: "{{count}} messaggi in questo argomento"
      create: "Nuovo Argomento"
      create_long: "Crea un nuovo Argomento"
      open_draft: "Apri Bozza"
      private_message: "Inizia a scrivere un messaggio"
      archive_message:
        help: "Sposta il messaggio nel tuo archivio"
        title: "Archivia"
      move_to_inbox:
        title: "Sposta in arrivo"
        help: "Sposta il messaggio di nuovo nella posta in arrivo"
      edit_message:
        help: "Modifica la prima versione del Messaggio"
        title: "Modifica Messaggio"
      defer:
        help: "Contrassegna come non letto"
        title: "Rinvia"
      list: "Argomenti"
      new: "nuovo argomento"
      unread: "non letto"
      new_topics:
        one: "%{count} nuovo argomento"
        other: "{{count}} nuovi argomenti"
      unread_topics:
        one: "%{count} argomento non letto"
        other: "{{count}} argomenti non letti"
      title: "Argomento"
      invalid_access:
        title: "L'argomento è privato"
        description: "Spiacenti, non puoi accedere a questo argomento!"
        login_required: "Devi connetterti per vedere questo argomento."
      server_error:
        title: "Errore di caricamento dell'argomento"
        description: "Spiacenti, non è stato possibile caricare questo argomento, probabilmente per un errore di connessione. Per favore riprova. Se il problema persiste, faccelo sapere."
      not_found:
        title: "Argomento non trovato"
        description: "Spiacenti, non abbiamo trovato l'argomento. Forse è stato rimosso da un moderatore?"
      total_unread_posts:
        one: "c'è un post non letto in questa discussione"
        other: "hai {{count}} messagi non letti in questo argomento"
      unread_posts:
        one: "Hai %{count} vecchio messaggio non letto in questo argomento"
        other: "hai {{count}} vecchi messaggi non letti in questo argomento"
      new_posts:
        one: "c'è %{count} nuovo messaggio in questo argomento dalla tua ultima lettura"
        other: "ci sono {{count}} nuovi messaggi in questo argomento dalla tua ultima lettura"
      likes:
        one: "c'è %{count} \"Mi piace\" in questo argomento"
        other: "ci sono {{count}} \"Mi piace\" in questo argomento"
      back_to_list: "Torna alla Lista Argomenti"
      options: "Opzioni Argomento"
      show_links: "mostra i collegamenti in questo argomento"
      toggle_information: "commuta i dettagli dell'argomento"
      read_more_in_category: "Vuoi saperne di più? Leggi altri argomenti in {{catLink}} o {{latestLink}}."
      read_more: "Vuoi saperne di più? {{catLink}} o {{latestLink}}."
      group_request: "Per vedere questo Argomento devi richiedere l&#39;iscrizioneal gruppo `{{name}}`"
      group_join: "È necessario iscriversi al gruppo `{{name}}` per visualizzare questo Argomento"
      unread_indicator: "Nessun utente ha ancora letto l&#39;ultimo post di questo Argomento."
      read_more_MF: "{ UNREAD, plural, =0 {} one { C'è <a href='{basePath}/unread'>1 argomento non letto</a> } other { Ci sono <a href='{basePath}/unread'># argomenti non letti</a> } } { NEW, plural, =0 {} one { {BOTH, select, true{e } false {è } other{}} <a href='{basePath}/new'>1 nuovo</a> argomento} other { {BOTH, select, true{e } false {Ci sono } other{}} <a href='{basePath}/new'># nuovi</a> argomenti} } restanti, o {CATEGORY, select, true {visualizza altri argomenti in {catLink}} false {{latestLink}} other {}}"
      browse_all_categories: Scorri tutte le categorie
      view_latest_topics: visualizza gli argomenti più recenti
      suggest_create_topic: "Perché non crei un argomento?"
      jump_reply_up: passa a una risposta precedente
      jump_reply_down: passa a una risposta successiva
      deleted: "L'argomento è stato eliminato"
      topic_status_update:
        title: "Timer Argomento"
        save: "Imposta Timer"
        num_of_hours: "Numero di ore:"
        remove: "Rimuovi Timer"
        publish_to: "Pubblica Su:"
        when: "Quando:"
        public_timer_types: Timer Argomento
        private_timer_types: Timer Argomento per Utente
        time_frame_required: "Per favore, seleziona un lasso di tempo"
      auto_update_input:
        none: "Seleziona un lasso di tempo"
        later_today: "Più tardi oggi"
        tomorrow: "Domani"
        later_this_week: "Più tardi questa settimana"
        this_weekend: "Questo fine settimana"
        next_week: "La prossima settimana"
        two_weeks: "Due Settimane"
        next_month: "Il prossimo mese"
        two_months: "Due mesi"
        three_months: "Tre Mesi"
        four_months: "Quattro mesi"
        six_months: "Sei Mesi"
        one_year: "Un Anno"
        forever: "Per sempre"
        pick_date_and_time: "Scegli la data e l'ora"
        set_based_on_last_post: "Chiudi in base all'ultimo messaggio"
      publish_to_category:
        title: "Pianifica Pubblicazione"
      temp_open:
        title: "Apri Temporaneamente"
      auto_reopen:
        title: "Apri automaticamente Argomento"
      temp_close:
        title: "Chiudi Temporaneamente"
      auto_close:
        title: "Chiudi Automaticamente"
        label: "Ore per la chiusura automatica:"
        error: "Per favore inserisci un valore valido."
        based_on_last_post: "Non chiudere finché l'ultimo messaggio nell'argomento non ha questa anzianità."
      auto_delete:
        title: "Elimina Automaticamente Argomento"
      auto_bump:
        title: "Riproponi automaticamente l’argomento"
      reminder:
        title: "Ricordamelo"
      status_update_notice:
        auto_open: "Questo argomento verrà automaticamente aperto %{timeLeft}"
        auto_close: "Questo argomento si chiuderà automaticamente in %{timeLeft}."
        auto_publish_to_category: "Questo argomento verrà pubblicato su <a href=%{categoryUrl}>#%{categoryName}</a>%{timeLeft}"
        auto_close_based_on_last_post: "Questo argomento si chiuderà %{duration}dopo l'ultima risposta."
        auto_delete: "Questo argomento verrà automaticamente cancellato %{timeLeft}."
        auto_bump: "Questo argomento sarà riproposto automaticamente %{timeLeft}."
        auto_reminder: "Questo argomento ti verrà ricordato %{timeLeft}."
      auto_close_title: "Impostazioni di auto-chiusura"
      auto_close_immediate:
        one: "L'ultimo messaggio nell'argomento ha già %{count} ora, per cui l'argomento verrà chiuso immediatamente."
        other: "L'ultimo messaggio nell'argomento ha già %{count} ore, per cui l'argomento verrà chiuso immediatamente."
      timeline:
        back: "Indietro"
        back_description: "Torna indietro al tuo ultimo messaggio non letto"
        replies_short: "%{current} / %{total}"
      progress:
        title: Avanzamento dell'argomento
        go_top: "alto"
        go_bottom: "basso"
        go: "vai"
        jump_bottom: "salta all'ultimo messaggio"
        jump_prompt: "vai a..."
        jump_prompt_of: "di %{count} messaggi"
        jump_prompt_long: "Salta a..."
        jump_bottom_with_number: "Passa al messaggio %{post_number}"
        jump_prompt_to_date: "ad oggi"
        jump_prompt_or: "o"
        total: totale messaggi
        current: messaggio corrente
      notifications:
        title: cambia la frequenza con cui sarai avvertito su questo argomento
        reasons:
          mailing_list_mode: "Hai la modalità mailing list abilitata, verrai notificato delle risposte a questo argomento via email."
          "3_10": "Riceverai notifiche perché stai osservando un'etichetta in questo argomento."
          "3_6": "Riceverai notifiche perché stai osservando questa categoria."
          "3_5": "Riceverai notifiche poiché hai iniziato ad osservare questo argomento automaticamente."
          "3_2": "Riceverai notifiche perché stai osservando questo argomento."
          "3_1": "Riceverai notifiche perché hai creato questo argomento."
          "3": "Riceverai notifiche perché stai osservando questo argomento."
          "2_8": "Vedrai un conteggio delle nuove risposte perché stai seguendo questa categoria."
          "2_4": "Vedrai un conteggio delle nuove risposte perché hai pubblicato una risposta in questo argomento."
          "2_2": "Vedrai un conteggio delle nuove risposte perché stai seguendo questo argomento."
          "2": 'Vedrai un conteggio delle nuove risposte perché <a href="{{basePath}}/u/{{username}}/preferences">hai letto questo argomento</a>.'
          "1_2": "Riceverai notifiche se qualcuno menziona il tuo @nome o ti risponde."
          "1": "Riceverai notifiche se qualcuno menziona il tuo @nome o ti risponde."
          "0_7": "Stai ignorando tutte le notifiche di questa categoria."
          "0_2": "Stai ignorando tutte le notifiche di questo argomento."
          "0": "Stai ignorando tutte le notifiche di questo argomento."
        watching_pm:
          title: "In osservazione"
          description: "Riceverai una notifica per ogni nuova risposta a questo messaggio, e comparirà un conteggio delle nuove risposte."
        watching:
          title: "In osservazione"
          description: "Riceverai una notifica per ogni nuova risposta in questo argomento, e comparirà un conteggio delle nuove risposte."
        tracking_pm:
          title: "Seguito"
          description: "Per questo messaggio apparirà un conteggio delle nuove risposte. Riceverai una notifica se qualcuno menziona il tuo @nome o ti risponde."
        tracking:
          title: "Seguito"
          description: "Per questo argomento apparirà un conteggio delle nuove risposte. Riceverai una notifica se qualcuno menziona il tuo @nome o ti risponde."
        regular:
          title: "Normale"
          description: "Riceverai una notifica se qualcuno menziona il tuo @nome o ti risponde."
        regular_pm:
          title: "Normale"
          description: "Riceverai una notifica se qualcuno menziona il tuo @nome o ti risponde."
        muted_pm:
          title: "Silenziato"
          description: "Non ti verrà notificato nulla per questo messaggio."
        muted:
          title: "Silenziato"
          description: "Non riceverai mai notifiche o altro circa questo argomento e non apparirà nei recenti."
      actions:
        title: "Azioni"
        recover: "Ripristina Argomento"
        delete: "Cancella Argomento"
        open: "Apri Argomento"
        close: "Chiudi Argomento"
        multi_select: "Seleziona Messaggi..."
        timed_update: "Imposta Timer..."
        pin: "Appunta Argomento..."
        unpin: "Spunta Argomento..."
        unarchive: "De-archivia Argomento"
        archive: "Archivia Argomento"
        invisible: "Rendi Invisibile"
        visible: "Rendi Visibile"
        reset_read: "Reimposta Dati Letti"
        make_public: "Rendi Argomento Pubblico"
        make_private: "Rendi Messaggio Personale"
        reset_bump_date: "Reimposta la data di riproposizione"
      feature:
        pin: "Appunta Argomento"
        unpin: "Spunta Argomento"
        pin_globally: "Appunta Argomento Globalmente"
        make_banner: "Argomento Annuncio"
        remove_banner: "Rimuovi Argomento Annuncio"
      reply:
        title: "Rispondi"
        help: "inizia a comporre una risposta a questo argomento"
      clear_pin:
        title: "Spunta"
        help: "Rimuovi la spunta da questo argomento, così non comparirà più in cima alla lista degli argomenti"
      share:
        title: "Condividi"
        extended_title: "Condividi un collegamento"
        help: "condividi un collegamento a questo argomento"
      print:
        title: "Stampa"
        help: "Apri una versione da stampabile di questo argomento"
      flag_topic:
        title: "Segnala"
        help: "segnala questo argomento o invia una notifica privata"
        success_message: "Hai segnalato questo argomento con successo."
      make_public:
        title: "Converti in argomento pubblico"
        choose_category: "Scegli una categoria per l'argomento pubblico:"
      feature_topic:
        title: "Poni argomento in primo piano"
        pin: "Poni questo argomento in cima alla categoria {{categoryLink}} fino a"
        confirm_pin: "Hai già {{count}} argomenti puntati. Troppi argomenti puntati potrebbero essere un peso per gli utenti nuovi o anonimi. Sicuro di voler puntare un altro argomento in questa categoria?"
        unpin: "Rimuovi questo argomento dalla cima della categoria {{categoryLink}}."
        unpin_until: "Rimuovi questo argomento dalla cima della categoria {{categoryLink}} o attendi fino a <strong>%{until}</strong>."
        pin_note: "Gli utenti possono spuntare gli argomenti individualmente per loro stessi."
        pin_validation: "È richiesta una data per appuntare questo argomento."
        not_pinned: "Non ci sono argomenti appuntati in {{categoryLink}}."
        already_pinned:
          one: "Argomenti attualmente appuntati in {{categoryLink}}: <strong class='badge badge-notification unread'>%{count}</strong>"
          other: "Argomenti attualmente appuntati in {{categoryLink}}: <strong class='badge badge-notification unread'>{{count}}</strong>"
        pin_globally: "Poni questo argomento in cima a tutte le liste di argomenti fino a"
        confirm_pin_globally: "Hai già {{count}} argomenti puntati globalmente. Troppi argomenti puntati potrebbero essere un peso per gli utenti nuovi o anonimi. Sicuro di voler puntare un altro argomento globalmente?"
        unpin_globally: "Togli questo argomento dalla cima degli altri argomenti."
        unpin_globally_until: "Rimuovi questo argomento dalla cima di tutte le liste di argomenti o attendi fino a <strong>%{until}</strong>."
        global_pin_note: "Gli utenti possono spuntare gli argomenti autonomamente per loro stessi."
        not_pinned_globally: "Non ci sono argomenti appuntati globalmente."
        already_pinned_globally:
          one: "Argomenti attualmente appuntati globalmente: <strong class='badge badge-notification unread'>%{count}</strong>"
          other: "Argomenti attualmente appuntati globalmente: <strong class='badge badge-notification unread'>{{count}}</strong>"
        make_banner: "Rendi questo argomento uno striscione che apparirà in cima a tutte le pagine."
        remove_banner: "Rimuovi lo striscione che appare in cima a tutte le pagine."
        banner_note: "Gli utenti possono nascondere l'annuncio chiudendolo. Solo un argomento per volta può diventare un annuncio."
        no_banner_exists: "Non c'è alcun argomento annuncio."
        banner_exists: "<strong class='badge badge-notification unread'>C'è</strong> attualmente un argomento annuncio."
      inviting: "Sto invitando..."
      automatically_add_to_groups: "Questo invito include anche l'accesso ai seguenti gruppi:"
      invite_private:
        title: "Invita al Messaggio"
        email_or_username: "Email o Utente di chi invita"
        email_or_username_placeholder: "indirizzo email o nome utente"
        action: "Invita"
        success: "Abbiamo invitato l'utente a partecipare a questo messaggio."
        success_group: "Abbiamo invitato il gruppo a partecipare a questo messaggio."
        error: "Spiacenti, si è verificato un errore durante l'invito dell'utente."
        group_name: "nome gruppo"
      controls: "Impostazioni Argomento"
      invite_reply:
        title: "Invita"
        username_placeholder: "nome utente"
        action: "Invia Invito"
        help: "invita altri su questo argomento via email o tramite notifiche"
        to_forum: "Invieremo una breve email che permetterà al tuo amico di partecipare subito cliccando un collegamento, senza bisogno di connettersi."
        sso_enabled: "Inserisci il nome utente della persona che vorresti invitare su questo argomento."
        to_topic_blank: "Inserisci il nome utente o l'indirizzo email della persona che vorresti invitare su questo argomento."
        to_topic_email: "Hai inserito un indirizzo email. Invieremo una email di invito che permetterà al tuo amico di rispondere subito a questo argomento."
        to_topic_username: "Hai inserito un nome utente. Gli invieremo una notifica con un collegamento per invitarlo su questo argomento."
        to_username: "Inserisci il nome utente della persona che vorresti invitare. Gli invieremo una notifica con un collegamento di invito a questo argomento."
        email_placeholder: "nome@esempio.com"
        success_email: "Abbiamo inviato un invito via email a <b>{{emailOrUsername}}</b>. Ti avvertiremo quando l'invito verrà riscattato. Controlla la sezione \"inviti\" sulla tua pagina utente per tracciarne lo stato."
        success_username: "Abbiamo invitato l'utente a partecipare all'argomento."
        error: "Spiacenti, non siamo riusciti ad invitare questa persona. E' stata per caso già invitata (gli inviti sono limitati)? "
        success_existing_email: "Esiste già un utente con email <b>{{emailOrUsername}}</b>. Lo abbiamo invitato a partecipare a questo argomento."
      login_reply: "Connettiti per Rispondere"
      filters:
        n_posts:
          one: "%{count} post"
          other: "{{count}} messaggi"
        cancel: "Rimuovi filtro"
      move_to:
        title: "Sposta in"
        action: "sposta in"
        error: "Si è verificato un errore spostando i messaggi."
      split_topic:
        title: "Sposta in un nuovo argomento"
        action: "sposta in un nuovo argomento"
        topic_name: "Titolo del nuovo Argomento"
        radio_label: "Nuovo Argomento"
        error: "Si è verificato un errore spostando il messaggio nel nuovo argomento."
        instructions:
          one: "Stai per creare un nuovo argomento riempiendolo con il messaggio che hai selezionato."
          other: "Stai per creare un nuovo argomento riempiendolo con i <b>{{count}}</b> messaggi che hai selezionato."
      merge_topic:
        title: "Sposta in Argomento Esistente"
        action: "sposta in un argomento esistente"
        error: "Si è verificato un errore nello spostare i messaggi nell'argomento."
        radio_label: "Argomento Esistente"
        instructions:
          one: "Per favore scegli l'argomento dove spostare il messaggio."
          other: "Per favore scegli l'argomento di destinazione dove spostare i <b>{{count}}</b> messaggi."
      move_to_new_message:
        title: "Sposta in un nuovo messaggio"
        action: "sposta in un nuovo messaggio"
        message_title: "Titolo del nuovo messaggio"
        radio_label: "Nuovo messaggio"
        participants: "Partecipanti"
        instructions:
          one: "Stai per creare un nuovo messaggio e popolarlo con il messaggio che hai selezionato."
          other: "Stai per creare un nuovo messaggio e popolarlo con i <b>{{count}}</b> messaggi che hai selezionato."
      move_to_existing_message:
        title: "Sposta in un messaggio esistente"
        action: "sposta in un messaggio esistente"
        radio_label: "Messaggio Esistente"
        participants: "Partecipanti"
        instructions:
          one: "Scegli il messaggio verso il quale vorresti spostare questo messaggio."
          other: "Scegli il messaggio verso il quale vorresti spostare quei <b>{{count}}</b> messaggi."
      merge_posts:
        title: "Unisci Messaggi Selezionati"
        action: "unisci messaggi selezionati"
        error: "Si è verificato un errore nell'unire i messaggi selezionati."
      change_owner:
        title: "Cambia Proprietario"
        action: "cambia proprietà"
        error: "Si è verificato un errore durante il cambio di proprietà dei messaggi."
        placeholder: "nome utente del nuovo proprietario"
        instructions:
          one: "Per favore, scegli un nuovo proprietario per il messaggio che apparteneva a <b>@{{old_user}}</b>"
          other: "Per favore, scegli un nuovo proprietario per i {{count}} messaggio che appartenevano a <b>@{{old_user}}</b>"
      change_timestamp:
        title: "Cambia Marca Temporale..."
        action: "cambia marca temporale"
        invalid_timestamp: "Il timestamp non può essere nel futuro."
        error: "Errore durante la modifica del timestamp dell'argomento."
        instructions: "Seleziona il nuovo timestamp per l'argomento. I messaggi nell'argomento saranno aggiornati in modo che abbiano lo stesso intervallo temporale."
      multi_select:
        select: "scegli"
        selected: "selezionati ({{count}})"
        select_post:
          label: "seleziona"
          title: "Aggiungi il messaggio alla selezione"
        selected_post:
          label: "selezionato"
          title: "Clicca per rimuovere un messaggio dalla selezione"
        select_replies:
          label: "seleziona +risposte"
          title: "Aggiungi il messaggio e tutte le risposte alla selezione"
        select_below:
          label: "seleziona +seguenti"
          title: "Aggiungi questo messaggio e tutti quelli seguenti alla selezione"
        delete: elimina i selezionati
        cancel: annulla selezione
        select_all: seleziona tutto
        deselect_all: deseleziona tutto
        description:
          one: Hai selezionato <b>%{count}</b> messaggio.
          other: "Hai selezionato <b>{{count}}</b> messaggi."
      deleted_by_author:
        one: "(Argomento eliminato dall'autore, verrà automaticamente cancellato in %{count} ora, se non segnalato)"
        other: "(Argomento eliminato dall'autore, verrà automaticamente cancellato in %{count} ore, se non segnalato)"
    post:
      quote_reply: "Cita"
      edit_reason: "Motivo:"
      post_number: "messaggio {{number}}"
      ignored: "Contenuto ignorato"
      wiki_last_edited_on: "ultima modifica alla wiki"
      last_edited_on: "ultima modifica al messaggio:"
      reply_as_new_topic: "Rispondi come Argomento collegato"
      reply_as_new_private_message: "Rispondi come nuovo messaggio agli stessi destinatari"
      continue_discussion: "Continua la discussione da {{postLink}}:"
      follow_quote: "vai al messaggio citato"
      show_full: "Mostra Messaggio Completo"
      show_hidden: "Visualizza contenuto ignorato"
      deleted_by_author:
        one: "(post eliminato dall'autore, sarà automaticamente cancellato in %{count} ore se non contrassegnato)"
        other: "(messaggio eliminato dall'autore, verrà automaticamente cancellato in %{count} ore se non segnalato)"
      collapse: "raggruppa"
      expand_collapse: "espandi/raggruppa"
      locked: "un membro dello Staff ha bloccato le modifiche a questo messaggio"
      gap:
        one: "visualizza %{count} risposta nascosta"
        other: "visualizza {{count}} riposte nascoste"
      notice:
        new_user: "E' la prima volta che {{user}} invia un messaggio. Diamogli il benvenuto nella nostra comunità!"
        returning_user: "Era da un bel po' che {{user}} non si faceva vedere: l'ultimo messaggio risale a {{time}}."
      unread: "Messaggio non letto"
      has_replies:
        one: "{{count}} Risposta"
        other: "{{count}} Risposte"
      has_likes_title:
        one: "Una persona ha messo \"Mi piace\" a questo messaggio"
        other: "{{count}} persone hanno messo \"Mi piace\" a questo messaggio"
      has_likes_title_only_you: "hai messo \"Mi piace\" a questo messaggio"
      has_likes_title_you:
        one: "tu e un'altra persona avete messo \"Mi piace\" a questo messaggio"
        other: "tu e altre {{count}} persone avete messo \"Mi piace\" a questo messaggio"
      errors:
        create: "Spiacenti, si è verificato un errore nel creare il tuo messaggio. Prova di nuovo."
        edit: "Spiacenti, si è verificato un errore nel modificare il tuo messaggio. Prova di nuovo."
        upload: "Spiacenti, si è verificato un errore durante il caricamento del file. Prova di nuovo."
        file_too_large: "Spiacenti, ma questo file è troppo grande (la dimensione massima è {{max_size_kb}}kb). Perché non lo carichi su un servizio di cloud sharing per poi incollarne qui il collegamento?"
        too_many_uploads: "Spiacenti, puoi caricare un solo file per volta."
        too_many_dragged_and_dropped_files: "Spiacenti, puoi caricare solo {{max}} file contemporaneamente."
        upload_not_authorized: "Spiacenti, il file che stai cercando di caricare non è autorizzato (estensioni autorizzate: {{authorized_extensions}})."
        image_upload_not_allowed_for_new_user: "Spiacenti, i nuovi utenti non possono caricare immagini."
        attachment_upload_not_allowed_for_new_user: "Spiacenti, i nuovi utenti non possono caricare allegati."
        attachment_download_requires_login: "Spiacenti, devi essere connesso per poter scaricare gli allegati."
      abandon_edit:
        confirm: "Sei sicuro di voler annullare le modifiche?"
        no_value: "No, mantieni"
        no_save_draft: "No, salva in bozza"
        yes_value: "Sì, scarta le modifiche"
      abandon:
        confirm: "Sicuro di voler abbandonare il tuo messaggio?"
        no_value: "No, mantienilo"
        no_save_draft: "No, salva in bozza"
        yes_value: "Si, abbandona"
      via_email: "questo messaggio è arrivato via email"
      via_auto_generated_email: "questo messaggio è arrivato tramite una email auto generata"
      whisper: "questo messaggio è un sussurro privato per i moderatori"
      wiki:
        about: "questo messaggio è una wiki"
      archetypes:
        save: "Opzioni di salvataggio"
      few_likes_left: "Grazie per aver condiviso l'amore! Hai ancora pochi \"Mi piace\" rimasti per oggi."
      controls:
        reply: "inizia a comporre una risposta a questo messaggio"
        like: "metti \"Mi piace\" al messaggio"
        has_liked: "ti è piaciuto questo messaggio"
        read_indicator: "utenti che leggono questo messaggio"
        undo_like: "rimuovi il \"Mi piace\""
        edit: "modifica questo messaggio"
        edit_action: "Modifica"
        edit_anonymous: "Spiacenti, devi essere connesso per poter modificare questo messaggio."
        flag: "segnala privatamente questo messaggio o invia una notifica privata"
        delete: "cancella questo messaggio"
        undelete: "recupera questo messaggio"
        share: "condividi un collegamento a questo messaggio"
        more: "Di più"
        delete_replies:
          confirm: "Vuoi eliminare anche le risposte a questo messaggio?"
          direct_replies:
            one: "Sì, e %{count} risposta diretta"
            other: "Sì, e le {{count}} risposte dirette"
          all_replies:
            one: "Sì, e %{count} risposta."
            other: "Sì, e tutte le {{count}} risposte"
          just_the_post: "No, solo questo messaggio"
        admin: "azioni post-amministrazione"
        wiki: "Rendi Wiki"
        unwiki: "Rimuovi Wiki"
        convert_to_moderator: "Aggiungi Colore Staff"
        revert_to_regular: "Rimuovi Colore Staff"
        rebake: "Ricrea HTML"
        unhide: "Mostra nuovamente"
        change_owner: "Cambia Proprietà"
        grant_badge: "Assegna Distintivo"
        lock_post: "Blocca Messaggio"
        lock_post_description: "impedisci all'autore di modificare questo messaggio"
        unlock_post: "Sblocca messaggio"
        unlock_post_description: "consenti all'autore di modificare questo messaggio"
        delete_topic_disallowed_modal: "Non hai il permesso di eliminare questo Argomento. Se davvero lo vuoi eliminare, segnalalo all'attenzione dei moderatori spiegando le tue motivazioni."
        delete_topic_disallowed: "non hai il permesso di eliminare questo argomento"
        delete_topic: "elimina argomento"
        add_post_notice: "Aggiungi Note Staff"
        remove_post_notice: "Rimuovi Note Staff"
        remove_timer: "rimuovi il timer"
      actions:
        flag: "Segnala"
        defer_flags:
          one: "Ignore flag"
          other: "Ignora le segnalazioni"
        undo:
          off_topic: "Rimuovi segnalazione"
          spam: "Rimuovi segnalazione"
          inappropriate: "Rimuovi segnalazione"
          bookmark: "Annulla segnalibro"
          like: "Annulla il \"Mi piace\""
        people:
          off_topic: "l'hanno segnalato come fuori tema"
          spam: "l'hanno segnalato come spam"
          inappropriate: "l'hanno segnalato come inappropriato"
          notify_moderators: "hanno informato i moderatori"
          notify_user: "hanno inviato un messaggio"
          bookmark: "l'hanno aggiunto ai segnalibri"
          like_capped:
            one: "e a {{count}} persona è piaciuto"
            other: "e ad altre {{count}} persone è piaciuto"
        by_you:
          off_topic: "L'hai segnalato come fuori tema"
          spam: "L'hai segnalato come spam"
          inappropriate: "L'hai segnalato come inappropriato"
          notify_moderators: "L'hai segnalato per la moderazione"
          notify_user: "Hai inviato un messaggio a questo utente"
          bookmark: "Hai inserito questo messaggio nei segnalibri"
          like: "Ti piace"
      delete:
        confirm:
          one: "Vuoi davvero eliminare quel messaggio?"
          other: "Vuoi davvero eliminare questi {{count}} messaggi?"
      merge:
        confirm:
          one: "Sicuro di voler unire questi messaggi?"
          other: "Sicuro di voler unire questi {{count}} messaggi?"
      revisions:
        controls:
          first: "Prima revisione"
          previous: "Revisione precedente"
          next: "Prossima revisione"
          last: "Ultima revisione"
          hide: "Nascondi revisione"
          show: "Mostra revisione"
          revert: "Ritorna a questa revisione"
          edit_wiki: "Modifica Wiki"
          edit_post: "Modifica Messaggio"
          comparing_previous_to_current_out_of_total: "<strong>{{previous}}</strong> {{icon}} <strong>{{current}}</strong> / {{total}}"
        displays:
          inline:
            title: "Mostra il risultato con le aggiunte e le rimozioni in linea"
            button: "HTML"
          side_by_side:
            title: "Mostra le differenze del risultato fianco a fianco"
            button: "HTML"
          side_by_side_markdown:
            title: "Mostra le differenze nei sorgenti fianco-a-fianco"
            button: "Sorgente"
      raw_email:
        displays:
          raw:
            title: "Mostra la sorgente della email"
            button: "Sorgente"
          text_part:
            title: "Mostra la parte testuale della email"
            button: "Testo"
          html_part:
            title: "Mostra la parte html della email"
            button: "HTML"
      bookmarks:
        name: "Nome"
    category:
      can: "può&hellip;"
      none: "(nessuna categoria)"
      all: "Tutte le categorie"
      choose: "categoria&hellip;"
      edit: "Modifica"
      edit_dialog_title: "Modifica: %{categoryName}"
      view: "Visualizza Argomenti della Categoria"
      general: "Generale"
      settings: "Impostazioni"
      topic_template: "Modello di Argomento"
      tags: "Etichette"
      tags_allowed_tags: "Limita queste Etichette a questa Categoria:"
      tags_allowed_tag_groups: "Limita questi gruppi di Etichette a questa Categoria:"
      tags_placeholder: "Elenco (opzionale) delle etichette permesse"
      tags_tab_description: "Le etichette e i gruppi di etichette sopra specificati saranno disponibili solo in questa categoria, e nelle altre categorie che li specificano. Non saranno disponibili per l'uso in altre categorie."
      tag_groups_placeholder: "Elenco (opzionale) dei gruppi di etichette permessi"
      manage_tag_groups_link: "Gestisci qui i gruppi di Etichette."
      allow_global_tags_label: "Consenti anche ulteriori Etichette"
      tag_group_selector_placeholder: "(Facoltativo) Gruppo di Etichette"
      required_tag_group_description: "Rendi obbligatorio per i nuovi argomenti avere un'Etichetta da un Gruppo di Etichette:"
      min_tags_from_required_group_label: "Numero Etichette:"
      required_tag_group_label: "Gruppo di Etichette:"
      topic_featured_link_allowed: "Consenti collegamenti in primo piano in questa categoria"
      delete: "Elimina Categoria"
      create: "Crea Categoria"
      create_long: "Crea una nuova categoria"
      save: "Salva Categoria"
      slug: "Abbreviazione della categoria"
      slug_placeholder: "(Facoltativo) parole-sillabate per URL"
      creation_error: Si è verificato un errore nella creazione della categoria.
      save_error: Si è verificato un errore durante il salvataggio della categoria.
      name: "Nome Categoria"
      description: "Descrizione"
      topic: "argomento della categoria"
      logo: "Immagine Categoria"
      background_image: "Immagine di sfondo della categoria"
      badge_colors: "Colori dei distintivi"
      background_color: "Colore di sfondo"
      foreground_color: "Colore in primo piano"
      name_placeholder: "Una o due parole al massimo"
      color_placeholder: "Qualsiasi colore web"
      delete_confirm: "Sei sicuro di voler cancellare questa categoria?"
      delete_error: "Si è verificato un errore durante la cancellazione della categoria."
      list: "Elenca Categorie"
      no_description: "Aggiungi una descrizione alla categoria."
      change_in_category_topic: "Modifica Descrizione"
      already_used: "Questo colore è già stato usato in un'altra categoria."
      security: "Sicurezza"
      special_warning: "Attenzione: questa è una categoria predefinita e le impostazioni di sicurezza ne vietano la modifica. Se non vuoi usare questa categoria, cancellala invece di modificarla."
      uncategorized_security_warning: "Questa è una Categoria speciale. È utilizzata come area di parcheggio per gli Argomenti senza Categoria. Non può avere impostazioni di sicurezza."
      uncategorized_general_warning: 'Questa è una Categoria speciale. È usata come Categoria predefinita per i nuovi Argomenti senza una Categoria selezionata. Se vuoi prevenire questo comportamento e forzare la scelta di una Categoria, <a href="%{settingLink}">per favore disabilita l''impostazione qui</a>. Se vuoi cambiare il nome o la descrizione, vai a <a href="%{customizeLink}">Personalizza / Contenuto Testuale</a>.'
      pending_permission_change_alert: "Non hai aggiunto %{group} a questa categoria; fai clic su questo pulsante per aggiungerli."
      images: "Immagini"
      email_in: "Indirizzo email personalizzato:"
      email_in_allow_strangers: "Accetta email da utenti anonimi senza alcun account"
      email_in_disabled: "Le Impostazioni Sito non permettono di creare nuovi argomenti via email. Per abilitare la creazione di argomenti via email,"
      email_in_disabled_click: 'abilita l''impostazione "email entrante".'
      mailinglist_mirror: "La categoria si comporta come una mailing list"
      show_subcategory_list: "Mostra la lista delle sottocategorie sopra agli argomenti in questa categoria."
      num_featured_topics: "Numero degli argomenti mostrati nella pagina categorie:"
      subcategory_num_featured_topics: "Numero degli argomenti in evidenza nella pagina della categoria superiore"
      all_topics_wiki: "Rendi i nuovi argomenti automaticamente delle wiki"
      subcategory_list_style: "Stile Lista Sottocategorie:"
      sort_order: "Lista Argomenti Ordinata Per:"
      default_view: "Lista Argomenti Predefinita:"
      default_top_period: "Periodo Predefinito Argomenti Di Punta:"
      allow_badges_label: "Permetti l'assegnazione di distintivi in questa categoria"
      edit_permissions: "Modifica Permessi"
      reviewable_by_group: "Oltre che dallo staff, i messaggi e le segnalazioni in questa categoria possono essere revisionati da:"
      review_group_name: "nome gruppo"
      require_topic_approval: "Richiedi l'approvazione di un moderatore per tutti i nuovi argomenti"
      require_reply_approval: "Richiedi l'approvazione di un moderatore per tutti i nuovi argomenti"
      this_year: "quest'anno"
      position: "Posizione nella pagina delle Categorie:"
      default_position: "Posizione di default"
      position_disabled: "Le categorie verranno mostrate in ordine d'attività. Per modificare l'ordinamento delle categorie nelle liste,"
      position_disabled_click: 'attiva l''impostazione "posizione fissa delle categorie".'
      minimum_required_tags: "Numero minimo di etichette richieste per argomento:"
      parent: "Categoria Superiore"
      num_auto_bump_daily: "Numero di argomenti da riproporre automaticamente ogni giorno:"
      navigate_to_first_post_after_read: "Vai al primo messaggio dopo che gli argomenti vengono letti"
      notifications:
        watching:
          title: "In osservazione"
          description: "Osserverai automaticamente tutti gli argomenti in queste categorie. Riceverai notifiche per ogni nuovo messaggio in ogni argomento, e apparirà il conteggio delle nuove risposte."
        watching_first_post:
          title: "Osservando il Primo Messaggio"
          description: "Riceverai una notifica di nuovi argomenti in questa categoria, ma non per le risposte agli argomenti."
        tracking:
          title: "Seguendo"
          description: "Seguirai automaticamente tutti gli argomenti in tali categorie. Ti verrà inviata una notifica se qualcuno menziona il tuo @nome o ti risponde, e apparirà un conteggio delle nuove risposte."
        regular:
          title: "Normale"
          description: "Riceverai una notifica se qualcuno menziona il tuo @nome o ti risponde."
        muted:
          title: "Silenziato"
          description: "Non ti verrà mai notificato nulla sui nuovi argomenti di queste categorie, e non compariranno nell'elenco dei Non letti."
      search_priority:
        label: "Priorità della ricerca"
        options:
          normal: "Normale"
          ignore: "Ignora"
          very_low: "Molto Bassa"
          low: "Bassa"
          high: "Alta"
          very_high: "Molto Alta"
      sort_options:
        default: "predefinito"
        likes: "Mi piace"
        op_likes: "\"Mi Piace\" del Messaggio Originale"
        views: "Visualizzazioni"
        posts: "Messaggi"
        activity: "Attività"
        posters: "Partecipanti"
        category: "Categoria"
        created: "Creazione"
      sort_ascending: "Crescente"
      sort_descending: "Decrescente"
      subcategory_list_styles:
        rows: "Righe"
        rows_with_featured_topics: "Righe con argomenti in primo piano"
        boxes: "Box"
        boxes_with_featured_topics: "Box con argomenti in primo piano"
      settings_sections:
        general: "Generale"
        moderation: "Moderazione"
        appearance: "Aspetto"
        email: "Email"
    flagging:
      title: "Grazie per aiutarci a mantenere la nostra comunità civile!"
      action: "Segnala Messaggio"
      take_action: "Procedi"
      notify_action: "Messaggio"
      official_warning: "Avvertimento Ufficiale"
      delete_spammer: "Cancella Spammer"
      delete_confirm_MF: "Stai per cancellare {POSTS, plural, one {<b>1</b> messaggio} other {<b>#</b> messaggi}} e {TOPICS, plural, one {<b>1</b> argomento} other {<b>#</b> argomenti}} di questo utente, rimuovere il suo account, bloccare l'iscrizione dall'indirizzo IP<b>{ip_address}</b>, e aggiungere il suo indirizzo email <b>{email}</b> ad un elenco nero permanente. Sei veramente sicuro che questo utente sia uno spammer?"
      yes_delete_spammer: "Sì, cancella lo spammer"
      ip_address_missing: "(N/D)"
      hidden_email_address: "(nascosto)"
      submit_tooltip: "Invia la segnalazione privata"
      take_action_tooltip: "Raggiungi la soglia di segnalazioni immediatamente, piuttosto che aspettare altre segnalazioni della comunità"
      cant: "Spiacenti, al momento non puoi segnalare questo messaggio."
      notify_staff: "Notifica staff privatamente"
      formatted_name:
        off_topic: "E' fuori tema"
        inappropriate: "È inappropriato"
        spam: "E' Spam"
      custom_placeholder_notify_user: "Sii dettagliato, costruttivo e sempre gentile."
      custom_placeholder_notify_moderators: "Facci sapere esattamente cosa ti preoccupa, fornendo collegamenti pertinenti ed esempi ove possibile."
      custom_message:
        at_least:
          one: "inserisci almeno %{count} carattere"
          other: "inserisci almeno {{n}} caratteri"
        more:
          one: "%{count} mancante..."
          other: "{{count}} mancanti..."
        left:
          one: "%{count} mancante"
          other: "{{count}} mancanti..."
    flagging_topic:
      title: "Grazie per aiutarci a mantenere la nostra comunità civile!"
      action: "Segnala Argomento"
      notify_action: "Messaggio"
    topic_map:
      title: "Riassunto Argomento"
      participants_title: "Autori Assidui"
      links_title: "Collegamenti Di Successo"
      links_shown: "mostra altri collegamenti..."
      clicks:
        one: "%{count} click"
        other: "%{count} click"
    post_links:
      about: "espandi altri collegamenti per questo messaggio"
      title:
        one: "un altro"
        other: "altri %{count}"
    topic_statuses:
      warning:
        help: "Questo è un avvertimento ufficiale."
      bookmarked:
        help: "Hai aggiunto questo argomento ai segnalibri"
      locked:
        help: "Questo argomento è chiuso; non sono ammesse nuove risposte"
      archived:
        help: "Questo argomento è archiviato; è bloccato e non può essere modificato"
      locked_and_archived:
        help: "Questo argomento è chiuso e archiviato; non sono ammesse nuove risposte e non può essere modificato"
      unpinned:
        title: "Spuntato"
        help: "Questo argomento è per te spuntato; verrà mostrato con l'ordinamento di default"
      pinned_globally:
        title: "Appuntato Globalmente"
        help: "Questo argomento è appuntato globalmente; verrà mostrato sempre in cima sia agli argomenti recenti sia nella sua categoria."
      pinned:
        title: "Appuntato"
        help: "Questo argomento è per te appuntato; verrà mostrato con l'ordinamento di default"
      unlisted:
        help: "Questo argomento è invisibile; non verrà mostrato nella liste di argomenti ed è possibile accedervi solo tramite collegamento diretto"
      personal_message:
        title: "Questo Argomento è un Messaggio Personale"
    posts: "Messaggi"
    posts_long: "ci sono {{number}} messaggi in questo argomento"
    posts_likes_MF: |
      Questo argomento ha {count, plural, one {1 risposta} other {# risposte}} {ratio, select, low {con un alto rapporto "mi piace" / messaggi} med {con un altissimo rapporto "mi piace" / messaggi} high {con un estremamente alto rapporto "mi piace" / messaggi} other {}}
    original_post: "Messaggio Originale"
    views: "Visite"
    views_lowercase:
      one: "visita"
      other: "visite"
    replies: "Risposte"
    views_long:
      one: "questo argomento è stato visto una volta"
      other: "questo argomento è stato visto {{number}} volte"
    activity: "Attività"
    likes: "Mi piace"
    likes_lowercase:
      one: "mi piace"
      other: "mi piace"
    likes_long: "ci sono {{number}} \"Mi piace\" in questo argomento"
    users: "Utenti"
    users_lowercase:
      one: "utente"
      other: "utenti"
    category_title: "Categoria"
    history: "Storia"
    changed_by: "da {{author}}"
    raw_email:
      title: "Email In Arrivo"
      not_available: "Non disponibile!"
    categories_list: "Lista Categorie"
    filters:
      with_topics: "%{filter} argomenti"
      with_category: "%{filter} %{category} argomenti"
      latest:
        title: "Recenti"
        title_with_count:
          one: "Recente (%{count})"
          other: "Recenti ({{count}})"
        help: "argomenti con messaggi recenti"
      read:
        title: "Letti"
        help: "argomenti che hai letto, in ordine di lettura"
      categories:
        title: "Categorie"
        title_in: "Categoria - {{categoryName}}"
        help: "tutti gli argomenti raggruppati per categoria"
      unread:
        title: "Non letti"
        title_with_count:
          one: "Non letto (%{count})"
          other: "Non letti ({{count}})"
        help: "argomenti che stai osservando o seguendo contenenti messaggi non letti"
        lower_title_with_count:
          one: "%{count} non letto"
          other: "{{count}} non letti"
      new:
        lower_title_with_count:
          one: "%{count} nuovo"
          other: "{{count}} nuovi"
        lower_title: "nuovo"
        title: "Nuovi"
        title_with_count:
          one: "Nuovo (%{count})"
          other: "Nuovi ({{count}})"
        help: "argomenti creati negli ultimi giorni"
      posted:
        title: "I miei Messaggi"
        help: "argomenti in cui hai scritto"
      bookmarks:
        title: "Segnalibri"
        help: "argomenti che hai aggiunto ai segnalibri"
      category:
        title: "{{categoryName}}"
        title_with_count:
          one: "{{categoryName}} (%{count})"
          other: "{{categoryName}} ({{count}})"
        help: "argomenti recenti nella categoria {{categoryName}}"
      top:
        title: "Popolari"
        help: "gli argomenti più attivi nell'ultimo anno, mese, settimana o giorno"
        all:
          title: "Tutti"
        yearly:
          title: "Annuale"
        quarterly:
          title: "Trimestrale"
        monthly:
          title: "Mensile"
        weekly:
          title: "Settimanale"
        daily:
          title: "Giornaliero"
        all_time: "Tutti"
        this_year: "Anno"
        this_quarter: "Trimestre"
        this_month: "Mese"
        this_week: "Settimana"
        today: "Oggi"
        other_periods: "vedi argomenti di punta"
    browser_update: 'Sfortunatamente, <a href="https://www.discourse.org/faq/#browser">il tuo browser è troppo obsoleto per funzionare con questo sito</a>. Per favore, <a href="https://browsehappy.com">aggiorna il tuo browser</a>.'
    permission_types:
      full: "Crea / Rispondi / Visualizza"
      create_post: "Rispondi / Visualizza"
      readonly: "Visualizza"
    lightbox:
      download: "scarica"
      previous: "Precedente (tasto freccia a sinistra)"
      next: "Successivo (tasto freccia a destra)"
      close: "Chiudi (Esc)"
      content_load_error: 'Caricamento <a href="%url%">del contenuto</a> non riuscito.'
      image_load_error: 'Caricamento <a href="%url%">dell''immagine</a> non riuscito.'
    keyboard_shortcuts_help:
      shortcut_key_delimiter_comma: ", "
      shortcut_key_delimiter_plus: "+"
      shortcut_delimiter_or: "%{shortcut1} o %{shortcut2}"
      shortcut_delimiter_slash: "%{shortcut1}/%{shortcut2}"
      shortcut_delimiter_space: "%{shortcut1} %{shortcut2}"
      title: "Scorciatoie Tastiera"
      jump_to:
        title: "Salta A"
        home: "%{shortcut} Home"
        latest: "%{shortcut} Recenti"
        new: "%{shortcut} Nuovi"
        unread: "%{shortcut} Non letti"
        categories: "%{shortcut} Categorie"
        top: "%{shortcut} Inizio"
        bookmarks: "%{shortcut} Segnalibri"
        profile: "%{shortcut} Profilo"
        messages: "%{shortcut} Messaggi"
        drafts: "%{shortcut} Bozze"
      navigation:
        title: "Navigazione"
        jump: "%{shortcut} Vai al messaggio n°"
        back: "%{shortcut} Indietro"
        up_down: "%{shortcut} Sposta la selezione &uarr; &darr;"
        open: "%{shortcut} Apri argomento selezionato"
        next_prev: "%{shortcut} Prossima/precedente sezione"
        go_to_unread_post: "%{shortcut} Vai al primo messaggio non letto"
      application:
        title: "Applicazione"
        create: "%{shortcut} Crea un nuovo argomento"
        notifications: "%{shortcut} Apri notifiche"
        hamburger_menu: "%{shortcut} Apri il menu hamburger"
        user_profile_menu: "%{shortcut} Apri menu utente"
        show_incoming_updated_topics: "%{shortcut} Mostra argomenti aggiornati"
        search: "%{shortcut} Cerca"
        help: "%{shortcut} Apri la legenda tasti"
        dismiss_new_posts: "%{shortcut} Marca i Nuovi messaggi come letti"
        dismiss_topics: "%{shortcut} Marca gli Argomenti come letti"
        log_out: "%{shortcut} Disconnetti"
      composing:
        title: "Scrittura"
        return: "%{shortcut} Ritorna al composer"
        fullscreen: "%{shortcut} Composer a tutto schermo"
      actions:
        title: "Azioni"
        bookmark_topic: "%{shortcut} Aggiungi/togli argomento nei segnalibri"
        pin_unpin_topic: "%{shortcut} Appunta/Spunta argomento"
        share_topic: "%{shortcut} Condividi argomento"
        share_post: "%{shortcut} Condividi messaggio"
        reply_as_new_topic: "%{shortcut} Rispondi come argomento collegato"
        reply_topic: "%{shortcut} Rispondi all'argomento"
        reply_post: "%{shortcut} Rispondi al messaggio"
        quote_post: "%{shortcut} Cita messaggio"
        like: "%{shortcut} Metti \"Mi piace\" al messaggio"
        flag: "%{shortcut} Segnala messaggio"
        bookmark: "%{shortcut} Aggiungi un segnalibro al messaggio"
        edit: "%{shortcut} Modifica messaggio"
        delete: "%{shortcut} Cancella messaggio"
        mark_muted: "%{shortcut} Silenzia argomento"
        mark_regular: "%{shortcut} Argomento normale (default)"
        mark_tracking: "%{shortcut} Segui argomento"
        mark_watching: "%{shortcut} Osserva argomento"
        print: "%{shortcut} Stampa argomento"
    badges:
      earned_n_times:
        one: "Guadagnato questo distintivo %{count} volta"
        other: "Guadagnato questo distintivo %{count} volte"
      granted_on: "Assegnata %{date}"
      others_count: "Altri utenti con questo distintivo (%{count})"
      title: Distintivi
      allow_title: "Puoi usare questo distintivo come qualifica"
      multiple_grant: "Puoi guadagnarlo più volte"
      badge_count:
        one: "%{count} Distintivo"
        other: "%{count} Distintivi"
      more_badges:
        one: "+%{count} altro"
        other: "+ altri %{count}"
      granted:
        one: "%{count} assegnato"
        other: "%{count} assegnati"
      select_badge_for_title: Seleziona un distintivo da usare come tuo titolo
      none: "(nessuno)"
      successfully_granted: "Distintivo %{badge} assegnato con successo a %{username}"
      badge_grouping:
        getting_started:
          name: Iniziali
        community:
          name: Comunità
        trust_level:
          name: Livello Esperienza
        other:
          name: Altri
        posting:
          name: Pubblicazione
    tagging:
      all_tags: "Etichette"
      other_tags: "Altre Etichette"
      selector_all_tags: "tutte le etichette"
      selector_no_tags: "nessuna etichetta"
      changed: "etichette cambiate:"
      tags: "Etichette"
      choose_for_topic: "etichette facoltative"
      info: "Info"
      synonyms: "Sinonimi"
      category_restrictions:
        one: "Può essere utilizzato solo in questa categoria:"
        other: "Può essere utilizzato solo in queste categorie:"
      edit_synonyms: "Gestisci sinonimi"
      add_synonyms_label: "Aggiungi sinonimi:"
      add_synonyms: "Aggiungi"
      add_synonyms_failed: "Le seguenti etichette non possono essere aggiunte come sinonimi: <b>%{tag_names}</b> . Assicurati che non abbiano sinonimi e non siano sinonimi di un'altra etichetta."
      remove_synonym: "Rimuovi sinonimo"
      delete_synonym_confirm: 'Sei sicuro di voler eliminare il sinonimo &quot;%{tag_name}&quot;?'
      delete_tag: "Cancella Etichetta"
      delete_confirm:
        one: "Sei sicuro di voler eliminare questa etichetta e rimuoverla da %{count} argomento a cui è assegnata?"
        other: "Sei sicuro di voler eliminare questa etichetta e rimuoverla da {{count}} argomenti a cui è assegnata?"
      delete_confirm_no_topics: "Sei sicuro di voler eliminare questa etichetta?"
      delete_confirm_synonyms:
        one: "Anche il suo sinonimo verrà eliminato."
        other: "I sinonimi {{count}} verranno a loro volta eliminati."
      rename_tag: "Rinomina Etichetta"
      rename_instructions: "Scegli un altro nome per l'etichetta:"
      sort_by: "Ordina per:"
      sort_by_count: "conteggio"
      sort_by_name: "nome"
      manage_groups: "Gestisci Gruppi Etichette"
      manage_groups_description: "Definisci gruppi per organizzare le etichette"
      upload: "Carica Etichette"
      upload_description: "Carica un file csv per creare Etichette in modo massivo"
      upload_instructions: "Uno per riga, indicando opzionalmente un Gruppo di Etichette con il formato 'nome_etichetta,gruppo_etichetta'"
      upload_successful: "Etichette caricate con successo"
      delete_unused_confirmation:
        one: "%{count} Etichetta sarà eliminata: %{tags}"
        other: "%{count} Etichette saranno eliminate: %{tags}"
      delete_unused_confirmation_more_tags:
        one: "%{tags} e %{count} altra"
        other: "%{tags} e %{count} altre"
      delete_unused: "Elimina Etichette non utilizzate"
      delete_unused_description: "Elimina tutte le Etichette che non sono usate in alcun Argomento o Messaggio Personale"
      cancel_delete_unused: "Annulla"
      filters:
        without_category: "%{filter} %{tag} argomenti"
        with_category: "%{filter} %{tag} argomenti in %{category}"
        untagged_without_category: "%{filter} argomenti non etichettati"
        untagged_with_category: "%{filter} argomenti non etichettati in %{category}"
      notifications:
        watching:
          title: "In osservazione"
          description: "Visualizzerai automaticamente tutti gli Argomenti con questa Etichetta. Riceverai una notifica per tutti i nuovi messaggi e Argomenti. Inoltre, accanto all'Argomento apparirà il conteggio dei messaggi non letti e di quelli nuovi."
        watching_first_post:
          title: "Osservando Primo Messaggio"
          description: "Riceverai una notifica se saranno aperti nuovi Argomenti in questa Etichetta, ma non per le risposte agli Argomenti."
        tracking:
          title: "Seguiti"
          description: "Seguirai automaticamente tutti gli argomenti con questa Etichetta. Accanto all'argomento apparirà un conteggio dei messaggi non letti e di quelli nuovi."
        regular:
          title: "Normale"
          description: "Riceverai una notifica se qualcuno menziona il tuo @nome o risponde al tuo messaggio."
        muted:
          title: "Silenziato"
          description: "Non riceverai alcuna notifica per nuovi Argomenti con questa Etichetta, e non compariranno nella pagina dei messaggi non letti."
      groups:
        title: "Gruppi Etichette"
        about: "Aggiungi etichette a gruppi per poterle gestire più facilmente."
        new: "Nuovo Gruppo"
        tags_label: "Etichette in questo gruppo:"
        tags_placeholder: "etichette"
        parent_tag_label: "Etichetta padre:"
        parent_tag_placeholder: "Opzionale"
        parent_tag_description: "Le etichette di questo gruppo non possono essere usate finché è presente l'etichetta padre."
        one_per_topic_label: "Limita ad una sola etichetta per argomento in questo gruppo"
        new_name: "Nuovo Gruppo Etichette"
        name_placeholder: "Nome Gruppo Etichette"
        save: "Salva"
        delete: "Elimina"
        confirm_delete: "Sicuro di voler cancellare questo gruppo di etichette?"
        everyone_can_use: "Le etichette possono essere usate da tutti"
        usable_only_by_staff: "Le etichette sono visibili a tutti, ma solo lo staff può usarle"
        visible_only_to_staff: "Le etichette sono visibili solo allo staff"
      topics:
        none:
          unread: "Non hai argomenti non letti."
          new: "Non hai nuovi argomenti."
          read: "Non hai ancora letto nessun argomento."
          posted: "Non hai ancora scritto in nessun argomento."
          latest: "Non ci sono argomenti più recenti."
          bookmarks: "Non hai ancora argomenti nei segnalibri."
          top: "Non ci sono argomenti popolari."
        bottom:
          latest: "Non ci sono ulteriori argomenti più recenti."
          posted: "Non ci sono ulteriori argomenti inseriti."
          read: "Non ci sono ulteriori argomenti letti."
          new: "Non ci sono ulteriori nuovi argomenti."
          unread: "Non ci sono ulteriori argomenti non letti."
          top: "Non ci sono ulteriori argomenti popolari."
          bookmarks: "Non ci sono ulteriori argomenti nei segnalibri."
    invite:
      custom_message: "Rendi il tuo l'invito un po' più personale scrivendo un <a href>messaggio personalizzato</a>."
      custom_message_placeholder: "Inserisci il tuo messaggio personalizzato"
      custom_message_template_forum: "Ehi, unisciti a questo forum!"
      custom_message_template_topic: "Ehi, credo che questo argomento ti possa interessare!"
    forced_anonymous: "A causa del carico eccessivo, il sito viene ora mostrato a tutti come lo vedrebbe un utente non connesso."
    safe_mode:
      enabled: "La modalità sicura è attiva, per disattivarla chiudi il browser"
  admin_js:
    type_to_filter: "digita per filtrare..."
    admin:
      title: "Amministratore Discourse"
      moderator: "Moderatore"
      tags:
        remove_muted_tags_from_latest:
          always: "sempre"
          only_muted: "quando usato da solo o con altre etichette silenziate"
          never: "mai"
      reports:
        title: "Lista dei rapporti disponibili"
      dashboard:
        title: "Cruscotto"
        last_updated: "Cruscotto aggiornato:"
        discourse_last_updated: "Discourse aggiornato:"
        version: "Versione"
        up_to_date: "Sei aggiornato!"
        critical_available: "È disponibile un aggiornamento essenziale."
        updates_available: "Sono disponibili aggiornamenti."
        please_upgrade: "Aggiorna!"
        no_check_performed: "Non è stato effettuato un controllo sugli aggiornamenti. Assicurati che sidekiq sia attivo."
        stale_data: "Non è stato effettuato un controllo recente sugli aggiornamenti. Assicurati che sidekiq sia attivo."
        version_check_pending: "Sembra che tu abbia aggiornato di recente. Ottimo!"
        installed_version: "Installata"
        latest_version: "Ultima"
        problems_found: "Alcuni consigli basati sulle attuali impostazioni del sito"
        last_checked: "Ultimo controllo"
        refresh_problems: "Aggiorna"
        no_problems: "Nessun problema rilevato."
        moderators: "Moderatori:"
        admins: "Amministratori:"
        silenced: "Silenziati:"
        suspended: "Sospesi: "
        private_messages_short: "MP"
        private_messages_title: "Messaggi"
        mobile_title: "Mobile"
        space_used: "%{usedSize} usati"
        space_used_and_free: "%{usedSize} (%{freeSize} liberi)"
        uploads: "Caricamenti"
        backups: "Backup"
        backup_count:
          one: "%{count} backup su %{location}"
          other: "%{count} backup su %{location}"
        lastest_backup: "Recenti: %{date}"
        traffic_short: "Traffico"
        traffic: "Richieste web dell'applicazione"
        page_views: "Pagine Viste"
        page_views_short: "Pagine Viste"
        show_traffic_report: "Mostra rapporto di traffico dettagliato"
        community_health: Stato di salute
        moderators_activity: Attività dei Moderatori
        whats_new_in_discourse: "Novità in Discourse?"
        activity_metrics: Metriche Attività
        all_reports: "Tutti i rapporti"
        general_tab: "Generale"
        moderation_tab: "Moderazione"
        security_tab: "Sicurezza"
        reports_tab: "Rapporti"
        report_filter_any: "qualunque"
        disabled: Disabilitato
        timeout_error: "Spiacenti, la ricerca sta impiegando troppo tempo, per favore scegli un intervallo più breve"
        exception_error: "Spiacenti, si è verificato un errore nell'esecuzione della query"
        too_many_requests: Hai eseguito questa operazione troppe volte. Attendi qualche istante prima di riprovare.
        not_found_error: "Spiacenti, questo rapporto non esiste"
        filter_reports: Filtra rapporti
        reports:
          trend_title: "Variazione del %{percent}. Attualmente %{current}, era %{prev} nel periodo precedente."
          today: "Oggi"
          yesterday: "Ieri"
          last_7_days: "Ultimi 7"
          last_30_days: "Ultimi 30"
          all_time: "Di Sempre"
          7_days_ago: "7 Giorni Fa"
          30_days_ago: "30 Giorni Fa"
          all: "Tutti"
          view_table: "tabella"
          view_graph: "grafico"
          refresh_report: "Aggiorna Rapporto"
          start_date: "Data di inizio (UTC)"
          end_date: "Data di fine (UTC)"
          groups: "Tutti i gruppi"
          disabled: "Il rapporto è disabilitato"
          totals_for_sample: "Totale per campione"
          average_for_sample: "Media per campione"
          total: "Totale generale"
          no_data: "Non ci sono dati da mostrare."
          trending_search:
            more: '<a href="%{basePath}/admin/logs/search_logs">Cerca nei log</a>'
            disabled: 'Il rapporto sulle ricerche di tendenza è disabilitato. Attiva l''opzione<a href="%{basePath}/admin/site_settings/category/all_results?filter=log%20search%20queries">log search queries</a>per iniziare a raccogliere i dati.'
          filters:
            file-extension:
              label: Estensione file
            group:
              label: Gruppo
            category:
              label: Categoria
      commits:
        latest_changes: "Ultime modifiche: per favore aggiorna spesso!"
        by: "da"
      groups:
        new:
          title: "Nuovo Gruppo"
          create: "Crea"
          name:
            too_short: "Il nome del Gruppo è troppo corto"
            too_long: "Il nome del Gruppo è troppo lungo"
            checking: "Controllo disponibilità del nome del gruppo..."
            available: "Il nome del gruppo è disponibile"
            not_available: "Il nome del gruppo non è disponibile"
            blank: "Il nome del Gruppo non può essere vuoto"
        bulk_add:
          title: "Aggiungi in blocco al Gruppo"
          complete_users_not_added: "I seguenti utenti non sono stati aggiunti (assicurati che abbiano un account):"
          paste: "Incolla un elenco di username ed email, uno per riga:"
        add_members:
          as_owner: "Imposta l'utente(i) come proprietario di questo gruppo"
        manage:
          interaction:
            email: Email
            incoming_email: "Indirizzo email personalizzato"
            incoming_email_placeholder: "inserisci indirizzo email"
            visibility: Visibilità
            visibility_levels:
              title: "Chi può vedere questo Gruppo?"
              public: "Chiunque"
              logged_on_users: "Utenti connessi"
              members: "Proprietari del gruppo, membri"
              staff: "Proprietari del gruppo e staff"
              owners: "Proprietari del gruppo"
              description: "Gli amministratori possono vedere tutti i gruppi."
            members_visibility_levels:
              title: "Chi può vedere i membri di questo gruppo?"
              description: "Gli amministratori possono vedere i membri di tutti i gruppi."
            publish_read_state: "Pubblica lo stato di lettura del gruppo nei messaggi di gruppo"
          membership:
            automatic: Automatico
            trust_levels_title: "Livello Esperienza assegnato automaticamente agli utenti quando vengono aggiunti:"
            effects: Effetti
            trust_levels_none: "Nessuno"
            automatic_membership_email_domains: "Gli utenti che si registrano con un dominio email che corrisponde esattamente a uno presente in questa lista, saranno aggiunti automaticamente a questo gruppo:"
            automatic_membership_retroactive: "Applica la stessa regola sul dominio email per aggiungere utenti registrati esistenti"
            primary_group: "Imposta automaticamente come gruppo principale"
        name_placeholder: "Nome del gruppo, senza spazi, stesse regole del nome utente"
        primary: "Gruppo Primario"
        no_primary: "(nessun gruppo primario)"
        title: "Gruppi"
        edit: "Modifica Gruppi"
        refresh: "Aggiorna"
        about: "Modifica qui la tua appartenenza ai gruppi e i loro nomi"
        group_members: "Membri del gruppo"
        delete: "Cancella"
        delete_confirm: "Cancellare questo gruppo?"
        delete_failed: "Impossibile cancellare il gruppo. Se questo è un gruppo automatico, non può essere eliminato."
        delete_owner_confirm: "Rimuovere i privilegi per '%{username}'?"
        add: "Aggiungi"
        custom: "Personalizzato"
        automatic: "Automatico"
        default_title: "Titolo predefinito"
        default_title_description: "sarà applicato a tutti gli utenti del gruppo"
        group_owners: Proprietari
        add_owners: Aggiungi proprietari
        none_selected: "Seleziona un gruppo per iniziare"
        no_custom_groups: "Crea un nuovo gruppo personalizzato"
      api:
        generate_master: "Genera una Master API Key"
        none: "Non ci sono chiavi API attive al momento."
        user: "Utente"
        title: "API"
        key: "Chiave"
        created: Creazione
        updated: Aggiornato
        last_used: Ultimo uso
        generate: "Genera"
        revoke: "Revoca"
        all_users: "Tutti gli Utenti"
        show_details: Dettagli
        description: Descrizione
        save: Salva
        continue: Continua
      web_hooks:
        title: "Webhook"
        none: "Non ci sono webhook disponibili adesso."
        instruction: "I Webhook consentono a Discourse di notificare i servizi esterni quando sul tuo sito si verificano determinati eventi. Quando un webhook viene innescato, viene inviata una richiesta di tipo POST agli URL forniti."
        detailed_instruction: "Una richiesta di tipo POST verrà inviata agli URL forniti quando si verifica uno degli eventi scelti."
        new: "Nuovo Webhook"
        create: "Crea"
        save: "Salva"
        destroy: "Elimina"
        description: "Descrizione"
        controls: "Componenti"
        go_back: "Torna all'elenco"
        payload_url: "URL di Payload"
        payload_url_placeholder: "https://example.com/postreceive"
        warn_local_payload_url: "Stai impostando un webhook che punta ad un indirizzo locale. Eventi inviati ad un indirizzo locale possono causare effetti collaterali o risultati inaspettati. Vuoi continuare?"
        secret_invalid: "La chiave segreta non può contenere spazi vuoti."
        secret_too_short: "La chiave segreta deve contenere almeno 12 caratteri."
        secret_placeholder: "Una stringa facoltativa, usata per generare una firma"
        event_type_missing: "Devi impostare almeno un tipo di evento."
        content_type: "Tipo Contenuto"
        secret: "Chiave segreta"
        event_chooser: "Quali eventi devono attivare questo webhook?"
        wildcard_event: "Inviami tutto."
        individual_event: "Seleziona eventi singoli."
        verify_certificate: "Verifica il certificato TLS della URL payload"
        active: "Attivo"
        active_notice: "Invieremo i dettagli dell'evento quando si verificherà"
        categories_filter_instructions: "I webhook pertinenti saranno attivati solo se l'evento è in relazione a categorie specifiche. Lasciare vuoto per attivare i webhook per tutte le categorie."
        categories_filter: "Categorie Innescate"
        tags_filter_instructions: "I webhook pertinenti saranno attivati solo se l'evento è relativo alle Etichette specificate. Lasciare vuoto per attivare i webhook per tutti i gruppi."
        tags_filter: "Etichette attivate"
        groups_filter_instructions: "I webhook pertinenti saranno attivati solo se l'evento è in relazione a gruppi specifici. Lasciare vuoto per attivare i webhook per tutti i gruppi."
        groups_filter: "Gruppi Innescati"
        delete_confirm: "Eliminare questo webhook?"
        topic_event:
          name: "Evento Argomento"
          details: "Quando c'è un nuovo argomento, revisionato, modificato o cancellato."
        post_event:
          name: "Evento Messaggio"
          details: "Quando c'è una nuova risposta, modifica, cancellazione o recupero."
        user_event:
          name: "Evento Utente"
          details: "Quando un utente si connette, si disconnette, viene creato, approvato o aggiornato."
        group_event:
          name: "Evento di Gruppo"
          details: "Quando un Gruppo viene creato, aggiornato o eliminato."
        category_event:
          name: "Evento di Categoria"
          details: "Quando una categoria viene creata, aggiornata o eliminata."
        tag_event:
          name: "Evento di Etichetta"
          details: "Quando un'Etichetta viene creata, aggiornata o distrutta."
        flag_event:
          name: "Evento di Segnalazione"
          details: "Quando una Segnalazione viene creata, approvata, disapprovata o ignorata."
        queued_post_event:
          name: "Evento approvazione messaggio"
          details: "Quando un nuovo messaggio accodato viene creato, approvato o respinto."
        reviewable_event:
          name: "Evento revisionabile"
          details: "Quando un nuovo elemento è pronto per la revisione e quando il suo stato viene aggiornato."
        delivery_status:
          title: "Stato di Consegna"
          inactive: "Non attivo"
          failed: "Fallito"
          successful: "Completato"
          disabled: "Disabilitato"
        events:
          none: "Non ci sono eventi correlati."
          redeliver: "Riconsegna "
          incoming:
            one: "C'è un nuovo evento."
            other: "Ci sono {{count}} nuovi eventi."
          completed_in:
            one: "Compleato in %{count} secondo."
            other: "Completato in {{count}} secondi."
          request: "Richiesta"
          response: "Risposta"
          redeliver_confirm: "Sicuro di voler rispedire lo stesso payload?"
          headers: "Intestazioni"
          payload: "Payload"
          body: "Corpo"
          go_list: "Vai all'elenco"
          go_details: "Modifica webhook"
          go_events: "Vai agli eventi"
          ping: "Ping"
          status: "Codice Stato"
          event_id: "ID"
          timestamp: "Creazione"
          completion: "Tempo Completamento"
          actions: "Azioni"
      plugins:
        title: "Plugin"
        installed: "Plugin Installati"
        name: "Nome"
        none_installed: "Non hai installato nessun plugin."
        version: "Versione"
        enabled: "Abilitato?"
        is_enabled: "S"
        not_enabled: "N"
        change_settings: "Cambia Impostazioni"
        change_settings_short: "Impostazioni"
        howto: "Come installo i plugin?"
        official: "Plugin Ufficiale"
      backups:
        title: "Backup"
        menu:
          backups: "Backup"
          logs: "Log"
        none: "Nessun backup disponibile."
        read_only:
          enable:
            title: "Abilita la modalità sola-lettura"
            label: "Abilita sola-lettura"
            confirm: "Sei sicuro di voler abilitare la modalità sola-lettura?"
          disable:
            title: "Disattiva la modalità di sola-lettura"
            label: "Disattiva sola-lettura"
        logs:
          none: "Nessun log al momento..."
        columns:
          filename: "Nome del file"
          size: "Dimensione"
        upload:
          label: "Carica"
          title: "Carica un backup su questa istanza"
          uploading: "In caricamento..."
          uploading_progress: "In caricamento... {{progress}}%"
          success: "'{{filename}}' è stato caricato con successo. Il file è in via di elaborazione e potrebbe servire fino ad un minuto perché appaia nella lista."
          error: "Si è verificato un errore durante il caricamento {{filename}}': {{message}}"
        operations:
          is_running: "Un'operazione è attualmente in esecuzione..."
          failed: "{{operation}} non è riuscito/a. Controlla i log per saperne di più."
          cancel:
            label: "Annulla"
            title: "Annulla l'operazione in corso"
            confirm: "Sei sicuro di voler annullare l'operazione corrente?"
          backup:
            label: "Backup"
            title: "Crea un backup"
            confirm: "Vuoi creare un nuovo backup?"
            without_uploads: "Sì (non includere i caricamenti)"
          download:
            label: "Scarica"
            title: "Invia una email con il collegamento per il download"
            alert: "Un collegamento per scaricare questo backup ti è stato inviato via email"
          destroy:
            title: "Rimuovi il backup"
            confirm: "Sicuro di voler distruggere questo backup?"
          restore:
            is_disabled: "Il ripristino è disabilitato nelle opzioni del sito."
            label: "Ripristina"
            title: "Ripristina il backup"
            confirm: "Sei sicuro di voler ripristinare questo backup?"
          rollback:
            label: "Rollback"
            title: "Ripristina il database a una versione funzionante precedente"
            confirm: "Sei sicuro di voler ripristinare il database alla versione funzionante precedente?"
        location:
          local: "Salvataggio in locale"
          s3: "S3"
        backup_storage_error: "Fallito accesso all'archivio dei backup: %{error_message}"
      export_csv:
        success: "Esportazione iniziata, verrai avvertito con un messaggio al termine del processo."
        failed: "Esportazione fallita. Controlla i log."
        button_text: "Esporta"
        button_title:
          user: "Esporta l'intero elenco di utenti in formato CSV."
          staff_action: "Esporta il registro di tutte le azioni dello staff in formato CSV."
          screened_email: "Esporta tutta la lista delle email schermate in formato CSV."
          screened_ip: "Esporta tutta la lista degli IP schermati in formato CSV."
          screened_url: "Esporta tutta la lista degli URL schermati in formato CSV."
      export_json:
        button_text: "Esportare"
      invite:
        button_text: "Manda Inviti"
        button_title: "Manda Inviti"
      customize:
        title: "Personalizza"
        long_title: "Personalizzazioni Sito"
        preview: "anteprima"
        explain_preview: "Guarda il sito con questo tema abilitato"
        save: "Salva"
        new: "Nuovo"
        new_style: "Nuovo Stile"
        install: "Installa"
        delete: "Cancella"
        delete_confirm: 'Sei sicuro di voler eliminare "%{theme_name}"?'
        color: "Colore"
        opacity: "Opacità"
        copy: "Copia"
        copy_to_clipboard: "Copia negli Appunti"
        copied_to_clipboard: "Copiato negli Appunti"
        copy_to_clipboard_error: "Errore nel copiare i dati negli Appunti"
        theme_owner: "Non modificabile, di proprietà di:"
        email_templates:
          title: "Email"
          subject: "Oggetto"
          multiple_subjects: "Questo modello email ha più di un campo oggetto."
          body: "Corpo"
          none_selected: "Scegli un modello di e-mail per iniziare la modifica."
          revert: "Annulla Cambiamenti"
          revert_confirm: "Sei sicuro di voler annullare i cambiamenti?"
        theme:
          theme: "Tema"
          component: "Componente"
          components: "Componenti"
          theme_name: "Nome del Tema"
          component_name: "Nome del Componente"
          themes_intro: "Seleziona un tema esistente o installane uno nuovo per iniziare"
          beginners_guide_title: "Guida per principianti all'uso dei Temi di Discourse"
          developers_guide_title: "Guida per sviluppatori ai Temi di Discourse"
          browse_themes: "Sfoglia i temi della comunità"
          customize_desc: "Personalizza:"
          title: "Temi"
          create: "Crea"
          create_type: "Tipo"
          create_name: "Nome"
          long_title: "Modifica i colori, i CSS e il contenuto HTML del tuo sito"
          edit: "Modifica"
          edit_confirm: "Questo è un tema remoto, se modifichi il CSS o l'HTML i cambiamenti verranno cancellati la prossima volta che aggiorni il tema."
          update_confirm: "Questi cambiamenti locali saranno eliminati dall'aggiornamento. Confermi di voler continuare?"
          update_confirm_yes: "Sì, continua con l'aggiornamento"
          common: "Condiviso"
          desktop: "Desktop"
          mobile: "Mobile"
          settings: "Impostazioni"
          translations: "Traduzioni"
          extra_scss: "Extra SCSS"
          preview: "Anteprima"
          show_advanced: "Mostra campi avanzati"
          hide_advanced: "Nascondi campi avanzati"
          hide_unused_fields: "Nascondi campi inutilizzati"
          is_default: "Il tema è abilitato di default"
          user_selectable: "Il tema può essere selezionato dagli utenti"
          color_scheme: "Tavolozza dei colori"
          color_scheme_select: "Seleziona i colori da usare nel tema"
          custom_sections: "Sezioni personalizzate:"
          theme_components: "Componenti Tema"
          convert: "Converti"
          convert_component_alert: "Non hai ancora salvato le tue modifiche. Sei sicuro di volerle abbandonare e passare ad altro?"
          convert_component_tooltip: "Converti questo Componente in Tema"
          convert_theme_alert: "Sei sicuro di voler convertire questo Tema in Componente? Sarà rimosso come Tema Padre da %{relatives}."
          convert_theme_tooltip: "Converti questo Tema in Componente"
          inactive_themes: "Temi non attivi:"
          inactive_components: "Componenti inutilizzati:"
          broken_theme_tooltip: "Questo tema presenta errori nel codice CSS, HTML o YAML"
          default_theme_tooltip: "Questo è il tema di default del sito"
          updates_available_tooltip: "Sono disponibili aggiornamenti per questo tema"
          and_x_more: "ed altri {{count}}."
          collapse: Raggruppa
          uploads: "Carica"
          no_uploads: "Puoi caricare le risorse associate al tuo tema come il tipo di carattere e le immagini"
          add_upload: "Aggiungi Caricamento"
          upload_file_tip: "Scegli una risorsa da caricare (png, woff2, ecc...)"
          variable_name: "Nome SCSS var:"
          variable_name_invalid: "Nome di variabile non valido. Sono ammessi solo caratteri alfanumerici. Deve iniziare con una lettera. Deve essere unico."
          variable_name_error:
            invalid_syntax: "Nome di variabile non valido. Sono ammessi solo caratteri alfanumerici. Deve iniziare con una lettera."
            no_overwrite: "Nome di variabile non valido. Non deve sovrascrivere una variabile esistente."
            must_be_unique: "Nome di variabile non valido. Deve essere unico."
          upload: "Carica"
          select_component: "Seleziona un componente..."
          unsaved_changes_alert: "Non hai ancora salvato le tue modifiche. Sei sicuro di volerle abbandonare e passare ad altro?"
          discard: "Annulla"
          stay: "Resta"
          css_html: "CSS/HTML personalizzato"
          edit_css_html: "Modifica CSS/HTML"
          edit_css_html_help: "Non hai modificato nessun CSS o HTML"
          delete_upload_confirm: "Elimina questo caricamento? (Il CSS del tema potrebbe non funzionare!)"
          import_web_tip: "Repository contenente il tema"
          import_web_advanced: "Avanzate..."
          is_private: "Il tema è in un repository git privato"
          remote_branch: "Nome del branch (opzionale)"
          public_key: "Concedi l'accesso al repository alla seguente chiave pubblica:"
          install: "Installa"
          installed: "Installata"
          install_popular: "Di successo"
          install_upload: "Dal tuo dispositivo"
          install_git_repo: "Da un repository git"
          install_create: "Crea nuovo"
          about_theme: "Informazioni su"
          license: "Licenza"
          version: "Versione:"
          authors: "Creato da:"
          source_url: "Fonte"
          enable: "Abilita"
          disable: "Disabilita"
          required_version:
            error: "Questo tema è stato disattivato automaticamente perché non compatibile con questa versione di Discourse."
            minimum: "Richiede Discourse versione {{version}} o superiore."
            maximum: "Richiede Discourse versione {{version}} or inferiore."
          component_of: "Componente di:"
          update_to_latest: "Aggiorna all'ultima versione"
          check_for_updates: "Controllo Aggiornamenti"
          updating: "Aggiornamento..."
          up_to_date: "Il tema è aggiornato, ultima verifica:"
          add: "Aggiungi"
          theme_settings: "Impostazioni Tema"
          no_settings: "Questo tema non ha impostazioni."
          theme_translations: "Traduzione Tema"
          empty: "Nessun elemento"
          commits_behind:
            one: "Il tema è indietro di %{count} aggiornamento!"
            other: "Il tema è indietro di {{count}} aggiornamenti!"
          compare_commits: "(Vedi i nuovi commit)"
          repo_unreachable: "Impossibile accedere al Git repository di questo tema. Messaggio di errore:"
          scss:
            text: "CSS"
            title: "Inserire il CSS personalizzato, accettiamo tutti gli stili validi di CSS e SCSSpersonalizzato"
          header:
            text: "Intestazione"
            title: "Inserire l'HTML da visualizzare sopra l'intestazione del sito"
          after_header:
            text: "Dopo Intestazione"
            title: "Inserire l'HTML da visualizzare dopo l'intestazione"
          footer:
            text: "Fondo pagina"
            title: "Inserire l'HTML da visualizzare a piè di pagina"
          embedded_scss:
            text: "CSS incorporato"
            title: "Inserisci CSS personalizzato da inviare con la versione incorporata dei commenti"
          head_tag:
            text: "</head>"
            title: "HTML che sarà inserito prima del tag </head> "
          body_tag:
            text: "</body>"
            title: "HTML che deve essere inserito prima del tag </body>"
          yaml:
            text: "YAML"
            title: "Definisci le impostazioni del tema in formato YAML"
        colors:
          select_base:
            title: "Seleziona la paletta dei colori di base"
            description: "Paletta di base:"
          title: "Colori"
          edit: "Modifica le palette dei colori"
          long_title: "Palette dei colori"
          about: "Modifica i colori usati dal tuo tema. Crea una nuova paletta dei colori, per iniziare."
          new_name: "Nuova paletta dei colori"
          copy_name_prefix: "Copia di"
          delete_confirm: "Eliminare questa paletta dei colori?"
          undo: "annulla"
          undo_title: "Annulla le modifiche effettuate a questo colore dall'ultimo salvataggio."
          revert: "ripristina"
          revert_title: "Reimposta questo colore alla combinazione colori di default di Discourse."
          primary:
            name: "primario"
            description: "Per la maggior parte del testo, icone e bordi."
          secondary:
            name: "secondario"
            description: "Il colore di sfondo principale e il colore del testo di alcuni pulsanti"
          tertiary:
            name: "terziario"
            description: "Colore dei collegamenti, alcuni pulsanti, notifiche e evidenziati."
          quaternary:
            name: "quaternario"
            description: "Collegamenti di navigazione."
          header_background:
            name: "sfondo intestazione"
            description: "Colore di sfondo dell'intestazione del sito."
          header_primary:
            name: "intestazione primaria"
            description: "Testo e icone dell'intestazione del sito."
          highlight:
            name: "evidenzia"
            description: "Il colore di sfondo degli elementi evidenziati nella pagina, come messaggi e argomenti."
          danger:
            name: "pericolo"
            description: "Colore per evidenzare azioni come la cancellazione di messaggi e argomenti."
          success:
            name: "successo"
            description: "Utilizzato per indicare che un'azione è stata completata con successo."
          love:
            name: "amo"
            description: "Il colore del bottone \"Mi piace\"."
        email_style:
          css: "CSS"
      email:
        title: "Email"
        settings: "Impostazioni"
        templates: "Modelli"
        preview_digest: "Anteprima Riepilogo"
        advanced_test:
          title: "Test avanzato"
          desc: "Vedi come Discourse processa le email ricevute. Per poter processare correttamente le email, per favore incolla qui sotto l'intero messaggio di email originale."
          email: "Messaggio originale"
          run: "Esegui test"
          text: "Seleziona il corpo del testo"
          elided: "Testo omesso"
        sending_test: "Invio email di prova in corso..."
        error: "<b>ERRORE</b> - %{server_error}"
        test_error: "C'è stato un problema nell'invio dell'email di test. Controlla nuovamente le impostazioni email, verifica che il tuo host non blocchi le connessioni email e riprova."
        sent: "Inviato"
        skipped: "Omesso"
        bounced: "Ritornate"
        received: "Ricevute"
        rejected: "Rifiutate"
        sent_at: "Inviato Alle"
        time: "Ora"
        user: "Utente"
        email_type: "Tipo di Email"
        to_address: "Indirizzo Destinazione"
        test_email_address: "indirizzo email da testare"
        send_test: "Invia una email di prova"
        sent_test: "inviata!"
        delivery_method: "Metodo di consegna"
        preview_digest_desc: "Vedi in anteprima il contenuto delle email di riepilogo inviate agli utenti inattivi."
        refresh: "Aggiorna"
        send_digest_label: "Invia questo risultato a:"
        send_digest: "Invia"
        sending_email: "Invio email in corso..."
        format: "Formato"
        html: "html"
        text: "testo"
        last_seen_user: "Ultimo Utente Visto:"
        no_result: "Nessun risultato trovato per il riepilogo. "
        reply_key: "Chiave di risposta"
        skipped_reason: "Motivo Omissione"
        incoming_emails:
          from_address: "Da"
          to_addresses: "A"
          cc_addresses: "Cc"
          subject: "Oggetto"
          error: "Errore"
          none: "Nessuna email in entrata."
          modal:
            title: "Dettagli posta in arrivo"
            error: "Errore"
            headers: "Intestazione"
            subject: "Oggetto"
            body: "Corpo"
            rejection_message: "Mail di Rifiuto"
          filters:
            from_placeholder: "da@esempio.com"
            to_placeholder: "a@esempio.com"
            cc_placeholder: "cc@esempio.com"
            subject_placeholder: "Oggetto..."
            error_placeholder: "Errore"
        logs:
          none: "Nessun log trovato."
          filters:
            title: "Filtro"
            user_placeholder: "nome utente"
            address_placeholder: "nome@esempio.com"
            type_placeholder: "riepilogo, iscrizione..."
            reply_key_placeholder: "chiave di risposta"
      moderation_history:
        performed_by: "Effettuato da"
        no_results: "Lo storico della moderazione non è disponibile."
        actions:
          delete_user: "Utente Eliminato"
          suspend_user: "Utente Sospeso"
          silence_user: "Utente silenziato"
          delete_post: "Messaggio Eliminato"
          delete_topic: "Argomento Eliminato"
          post_approved: "Messaggio approvato"
      logs:
        title: "Log"
        action: "Azione"
        created_at: "Creato"
        last_match_at: "Ultima corrispondenza"
        match_count: "Corrispondenze"
        ip_address: "IP"
        topic_id: "ID argomento"
        post_id: "ID messaggio"
        category_id: "ID categoria"
        delete: "Cancella"
        edit: "Modifica"
        save: "Salva"
        screened_actions:
          block: "blocca"
          do_nothing: "non fare nulla"
        staff_actions:
          all: "Tutte"
          filter: "Filtro"
          title: "Azioni Staff"
          clear_filters: "Mostra Tutto"
          staff_user: "Utente"
          target_user: "Destinatario"
          subject: "Oggetto"
          when: "Quando"
          context: "Contesto"
          details: "Dettagli"
          previous_value: "Precedente"
          new_value: "Nuovo"
          diff: "Diff"
          show: "Mostra"
          modal_title: "Dettagli"
          no_previous: "Non c'è un valore precedente."
          deleted: "Nessun nuovo valore. Il registro è stato cancellato."
          actions:
            delete_user: "cancella l'utente"
            change_trust_level: "cambia livello esperienza"
            change_username: "cambia nome utente"
            change_site_setting: "modifica le impostazioni del sito"
            change_theme: "modifica tema"
            delete_theme: "cancella tema"
            change_site_text: "cambia il testo del sito"
            suspend_user: "utente sospeso"
            unsuspend_user: "utente riattivato"
            removed_suspend_user: "sospendi utente (rimosso)"
            removed_unsuspend_user: "riabilita utente (rimosso)"
            grant_badge: "assegna distintivo"
            revoke_badge: "revoca distintivo"
            check_email: "controlla email"
            delete_topic: "cancella argomento"
            recover_topic: "ripristina argomento"
            delete_post: "cancella messaggio"
            impersonate: "impersona"
            anonymize_user: "rendi anonimo l'utente "
            roll_up: "inibisci blocchi di indirizzi IP"
            change_category_settings: "cambia le impostazioni della categoria"
            delete_category: "cancella categoria"
            create_category: "crea categoria"
            silence_user: "utente in silenzio"
            unsilence_user: "utente non silenziato"
            removed_silence_user: "silenzia utente (rimosso)"
            removed_unsilence_user: "de-silenzia utente (rimosso)"
            grant_admin: "assegna amministrazione"
            revoke_admin: "revoca amministrazione"
            grant_moderation: "assegna moderazione"
            revoke_moderation: "revoca moderazione"
            backup_create: "crea backup"
            deleted_tag: "etichetta cancellata"
            deleted_unused_tags: "Etichette inutilizzate eliminate"
            renamed_tag: "etichetta rinominata"
            revoke_email: "revoca email"
            lock_trust_level: "C"
            unlock_trust_level: "sblocca livello di esperienza"
            activate_user: "attiva utente"
            deactivate_user: "disattiva utente"
            change_readonly_mode: "cambia la modalità di sola lettura"
            backup_download: "scarica backup"
            backup_destroy: "distruggi backup"
            reviewed_post: "messaggio revisionato"
            custom_staff: "azione plugin personalizzato"
            post_locked: "messaggio bloccato"
            post_edit: "modifica messaggio"
            post_unlocked: "messaggio sbloccato"
            check_personal_message: "controlla messaggio personale"
            disabled_second_factor: "disabilita Autenticazione a Due Fattori"
            topic_published: "argomento pubblicato"
            post_approved: "messaggio approvato"
            post_rejected: "messaggio respinto"
            create_badge: "crea distintivo"
            change_badge: "cambia distintivo"
            delete_badge: "elimina distintivo"
            merge_user: "unisci utente"
            entity_export: "esporta entità"
            change_name: "cambia nome"
            topic_timestamps_changed: "Marche temprali dell'Argomento modificate"
            approve_user: "utente approvato"
            web_hook_create: "crea webhook"
            web_hook_update: "aggiorna webhook"
            web_hook_destroy: "distruggi webhook"
            web_hook_deactivate: "disattiva webhook"
            embeddable_host_create: "crea host incorporabile"
            embeddable_host_update: "aggiorna host incorporabile"
            embeddable_host_destroy: "distruggi host incorporabile"
        screened_emails:
          title: "Email Scansionate"
          description: "Quando qualcuno cerca di creare un nuovo account, verrando controllati i seguenti indirizzi email e la registrazione viene bloccata, o eseguita qualche altra azione."
          email: "Indirizzo email"
          actions:
            allow: "Permetti"
        screened_urls:
          title: "URL scansionati"
          description: "I seguenti URL sono stati usati in messaggi da utenti identificati come spammer."
          url: "URL"
          domain: "Dominio"
        screened_ips:
          title: "IP scansionati"
          description: 'Gli indirizzi IP che sono sotto controllo. Usa "Permetti" per inserirli nella lista bianca.'
          delete_confirm: "Davvero vuoi rimuovere la regola per %{ip_address}?"
          roll_up_confirm: "Sicuro di voler raggruppare in sottoreti gli indirizzi IP schermati normalmente?"
          rolled_up_some_subnets: " L'elenco di indirizzi IP interdetti sono stati sintetizzati correttamente: %{subnets}."
          rolled_up_no_subnet: "Non c'era nulla da sintetizzare"
          actions:
            block: "Blocca"
            do_nothing: "Permetti"
            allow_admin: "Abilita Amministratore"
          form:
            label: "Nuovo:"
            ip_address: "Indirizzo IP"
            add: "Aggiungi"
            filter: "Cerca"
          roll_up:
            text: "Sintetizza"
            title: "Crea nuovi elenchi di indirizzi IP interdetti se ci sono almeno 'min_ban_entries_for_roll_up' elementi."
        search_logs:
          title: "Log Ricerca"
          term: "Termine"
          searches: "Ricerche"
          click_through_rate: "CTR"
          types:
            all_search_types: "Tutti i tipi di ricerca"
            header: "Intestazione"
            full_page: "Pagina completa"
            click_through_only: "Tutti (solo click)"
          header_search_results: "Risultati ricerca nell'Header"
        logster:
          title: "Log Errori"
      watched_words:
        title: "Parole Osservate"
        search: "ricerca"
        clear_filter: "Pulisci"
        show_words: "mostra le parole"
        one_word_per_line: "Una parola per riga"
        download: Scarica
        clear_all: Deseleziona Tutto
        word_count:
          one: "%{count} word"
          other: "%{count} parole"
        actions:
          block: "Blocca"
          censor: "Censura"
          require_approval: "Richiede Approvazione"
          flag: "Segnala"
        action_descriptions:
          block: "Impedisci che i messaggi contenenti queste parole siano pubblicati. L'utente visualizzerà un messaggio di errore quando cercherà di pubblicare il messaggio."
          censor: "Consenti i messaggi contenenti queste parole, ma sostituiscile con caratteri che nascondono le parole censurate."
          require_approval: "I messaggi contenenti queste parole richiederanno l'approvazione dello staff prima di poter essere visualizzati."
          flag: "Consenti i messaggi contenenti queste parole, ma segnalale come inappropriate in modo che i moderatori possano revisionarle."
        form:
          label: "Nuova Parola:"
          placeholder: "parola completa o * come carattere jolly"
          placeholder_regexp: "espressione regolare"
          add: "Aggiungi"
          success: "Successo"
          exists: "Già esistente"
          upload_successful: "Caricamento andato a buon fine. Le parole sono state aggiunte."
        test:
          button_label: "Test"
          no_matches: "Nessun risultato trovato"
      impersonate:
        title: "Impersona"
        help: "Usa questo strumento per impersonare un account utente ai fini del debugging. Una volta finito dovrai disconnetterti."
        not_found: "Impossibile trovare questo utente."
        invalid: "Spiacenti, non puoi impersonare questo utente."
      users:
        title: "Utenti"
        create: "Aggiungi Utente Amministratore"
        last_emailed: "Ultima email inviata"
        not_found: "Spiacenti, questo nome utente non esiste nel sistema."
        id_not_found: "Spiacenti, nel nostro sistema non esiste questo id utente."
        active: "Attivati"
        show_emails: "Mostra email"
        hide_emails: "Nascondi email"
        nav:
          new: "Nuovi"
          active: "Attivi"
          staff: "Staff"
          suspended: "Sospesi"
          silenced: "Silenziato"
          suspect: "Sospetti"
          staged: "Temporanei"
        approved: "Approvato?"
        titles:
          active: "Utenti Attivi"
          new: "Nuovi Utenti"
          pending: "Revisione degli utenti in sospeso"
          newuser: "Utenti con Livello Esperienza 0 (Nuovo)"
          basic: "Utenti con Livello Esperienza 1 (Base)"
          member: "Utenti al Livello Esperienza 2 (Assiduo)"
          regular: "Utenti al Livello Esperienza 3 (Esperto)"
          leader: "Utenti al Livello Esperienza 4 (Veterano)"
          staff: "Staff"
          admins: "Utenti Amministratori"
          moderators: "Moderatori"
          silenced: "Utenti Silenziati"
          suspended: "Utenti Sospesi"
          suspect: "Utenti Sospetti"
          staged: "Utenti temporanei"
        not_verified: "Non verificato"
        check_email:
          title: "Mostra l'indirizzo email di questo utente"
          text: "Mostra"
      user:
        suspend_failed: "Si è verificato un errore sospendendo questo utente {{error}}"
        unsuspend_failed: "Si è verificato un errore riabilitando questo utente {{error}}"
        suspend_duration: "Per quanto tempo l'utente sarà sospeso?"
        suspend_reason_label: "Perché lo stai sospendendo? Questo testo <b>sarà visibile a tutti</b> nella pagina del profilo dell'utente, e gli verrà mostrato tutte le volte che si connetterà. Scrivi il meno possibile."
        suspend_reason_hidden_label: "Perché stai sospendendo l'utente? Questo testo verrà mostrato all'utente quando cercherà di accedere. Mantienilo breve."
        suspend_reason: "Motivo"
        suspend_reason_placeholder: "Motivo Sospensione"
        suspend_message: "Messaggio Email"
        suspend_message_placeholder: "Facoltativamente, fornisci ulteriori informazioni sulla sospensione e verranno inviate via email all'utente."
        suspended_by: "Sospeso da"
        silence_reason: "Motivo"
        silenced_by: "Silenziato Da"
        silence_modal_title: "Utente in Silenzio"
        silence_duration: "Per quanto tempo l'utente sarà silenziato? "
        silence_reason_label: "Perché stai silenziando questo utente?"
        silence_reason_placeholder: "Motivo Silenzio"
        silence_message: "Messaggio Email"
        silence_message_placeholder: "(lasciare vuoto per inviare il messaggio predefinito)"
        suspended_until: "(fino %{until})"
        cant_suspend: "Questo utente non può essere sospeso."
        delete_all_posts: "Cancella tutti i messaggi"
        delete_posts_progress: "Cancellazione messaggi..."
        delete_posts_failed: "C'è stato un problema con la cancellazione dei messaggi."
        penalty_post_actions: "Cosa vorresti fare con il messaggio associato?"
        penalty_post_delete: "Elimina il messaggio"
        penalty_post_delete_replies: "Elimina il messaggio e tutte le sue risposte"
        penalty_post_edit: "Modifica il messaggio"
        penalty_post_none: "Non fare nulla"
        penalty_count: "Conteggio Penalità"
        clear_penalty_history:
          title: "Cancella la storia delle penalizzazioni"
          description: "Utenti con penalizzazioni non possono accedere al Livello Esperienza 3"
        delete_all_posts_confirm_MF: "Stai per cancellare {POSTS, plural, one {1 messaggio} other {# messaggi}} e {TOPICS, plural, one {1 argomento} other {# argomenti}}. Sei sicuro?"
        silence: "Silenzio"
        unsilence: "Non in silenzio"
        silenced: "Silenziato?"
        moderator: "Moderatore?"
        admin: "Amministratore?"
        suspended: "Sospeso?"
        staged: "Temporaneo?"
        show_admin_profile: "Amministratore"
        show_public_profile: "Mostra Profilo Pubblico"
        impersonate: "Impersona"
        action_logs: "Log Azione"
        ip_lookup: "IP Lookup"
        log_out: "Disconnetti"
        logged_out: "L'utente è stato disconnesso da tutti i terminali"
        revoke_admin: "Revoca privilegi di amministrazione"
        grant_admin: "Assegna privilegi di amministrazione"
        grant_admin_confirm: "Ti abbiamo inviato una email per verificare il nuovo amministratore. Per favore aprila e segui le istruzioni."
        revoke_moderation: "Revoca privilegi di moderazione"
        grant_moderation: "Assegna diritti di moderazione"
        unsuspend: "Riabilita"
        suspend: "Sospendi"
        show_flags_received: "Mostra le Segnalazioni ricevute"
        flags_received_by: "Segnalazione ricevuta da %{username}"
        flags_received_none: "Questo utente non ha ricevuto segnalazioni."
        reputation: Reputazione
        permissions: Permessi
        activity: Attività
        like_count: "\"Mi piace\" Assegnati / Ricevuti"
        last_100_days: "negli ultimi 100 giorni"
        private_topics_count: Argomenti Privati
        posts_read_count: Messaggi Letti
        post_count: Messaggi Creati
        second_factor_enabled: Autenticazione a Due Fattori abilitata
        topics_entered: Argomenti Visti
        flags_given_count: Segnalazioni Fatte
        flags_received_count: Segnalazioni Ricevute
        warnings_received_count: Avvertimenti Ricevuti
        flags_given_received_count: "Segnalazioni Fatte / Ricevute"
        approve: "Approva"
        approved_by: "approvato da"
        approve_success: "Utente approvato ed email inviata con istruzioni di attivazione."
        approve_bulk_success: "Riuscito! Tutti gli utenti selezionati sono stati approvati e notificati."
        time_read: "Tempo di lettura"
        anonymize: "Rendi Anonimo Utente "
        anonymize_confirm: "Sei SICURO di voler rendere anonimo questo account? Verrà cambiato il nome utente e la email e reimpostate tutte le informazioni del profilo."
        anonymize_yes: "Sì, rendi anonimo questo account"
        anonymize_failed: "Si è verificato un problema nel rendere anonimo l'account."
        delete: "Cancella utente"
        delete_forbidden_because_staff: "Amministratori e moderatori non possono essere cancellati."
        delete_posts_forbidden_because_staff: "Impossibile cancellare tutti i messaggi degli amministratori e dei moderatori."
        delete_forbidden:
          one: "Non è possibile cancellare utenti se hanno post attivi. Elimina tutti i posti prima di cancellare un utente (post più vecchi di %{count} giorni non possono essere cancellati)."
          other: "Non è possibile cancellare utenti se hanno messaggi. Elimina tutti i messaggi prima di cancellare un utente (i messaggi più vecchi di %{count} giorni non possono essere cancellati)."
        cant_delete_all_posts:
          one: "Non posso cancellare tutti i post. Alcuni sono più vecchi di %{count} giorno. (L'impostazione delete_user_max_post_age.)"
          other: "Impossibile cancellare tutti i messaggi. Alcuni sono più vecchi di %{count} giorni. (L'impostazione delete_user_max_post_age.)"
        cant_delete_all_too_many_posts:
          one: "Non posso cancellare tutti i post perché l'utente ha più di %{count} post. (delete_all_posts_max.)"
          other: "Impossibile cancellare tutti i messaggi perché l'utente ha più di %{count} messaggi. (delete_all_posts_max.)"
        delete_confirm: "E' genericamente preferibile anonimizzare un utente inveche che eliminarlo, per evitare di rimuovere contenuti dalle discussioni esistenti.<br><br>Sei sicuro di voler eliminare questo utente? Questa modifica è permanente."
        delete_and_block: "Elimina e <b>blocca</b> questa email e indirizzo IP"
        delete_dont_block: "Elimina soltanto"
        deleting_user: "Cancellazione utente..."
        deleted: "L'utente è stato cancellato."
        delete_failed: "Si è verificato un errore nella cancellazione dell'utente. Assicurati che tutti i messaggi siano stati cancellati prima di provare a cancellare l'utente."
        send_activation_email: "Invia Email Attivazione"
        activation_email_sent: "Un'email di attivazione è stata inviata."
        send_activation_email_failed: "Si è verificato un errore nell'invio di un'altra email di attivazione. %{error}"
        activate: "Attiva Account"
        activate_failed: "Si è verificato un problema nell'attivazione dell'utente."
        deactivate_account: "Disattiva Account"
        deactivate_failed: "Si è verificato un errore durante la disattivazione dell'utente."
        unsilence_failed: "Si è verificato un errore mentre si de-silenziava l'utente."
        silence_failed: "Si è verificato un errore mentre si silenziava l'utente"
        silence_confirm: "Sei sicuro di voler silenziare questo utente? Non sarà più in grado di creare alcun nuovo argomento o messaggio."
        silence_accept: "Sì, silenzia questo utente"
        bounce_score: "Errori di Ritorno"
        reset_bounce_score:
          label: "Azzera"
          title: "Azzera il conteggio degli errori di ritorno."
        visit_profile: "Visita <a href='%{url}'>la pagina delle preferenze di questo utente</a> per modificare il suo profilo"
        deactivate_explanation: "Un utente disattivato deve riconvalidare la propria email."
        suspended_explanation: "Un utente sospeso non può connettersi."
        silence_explanation: "Un utente silenziato non può pubblicare messaggi o iniziare argomenti. "
        staged_explanation: "Un utente temporaneo può pubblicare via email solo in alcuni argomenti."
        bounce_score_explanation:
          none: "L'indirizzo email non ha causato nessun errore di ritorno recentemente."
          some: "Sono stati ricevuti alcuni errori di ritorno per quell'indirizzo email."
          threshold_reached: "Quella email ha ricevuto troppi errori di ritorno."
        trust_level_change_failed: "C'è stato un problema nel cambio di livello di esperienza di questo utente. "
        suspend_modal_title: "Sospendi Utente"
        trust_level_2_users: "Utenti con Livello Esperienza 2"
        trust_level_3_requirements: "Requisiti per Livello Esperienza 3"
        trust_level_locked_tip: "il livello di esperienza è bloccato, il sistema non promuoverà né degraderà l'utente"
        trust_level_unlocked_tip: "il livello di esperienza è sbloccato, il sistema può promuovere o degradare l'utente"
        lock_trust_level: "Blocca Livello Esperienza"
        unlock_trust_level: "Sblocca Livello Esperienza"
        tl3_requirements:
          title: "Requisiti per Livello Esperienza 3"
          table_title:
            one: "Nell'ultimo giorno:"
            other: "Negli ultimi %{count} giorni:"
          value_heading: "Valore"
          requirement_heading: "Requisito"
          visits: "Visite"
          days: "giorni"
          topics_replied_to: "Argomenti Risposti A"
          topics_viewed: "Argomenti Visti"
          topics_viewed_all_time: "Argomenti Visti (di sempre)"
          posts_read: "Messaggi Letti"
          posts_read_all_time: "Messaggi Letti (di sempre)"
          flagged_posts: "Messaggi Segnalati"
          flagged_by_users: "Utenti Segnalatori"
          likes_given: "Mi piace - Assegnati"
          likes_received: "Mi piace - Ricevuti"
          likes_received_days: "\"Mi piace\" Ricevuti: singoli giorni"
          likes_received_users: "\"Mi piace\" Ricevuti: singoli utenti"
          qualifies: "Requisiti soddisfatti per il livello di esperienza 3."
          does_not_qualify: "Mancano i requisiti per il livello esperienza 3."
          will_be_promoted: "Verrà presto promosso."
          will_be_demoted: "Verrà presto degradato."
          on_grace_period: "Al momento la promozione si trova nel periodo di grazia, non verrà degradato."
          locked_will_not_be_promoted: "Livello esperienza bloccato. Non verrà mai promosso."
          locked_will_not_be_demoted: "Livello esperienza bloccato. Non verrà mai degradato."
        sso:
          title: "Single Sign On"
          external_id: "ID Esterno"
          external_username: "Nome utente"
          external_name: "Nome"
          external_email: "Email"
          external_avatar_url: "URL dell'Immagine Profilo"
      user_fields:
        title: "Campi Utente"
        help: "Tutti i campi che i tuoi utenti possono riempire."
        create: "Crea Campo Utente"
        untitled: "Senza nome"
        name: "Nome Campo"
        type: "Tipo Campo"
        description: "Descrizione Campo"
        save: "Salva"
        edit: "Modifica"
        delete: "Cancella"
        cancel: "Annulla"
        delete_confirm: "Sicuro di voler cancellare il campo utente?"
        options: "Opzioni"
        required:
          title: "Richiesto durante l'iscrizione?"
          enabled: "richiesto"
          disabled: "non richiesto"
        editable:
          title: "Modificabile dopo l'iscrizione?"
          enabled: "modificabile"
          disabled: "non modificabile"
        show_on_profile:
          title: "Mostrare nel profilo pubblico?"
          enabled: "mostrato nel profilo"
          disabled: "non mostrato nel profilo"
        show_on_user_card:
          title: "Mostrare sulla scheda utente?"
          enabled: "mostrato sulla scheda utente"
          disabled: "non mostrato sulla scheda utente"
        field_types:
          text: "Campo Testo"
          confirm: "Conferma"
          dropdown: "A tendina"
      site_text:
        description: "Puoi personalizzare qualsiasi testo del tuo forum. Comincia effettuando una ricerca qui sotto:"
        search: "Trova il testo che vorresti modificare"
        title: "Testo"
        edit: "modifica"
        revert: "Annulla Modifiche"
        revert_confirm: "Sei sicuro di voler annullare le modifiche?"
        go_back: "Torna alla Ricerca"
        recommended: "Consigliamo di personalizzare il seguente testo per tue adattarlo alle necessità:"
        show_overriden: "Mostra solo le opzioni sovrascritte"
        more_than_50_results: "Ci sono più di 50 risultati. Per favore, raffina la tua ricerca."
      settings:
        show_overriden: "Mostra solo i sovrascritti"
        reset: "reimposta"
        none: "nessuno"
      site_settings:
        title: "Impostazioni"
        no_results: "Nessun risultato trovato."
        more_than_30_results: "Ci sono più di 30 risultati. Per favore, raffina la tua ricerca o seleziona una Categoria."
        clear_filter: "Pulisci"
        add_url: "aggiungi URL"
        add_host: "aggiungi host"
        add_group: "aggiungi gruppo"
        uploaded_image_list:
          label: "Modifica lista"
          empty: "Ancora non ci sono immagini. Per favore, caricane una."
          upload:
            label: "Carica"
            title: "Carica immagine(i)"
        selectable_avatars:
          title: "Lista degli Avatar da cui l'utente può scegliere"
        categories:
          all_results: "Tutti"
          required: "Obbligatorie"
          branding: "Branding"
          basic: "Impostazioni Base"
          users: "Utenti"
          posting: "Pubblicazione"
          email: "Email"
          files: "File"
          trust: "Livelli Esperienza"
          security: "Sicurezza"
          onebox: "Onebox"
          seo: "SEO"
          spam: "Spam"
          rate_limits: "Limiti Frequenza"
          developer: "Sviluppatore"
          embedding: "Incorporo"
          legal: "Legale"
          api: "API"
          user_api: "API Utente"
          uncategorized: "Altro"
          backups: "Backup"
          login: "Connessione"
          plugins: "Plugin"
          user_preferences: "Preferenze Utente"
          tags: "Etichette"
          search: "Cerca"
          groups: "Gruppi"
          dashboard: "Cruscotto"
        secret_list:
          invalid_input: "I campi di input non possono essere vuoti o contenere il carattere barra verticale."
        default_categories:
          modal_yes: "Sì"
      badges:
        title: Distintivi
        new_badge: Nuovo Distintivo
        new: Nuovo
        name: Nome
        badge: Distintivo
        display_name: Nome Visualizzato
        description: Descrizione
        long_description: Descrizione Lunga
        badge_type: Tipo Distintivo
        badge_grouping: Gruppo
        badge_groupings:
          modal_title: Raggruppamento Distintivi
        granted_by: Assegnata Da
        granted_at: Assegnata in data
        reason_help: (Un collegamento a un messaggio o argomento)
        save: Salva
        delete: Cancella
        delete_confirm: "Sei sicuro di voler cancellare questo distintivo?"
        revoke: Revoca
        reason: Motivazione
        expand: Espandi &hellip;
        revoke_confirm: "Sei sicuro di voler revocare questo distintivo?"
        edit_badges: Modifica Distintivi
        grant_badge: Assegna Distintivo
        granted_badges: Distintivi Assegnati
        grant: Assegna
        no_user_badges: "%{name} non ha ricevuto alcun distintivo."
        no_badges: Non ci sono distintivi da assegnare.
        none_selected: "Seleziona un distintivo per iniziare"
        allow_title: Permetti di utilizzare un distintivo come titolo
        multiple_grant: Può essere assegnata più volte
        listable: Mostra distintivo sulla pagina pubblica dei distintivi
        enabled: Attiva distintivo
        icon: Icona
        image: Immagine
        image_help: "Inserisci l'URL dell'immagine (sovrascrive il campo icona, se entrambi sono impostati)"
        query: Query Distintivo (SQL)
        target_posts: Interroga i messaggi destinazione
        auto_revoke: Avvia l'istruzione di revoca giornalmente
        show_posts: Visualizza i messaggi che assegnano distintivi sulla pagina dei distintivi
        trigger: Trigger
        trigger_type:
          none: "Aggiorna giornalmente"
          post_action: "Quando un utente agisce su un messaggio"
          post_revision: "Quando un utente modifica o crea un messaggio"
          trust_level_change: "Quando un utente cambia livello di esperienza"
          user_change: "Quando un utente viene modificato o creato"
          post_processed: "Dopo che un messaggio viene elaborato"
        preview:
          link_text: "Anteprima distintivi guadagnati"
          plan_text: "Anteprima con query plan"
          modal_title: "Anteprima Query Distintivo"
          sql_error_header: "Si è verificato un errore con la query."
          error_help: "Visita i seguenti collegamenti per un aiuto con le query dei distintivi."
          bad_count_warning:
            header: "ATTENZIONE!"
            text: "Ci sono esempi di grant mancanti. Ciò accade quando la query dei distintivi ritorna ID utenti o ID messaggi inesistenti. Successivamente ciò può causare risultati inattesi - controlla bene la tua query."
          no_grant_count: "Nessun distintivo da assegnare."
          grant_count:
            one: "<b>%{count}</b> distintivo da assegnare."
            other: "<b>%{count}</b> distintivi da assegnare."
          sample: "Esempio:"
          grant:
            with: "<span class=\"username\">%{username}</span>"
            with_post: "<span class=\"username\">%{username}</span> per il messaggio in %{link}"
            with_post_time: "<span class=\"username\">%{username}</span> per messaggio in %{link} in data <span class=\"time\">%{time}</span>"
            with_time: "<span class=\"username\">%{username}</span> in data <span class=\"time\">%{time}</span>"
        badge_intro:
          title: "Seleziona un Distintivo esistente o creane uno nuovo per iniziare"
          what_are_badges_title: "Cosa sono i Distintivi?"
          badge_query_examples_title: "Esempi di Query Distintivo"
      emoji:
        title: "Emoji"
        help: "Aggiungi nuovi emoji da mettere a disposizione per tutti. (Suggerimento: trascina e rilascia più file in una volta sola)"
        add: "Aggiungi Nuovo Emoji"
        name: "Nome"
        image: "Immagine"
        delete_confirm: "Sicuro di voler cancellare l'emoji :%{name}:?"
      embedding:
        get_started: "Se lo desideri, puoi incorporare Discourse in un altro sito web. Comincia aggiungendo il nome dell'host"
        confirm_delete: "Sicuro di voler cancellare questo host?"
        sample: "Utilizza il seguente codice HTML nel tuo sito per creare e incorporare gli argomenti di Discourse. Sostituisci <b>REPLACE_ME</b> con l'URL canonical della pagina in cui lo stai incorporando."
        title: "Incorporo"
        host: "Host Abilitati"
        class_name: "Nome Classe"
        path_whitelist: "Percorso Whitelist"
        edit: "modifica"
        category: "Pubblica nella Categoria"
        add_host: "Aggiungi Host"
        settings: "Impostazioni di incorporo"
        crawling_settings: "Impostazioni Crawler"
        crawling_description: "Quando Discourse crea gli argomenti per i tuoi messaggi, se non è presente nessun feed RSS/ATOM, cercherà di estrarre il contenuto dal codice HTML. Il contenuto può risultate a volte ostico da estrarre e, per semplificare il processo, forniamo la possibilità di specificare le regole CSS."
        embed_by_username: "Nome utente per la creazione dell'argomento"
        embed_post_limit: "Numero massimo di messaggi da includere"
        embed_title_scrubber: "Espressione regolare usata per ripulire i titoli dei messaggi"
        embed_truncate: "Tronca i messaggi incorporati"
        embed_whitelist_selector: "Selettore CSS per gli elementi da permettere negli embed"
        embed_blacklist_selector: "Selettore CSS per gli elementi da rimuovere dagli embed"
        embed_classname_whitelist: "Classi CSS permesse"
        save: "Salva Impostazioni Inclusione"
      permalink:
        title: "Collegamenti permanenti"
        description: "Nota bene: ciò si applica solo alle fonti esterne, i collegamenti inviati sul tuo forum non saranno rediretti."
        url: "URL"
        topic_id: "ID dell'argomento"
        topic_title: "Argomento"
        post_id: "ID del messaggio"
        post_title: "Messaggio"
        category_id: "ID della categoria"
        category_title: "Categoria"
        external_url: "URL esterna"
        delete_confirm: "Sei sicuro di voler cancellare questo collegamento permanente?"
        form:
          label: "Nuovo:"
          add: "Aggiungi"
          filter: "Cerca (URL o URL Esterna)"
      reseed:
        action:
          label: "Sostituisci testo..."
          title: "Sostituisci il testo delle Categorie e degli Argomenti con le traduzioni"
        modal:
          title: "Sostituisci testo"
          subtitle: "Sostituire il testo di Categorie e Argomenti generato automaticamente con le traduzioni più recenti"
          categories: "Categorie"
          topics: "Argomenti"
          replace: "Sostituisci"
  wizard_js:
    wizard:
      done: "Fatto"
      finish: "Completa"
      back: "Indietro"
      next: "Avanti"
      step: "%{current} di %{total}"
      upload: "Carica"
      uploading: "Caricamento..."
      upload_error: "Spiacenti, c'è stato un errore caricando il file. Per favore, prova di nuovo."
      quit: "Forse Dopo"
      staff_count:
        one: "Your community has %{count} staff (you). "
        other: "La tua comunità ha %{count} membri dello staff, te incluso."
      invites:
        add_user: "aggiungi"
        none_added: "Non hai invitato nessuno dello staff. Sicuro di voler proseguire?"
        roles:
          admin: "Amministratore"
          moderator: "Moderatore"
          regular: "Utente Normale"
      previews:
        topic_title: "Argomento di discussione"
        share_button: "Condividi"
        reply_button: "Rispondi"<|MERGE_RESOLUTION|>--- conflicted
+++ resolved
@@ -1315,11 +1315,8 @@
       complete_username_not_found: "Nessun account con nome utente <b>%{username}</b>"
       complete_email_not_found: "Nessun account con email <b>%{email}</b>"
       confirm_title: "Procedi su %{site_name}."
-<<<<<<< HEAD
-=======
       logging_in_as: "Accesso come %{email}"
       confirm_button: Completa l'accesso
->>>>>>> baba1cc0
     login:
       title: "Connetti"
       username: "Utente"
