--- conflicted
+++ resolved
@@ -908,11 +908,8 @@
     otp_description: 'Voulez-vous autoriser "%{application_name}" à accèder à ce site ?'
     otp_confirmation:
       confirm_title: "Continuer vers %{site_name}"
-<<<<<<< HEAD
-=======
       logging_in_as: "Connexion en tant que %{username}"
       confirm_button: Complétez la connexion
->>>>>>> baba1cc0
     no_trust_level: "Désolé, vous n'avez pas le niveau de confiance requis pour accéder à l'API utilisateur"
     generic_error: "Désolé, nous n'avons pu générer de clés pour l'API utilisateur, cette fonctionnalité a peut-être été désactivée par l'administrateur"
     scopes:
