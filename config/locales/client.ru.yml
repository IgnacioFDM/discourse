--- conflicted
+++ resolved
@@ -358,11 +358,6 @@
       edit_bookmark: "Изменить закладку"
       clear_bookmarks: "Очистить закладки"
       help:
-<<<<<<< HEAD
-        bookmark: "Добавить первое сообщение темы в закладки"
-        edit_bookmark: "Изменить закладку в этой теме"
-=======
->>>>>>> 9b339bcd
         edit_bookmark_for_topic: "Изменить закладку для этой темы"
         unbookmark: "Удалить все закладки в этой теме"
         unbookmark_with_reminder: "Удалить все закладки и напоминания из этой темы"
@@ -1081,14 +1076,6 @@
       profile: "Профиль"
       mute: "Отключить"
       edit: "Изменить настройки"
-<<<<<<< HEAD
-      download_archive:
-        button_text: "Скачать всё"
-        confirm: "Действительно скачать сообщения?"
-        success: "Скачивание началось, вы будете уведомлены об окончании процесса."
-        rate_limit_error: "Сообщения могут быть скачаны лишь раз в день, попробуйте завтра."
-=======
->>>>>>> 9b339bcd
       new_private_message: "Новое сообщение"
       private_message: "Сообщение"
       private_messages: "Сообщения"
@@ -1160,11 +1147,7 @@
         perm_denied_expl: "Вы запретили уведомления в браузере. Разрешите уведомления в настройках браузера."
         disable: "Отключить уведомления"
         enable: "Включить уведомления"
-<<<<<<< HEAD
-        each_browser_note: 'Примечание: этот параметр необходимо изменить в каждом используемом браузере. Если приостановить уведомления в меню пользователя, они будут отключены независимо от этого параметра.'
-=======
         each_browser_note: "Примечание: этот параметр необходимо изменить в каждом используемом браузере. Если приостановить уведомления в меню пользователя, они будут отключены независимо от этого параметра."
->>>>>>> 9b339bcd
         consent_prompt: "Вы хотите получать уведомления в реальном времени, когда пользователи отвечают на ваши сообщения?"
       dismiss: "Пометить прочитанными"
       dismiss_notifications: "Отклонить всё"
@@ -1216,9 +1199,6 @@
         enable: "Включить боковую панель"
         options: "Параметры"
         navigation_section: "Навигация"
-        list_destination_instruction: "Когда на боковой панели появляется новый контент…"
-        list_destination_default: "использовать ссылку по умолчанию и показать значок для нового"
-        list_destination_unread_new: "использовать ссылку на непрочитанные (новые) и показать количество нового"
       change: "изменить"
       featured_topic: "Избранная тема"
       moderator: "%{user} — модератор"
@@ -1288,16 +1268,6 @@
       save_to_change_theme: 'Тема будет обновлена после нажатия на кнопку «%{save_text}».'
       home: "Домашняя страница"
       staged: "Сымитированный"
-<<<<<<< HEAD
-      staff_counters:
-        flags_given: "полезные жалобы"
-        flagged_posts: "сообщения с жалобами"
-        deleted_posts: "удалённые сообщения"
-        suspensions: "заморозки"
-        warnings_received: "предупреждения"
-        rejected_posts: "отклоненные сообщения"
-=======
->>>>>>> 9b339bcd
       messages:
         all: "все"
         inbox: "Входящие"
@@ -1937,52 +1907,6 @@
       logout_disabled: "Выход отключён, пока сайт находится в режиме «только для чтения»"
     staff_writes_only_mode:
       enabled: "Сайт находится в режиме «только для персонала». Продолжайте просмотр, но отвечать, ставить лайки и выполнять другие действия, влияющие на контент, могут только сотрудники."
-    too_few_topics_and_posts_notice_MF: |
-      Давайте <a href="https://blog.discourse.org/2014/08/building-a-discourse-community/" target="_blank" rel="noopener noreferrer">приступим к обсуждению!</a> Есть { currentTopics, plural,
-          one {<strong>#</strong> тема}
-          few {<strong>#</strong> темы}
-          many {<strong>#</strong> тем}
-        other {<strong>#</strong> темы}
-      } и { currentPosts, plural,
-          one {<strong>#</strong> сообщение}
-          few {<strong>#</strong> сообщения}
-          many {<strong>#</strong> сообщений}
-        other {<strong>#</strong> сообщения}
-      }. Пользователи должны больше читать и отвечать — мы рекомендуем по крайней мере {requiredTopics, plural,
-          one {<strong>#</strong> тему}
-          few {<strong>#</strong> темы}
-          many {<strong>#</strong> тем}
-        other {<strong>#</strong> темы}
-      } и { requiredPosts, plural,
-          one {<strong>#</strong> сообщение}
-          few {<strong>#</strong> сообщения}
-          many {<strong>#</strong> сообщений}
-        other {<strong>#</strong> сообщения}
-      }. Только персонал может видеть это сообщение.
-    too_few_topics_notice_MF: |
-      Давайте <a href="https://blog.discourse.org/2014/08/building-a-discourse-community/" target="_blank" rel="noopener noreferrer">приступим к обсуждению!</a> Есть { currentTopics, plural,
-          one {<strong>#</strong> тема}
-          few {<strong>#</strong> темы}
-          many {<strong>#</strong> тем}
-        other {<strong>#</strong> темы}
-      }. Пользователи должны больше читать и отвечать — мы рекомендуем по крайней мере {requiredTopics, plural,
-          one {<strong>#</strong> тему}
-          few {<strong>#</strong> темы}
-          many {<strong>#</strong> тем}
-        other {<strong>#</strong> темы}
-      }. Только персонал может видеть это сообщение.
-    too_few_posts_notice_MF: |
-      Давайте <a href="https://blog.discourse.org/2014/08/building-a-discourse-community/" target="_blank" rel="noopener noreferrer">приступим к обсуждению!</a> Есть { currentPosts, plural,
-          one {<strong>#</strong> сообщение}
-          few {<strong>#</strong> сообщения}
-          many {<strong>#</strong> сообщений}
-        other {<strong>#</strong> сообщения}
-      }. Пользователи должны больше читать и отвечать — мы рекомендуем по крайней мере {requiredPosts, plural,
-          one {<strong>#</strong> сообщение}
-          few {<strong>#</strong> сообщения}
-          many {<strong>#</strong> сообщений}
-        other {<strong>#</strong> сообщения}
-      }. Только персонал может видеть это сообщение.
     logs_error_rate_notice:
       reached_hour_MF: |
         <b>{relativeAge}</b> – <a href='{url}' target='_blank'>{rate, plural, one {# ошибка в час} few {# ошибки в час} many {# ошибок в час} other {# ошибки в час}}</a>: достигнут предел для настроек сайта — {limit, plural, one {# ошибка в час} few {# ошибки в час} many {# ошибок в час} other {# ошибки в час}}.
@@ -2022,14 +1946,7 @@
         other: "Есть <b>%{count}</b> ответа."
       description_time_MF: |
         Есть {replyCount, plural, one { <b>#</b> ответ} few { <b>#</b> ответа} many { <b>#</b> ответов} other { <b>#</b> ответа}} с расчётным временем чтения <b>{readingTime, plural, one {# минута} few {# минуты} many {# минут} other {# минуты}}</b>.
-<<<<<<< HEAD
-      enable: "Сводка по теме"
       disable: "Показать все сообщения"
-      short_label: "Сводка"
-      short_title: "Просмотр сводки по этой теме: отображаются самые интересные сообщения по мнению сообщества."
-=======
-      disable: "Показать все сообщения"
->>>>>>> 9b339bcd
     deleted_filter:
       enabled_description: "Эта тема содержит удаленные сообщения, которые сейчас скрыты."
       disabled_description: "Показаны удаленные сообщения темы."
@@ -2538,10 +2455,7 @@
       reaction_2: "<span>%{username}, %{username2}</span> %{description}"
       votes_released: "%{description} — завершено"
       new_features: "Появились новые функции!"
-<<<<<<< HEAD
-=======
       admin_problems: "Новые советы в панели администратора"
->>>>>>> 9b339bcd
       dismiss_confirmation:
         body:
           default:
@@ -2884,11 +2798,7 @@
         top: "Нет обсуждаемых тем."
         educate:
           new: '<p>Здесь появятся ваши новые темы. По умолчанию темы считаются новыми и обозначаются индикатором <span class="badge new-topic badge-notification" style="vertical-align:middle;line-height:inherit;"></span>, если были созданы за последние 2 дня.</p><p>Изменить этот период можно в <a href="%{userPrefsUrl}">настройках</a>.</p>'
-<<<<<<< HEAD
-          unread: "<p>Ваши непрочитанные темы скоро появятся тут.</p><p>По умолчанию темы получают счетчик <span class=\"badge unread-posts badge-notification\">1</span>, если:</p><ul><li>Создана тема.</li><li>Получен ответ на сообщение в теме.</li><li>Время чтения темы пользователем превышает 4 минуты.</li></ul><p>Изменить настройки уведомлений можно, нажав на значок \U0001F514 в интересующей вас теме.</p><p>Изменить этот период можно в <a href=\"%{userPrefsUrl}\">настройках</a>.</p>"
-=======
           unread: "<p>Ваши непрочитанные темы скоро появятся тут.</p><p>По умолчанию темы получают счетчик <span class=\"badge unread-posts badge-notification\">1</span>, если:</p><ul><li>Создана тема.</li><li>Получен ответ на сообщение в теме.</li><li>Время чтения темы пользователем превышает 5 минуты.</li></ul><p>Изменить настройки уведомлений можно, нажав на значок \U0001F514 в интересующей вас теме.</p><p>Изменить этот период можно в <a href=\"%{userPrefsUrl}\">настройках</a>.</p>"
->>>>>>> 9b339bcd
       bottom:
         latest: "Обновлённых тем больше нет."
         posted: "Новых тем больше нет."
@@ -3403,14 +3313,6 @@
       collapse: "свернуть"
       sr_collapse_replies: "Свернуть встроенные ответы"
       sr_date: "Дата сообщения"
-<<<<<<< HEAD
-      sr_expand_replies:
-        one: "На это сообщение есть %{count} ответ. Нажмите для просмотра."
-        few: "На это сообщение есть %{count} ответа. Нажмите для просмотра."
-        many: "На это сообщение есть %{count} ответов. Нажмите для просмотра."
-        other: "На это сообщение есть %{count} ответа. Нажмите для просмотра."
-=======
->>>>>>> 9b339bcd
       expand_collapse: "развернуть/свернуть"
       sr_below_embedded_posts_description: "ответы на сообщение #%{post_number}"
       sr_embedded_reply_description: "ответ пользователя @%{username} на запись #%{post_number}"
@@ -3658,10 +3560,6 @@
       filtered_replies:
         viewing_posts_by: "Просмотр сообщений (%{post_count}) от"
         viewing_subset: "Некоторые ответы свернуты"
-<<<<<<< HEAD
-        viewing_summary: "Просмотр сводки по этой теме"
-=======
->>>>>>> 9b339bcd
         post_number: "%{username}, сообщение #%{post_number}"
         show_all: "Показать все"
       share:
@@ -4364,10 +4262,6 @@
     pause_notifications:
       title: "Приостановить уведомления на…"
       label: "Приостановить уведомления"
-<<<<<<< HEAD
-      remaining: "Осталось %{remaining}"
-=======
->>>>>>> 9b339bcd
       options:
         half_hour: "В течение 30 минут"
         one_hour: "В течение 1 часа"
@@ -4454,33 +4348,20 @@
             unread_with_count: "Непрочитанные (%{count})"
             archive: "Архив"
         tags:
-          links:
-            add_tags:
-              content: "Добавить теги"
-              title: "Вы не добавили ни одного тега. Чтобы добавить их, нажмите сюда."
           none: "Вы не добавили ни одного тега."
           click_to_get_started: "Нажмите здесь, чтобы начать."
           header_link_text: "Теги"
           header_action_title: "Редактировать теги боковой панели"
           configure_defaults: "Настроить значения по умолчанию"
         categories:
-          links:
-            add_categories:
-              content: "Добавить категории"
-              title: "Вы не добавили ни одной категории. Чтобы добавить их, нажмите сюда."
           none: "Вы не добавили ни одной категории."
           click_to_get_started: "Нажмите здесь, чтобы начать."
           header_link_text: "Категории"
           header_action_title: "Редактировать категории боковой панели"
           configure_defaults: "Настроить значения по умолчанию"
         community:
-<<<<<<< HEAD
-          header_link_text: "Сообщество"
-          header_action_title: "Создать тему"
-=======
           edit_section:
             header_dropdown: "Оформление"
->>>>>>> 9b339bcd
           links:
             about:
               content: "О форуме"
@@ -4491,13 +4372,8 @@
             badges:
               content: "Награды"
               title: "Все награды, которые можно получить"
-<<<<<<< HEAD
-            everything:
-              content: "Все"
-=======
             topics:
               content: "Новые темы"
->>>>>>> 9b339bcd
               title: "Все темы"
             faq:
               content: "Правила"
@@ -4693,12 +4569,6 @@
         about: "Здесь можно редактировать членство в группе и её название"
         group_members: "Участники группы"
         delete: "Удалить"
-        delete_confirm: "Действительно удалить эту группу?"
-        delete_with_messages_confirm:
-          one: "Удаление приведет к тому, что участники группы утратят доступ к %{count} сообщению."
-          few: "Удаление приведет к тому, что участники группы утратят доступ к %{count} сообщениям."
-          many: "Удаление приведет к тому, что участники группы утратят доступ к %{count} сообщениям."
-          other: "Удаление приведет к тому, что участники группы утратят доступ к %{count} сообщения."
         delete_failed: "Невозможно удалить группу. Если группа была создана автоматически, то она не может быть удалена."
         delete_automatic_group: Это автоматическая группа и она не может быть удалена.
         delete_owner_confirm: "Отозвать права владельца у пользователя «%{username}»?"
@@ -4764,10 +4634,6 @@
             topics:
               read: Чтение темы или конкретного сообщения в ней. RSS также поддерживается.
               write: Создание новой темы или сообщения в уже существующей теме.
-<<<<<<< HEAD
-              update: Обновление темы. Изменение названия, категории, тегов и т. д.
-=======
->>>>>>> 9b339bcd
               read_lists: Чтение тем в разделах «Последние», «Новые», «Обсуждаемые» и т. д. RSS также поддерживается.
             posts:
               edit: Редактирование сообщения.
@@ -5530,18 +5396,6 @@
           tag: "Теги"
           silence: "Заморозить"
           link: "Ссылки"
-<<<<<<< HEAD
-        action_descriptions:
-          block: "Запретить публикацию сообщений, содержащих эти слова. При попытке отправить сообщение пользователь увидит ошибку."
-          censor: "Разрешить сообщения, содержащие эти слова, но заменять их символами, которые скрывают нецензурные выражения."
-          require_approval: "Сообщения, содержащие эти слова, будут требовать одобрения персонала, прежде чем их можно будет увидеть."
-          flag: "Разрешить сообщения, содержащие эти слова, но помечать их как неприемлемые, чтобы модераторы могли их оценить."
-          replace: "Заменить слова в сообщениях другими словами."
-          tag: "Автоматически помечать тегами темы, содержащие эти слова в первом сообщении."
-          silence: "Первые сообщения пользователя, содержащие эти слова, потребуют одобрения персонала, прежде чем они будут доступны; пользователь будет автоматически заморожен."
-          link: "Заменить слова в сообщениях ссылками."
-=======
->>>>>>> 9b339bcd
         form:
           label: "Слово или фраза"
           placeholder: "Введите слово или фразу (* — подстановочный знак)"
