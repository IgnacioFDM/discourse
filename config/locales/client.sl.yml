# WARNING: Never edit this file.
# It will be overwritten when translations are pulled from Crowdin.
#
# To work with us on translations, join this project:
# https://translate.discourse.org/

sl:
  js:
    number:
      format:
        separator: ","
        delimiter: "."
      human:
        storage_units:
          format: "%n %u"
          units:
            byte:
              one: Bajt
              two: Bajta
              few: Bajti
              other: Bajtov
            gb: GB
            kb: KB
            mb: MB
            tb: TB
      short:
        thousands: "%{number}k"
        millions: "%{number}M"
    dates:
      time: "H:mm"
      time_with_zone: "HH:mm (z)"
      time_short_day: "ddd, HH:mm"
      timeline_date: "MMM YYYY"
      long_no_year: "D MMM, HH:mm"
      long_no_year_no_time: "D MMM"
      full_no_year_no_time: "D. MMMM"
      long_with_year: "D. MMM YYYY H:mm"
      long_with_year_no_time: "D. MMM YYYY"
      full_with_year_no_time: "D. MMMM YYYY"
      long_date_with_year: "MMM D, 'YY LT"
      long_date_without_year: "D. MMM LT"
      long_date_with_year_without_time: "D. MMM 'YY"
      long_date_without_year_with_linebreak: "D. MMM <br/>LT"
      long_date_with_year_with_linebreak: "D. MMM 'YY <br/>LT"
      wrap_ago: "pred %{date}"
      tiny:
        half_a_minute: "< 1 min"
        less_than_x_seconds:
          one: "< %{count} s"
          two: "< %{count} s"
          few: "< %{count} s"
          other: "< %{count} s"
        x_seconds:
          one: "%{count} s"
          two: "%{count} s"
          few: "%{count} s"
          other: "%{count} s"
        less_than_x_minutes:
          one: "< %{count} min"
          two: "< %{count} min"
          few: "< %{count} min"
          other: "< %{count} min"
        x_minutes:
          one: "%{count} min"
          two: "%{count} min"
          few: "%{count} min"
          other: "%{count} min"
        about_x_hours:
          one: "%{count} ura"
          two: "%{count} uri"
          few: "%{count} ure"
          other: "%{count} ur"
        x_days:
          one: "%{count} d"
          two: "%{count} d"
          few: "%{count} d"
          other: "%{count} d"
        x_months:
          one: "%{count} mes"
          two: "%{count} mes"
          few: "%{count} mes"
          other: "%{count} mes"
        about_x_years:
          one: "%{count} l"
          two: "%{count} l"
          few: "%{count} l"
          other: "%{count} l"
        over_x_years:
          one: "> %{count} l"
          two: "> %{count} l"
          few: "> %{count} l"
          other: "> %{count} l"
        almost_x_years:
          one: "%{count} l"
          two: "%{count} l"
          few: "%{count} l"
          other: "%{count} l"
        date_month: "D. MMM"
        date_year: "MMM 'YY"
      medium:
        x_minutes:
          one: "%{count} minuto"
          two: "%{count} minuti"
          few: "%{count} minute"
          other: "%{count} minut"
        x_hours:
          one: "%{count} uro"
          two: "%{count} uri"
          few: "%{count} ure"
          other: "%{count} ur"
        x_days:
          one: "%{count} dan"
          two: "%{count} dneva"
          few: "%{count} dnevi"
          other: "%{count} dni"
        date_year: "D. MMM 'YY"
      medium_with_ago:
        x_minutes:
          one: "pred %{count} minuto"
          two: "pred %{count} minutama"
          few: "pred %{count} minutami"
          other: "pred %{count} minutami"
        x_hours:
          one: "pred %{count} uro"
          two: "pred %{count} urama"
          few: "pred %{count} urami"
          other: "pred %{count} urami"
        x_days:
          one: "pred %{count} dnevom"
          two: "pred %{count} dnevoma"
          few: "pred %{count} dnevi"
          other: "pred %{count} dnevi"
        x_months:
          one: "pred %{count} mesecem"
          two: "pred %{count} mesecema"
          few: "pred %{count} meseci"
          other: "pred %{count} meseci"
        x_years:
          one: "pred %{count} letom"
          two: "pred %{count} letoma"
          few: "pred %{count} leti"
          other: "pred %{count} leti"
      later:
        x_days:
          one: "čez %{count} dan"
          two: "čez %{count} dneva"
          few: "čez %{count} dneve"
          other: "čez %{count} dni"
        x_months:
          one: "čez %{count} mesec"
          two: "čez %{count} meseca"
          few: "čez %{count} mesece"
          other: "čez %{count} mesecev"
        x_years:
          one: "čez %{count} leto"
          two: "čez %{count} leti"
          few: "čez %{count} leta"
          other: "čez %{count} let"
      previous_month: "Prejšnji mesec"
      next_month: "Naslednji mesec"
      placeholder: datum
      to_placeholder: "na datum"
    share:
      topic_html: 'Tema: <span class="topic-title">%{topicTitle}</span>'
      close: "zapri"
      twitter: "Deli na Twitterju"
      facebook: "Deli na Facebooku"
      email: "Pošlji po e-pošti"
      url: "Kopiraj in deli URL"
    action_codes:
      public_topic: "Je naredil temo javno %{when}"
      private_topic: "Je spremenil temo v zasebno sporočilo %{when}"
      split_topic: "Je razdelil temo %{when}"
      invited_user: "Je povabil %{who} %{when}"
      invited_group: "Je povabil %{who} %{when}"
      user_left: "%{who}se je odstranil s tega sporočila %{when}"
      removed_user: "Je odstranil %{who} %{when}"
      removed_group: "Je odstranil %{who} %{when}"
      autobumped: "Samodejno izpostavljeno %{when}"
      autoclosed:
        enabled: "Zaprto %{when}"
        disabled: "Odprto %{when}"
      closed:
        enabled: "Zaprto %{when}"
        disabled: "Odprto %{when}"
      archived:
        enabled: "Arhivirano %{when}"
        disabled: "Odarhivirano %{when}"
      pinned:
        enabled: "Pripeto %{when}"
        disabled: "Odpeta %{when}"
      pinned_globally:
        enabled: "Globalno pripeto %{when}"
        disabled: "Odpeta %{when}"
      visible:
        enabled: "Uvrščeno %{when}"
        disabled: "Izločeno %{when}"
      banner:
        enabled: "Je ustvaril ta oglasni trak %{when}. Pojavil se bo na vrhu vsake strani, dokler ga uporabnik ne opusti."
        disabled: "Je odstranil ta oglasni trak %{when}. Ne bo se več pojavljal na vrhu vsake strani."
    topic_admin_menu: "dejanja teme"
    emails_are_disabled: "Vsa odhodna e-pošta je bila globalno onemogočena iz strani administratorja. E-poštna obvestila ne bodo poslana."
    software_update_prompt:
      dismiss: "Opusti"
    themes:
      default_description: "Privzeto"
    s3:
      regions:
        ap_northeast_1: "Asia Pacific (Tokyo)"
        ap_northeast_2: "Asia Pacific (Seoul)"
        ap_south_1: "Azija Pacifik (Mumbaj)"
        ap_southeast_1: "Asia Pacific (Singapore)"
        ap_southeast_2: "Asia Pacific (Sydney)"
        ca_central_1: "Canada (Central)"
        cn_north_1: "China (Beijing)"
        cn_northwest_1: "Kitajska (Ningxia)"
        eu_central_1: "EU (Frankfurt)"
        eu_north_1: "EU (Stockholm)"
        eu_west_1: "EU (Ireland)"
        eu_west_2: "EU (London)"
        eu_west_3: "EU (Paris)"
        sa_east_1: "Južna Amerika (São Paulo)"
        us_east_1: "US East (N. Virginia)"
        us_east_2: "US East (Ohio)"
        us_gov_east_1: "AWS GovCloud (ZDA-vzhod)"
        us_gov_west_1: "AWS GovCloud (ZDA-zahod)"
        us_west_1: "US West (N. California)"
        us_west_2: "US West (Oregon)"
    clear_input: "Počisti vnos"
    edit: "uredi naslov in kategorijo te teme"
    expand: "Razširi"
    not_implemented: "Oprosti, ta funkcija še ni bila implementirana!"
    no_value: "Ne"
    yes_value: "Da"
    ok_value: "V redu"
    cancel_value: "Prekliči"
    submit: "Išči"
    delete: "Izbriši"
    generic_error: "Ups, prišlo je do napake."
    generic_error_with_reason: "Napaka: %{error}"
    sign_up: "Registracija"
    log_in: "Prijava"
    age: "Starost"
    joined: "Pridružen"
    admin_title: "Admin"
    show_more: "Več"
    show_help: "možnosti"
    links: "Povezave"
    links_lowercase:
      one: "povezava"
      two: "povezavi"
      few: "povezave"
      other: "povezav"
    faq: "Pravila skupnosti"
    guidelines: "Navodila"
    privacy_policy: "Pravilnik o zasebnosti"
    privacy: "Zasebnost"
    tos: "Pogoji uporabe"
    rules: "Pravila"
    conduct: "Pravila obnašanja"
    mobile_view: "Mobilni pogled"
    desktop_view: "Namizni pogled"
    now: "ravnokar"
    read_more: "preberi več"
    more: "Več"
    x_more:
      one: "%{count} Več"
      two: "%{count} Več"
      few: "%{count} Več"
      other: "%{count} Več"
    never: "nikoli"
    every_30_minutes: "vsakih 30 minut"
    every_hour: "vsako uro"
    daily: "dnevno"
    weekly: "tedensko"
    every_month: "vsak mesec"
    every_six_months: "vsakih 6 mesecev"
    max_of_count: "največ od %{count}"
    character_count:
      one: "%{count} znak"
      two: "%{count} znaka"
      few: "%{count} znaki"
      other: "%{count} znakov"
    related_messages:
      title: "Povezana sporočila"
      see_all: 'Poglej <a href="%{path}">vsa sporočila</a> od @%{username}...'
    suggested_topics:
      title: "Predlagane teme"
      pm_title: "Predlagana sporočila"
    about:
      simple_title: "O nas"
      title: "O %{title}"
      stats: "Statistika strani"
      our_admins: "Naši administratorji"
      our_moderators: "Naši moderatorji"
      moderators: "Moderatorji"
      stat:
        all_time: "Ves čas"
        last_day: "Zadnjih 24 ur"
        last_7_days: "Zadnjih 7 dni"
        last_30_days: "Zadnjih 30 dni"
      like_count: "Všečki"
      topic_count: "Teme"
      post_count: "Prispevki"
      active_user_count: "Aktivni uporabniki"
      contact: "Pišite nam"
      contact_info: "V primeru kritične napake na strani ali nujne zadeve nam pišite na %{contact_info}."
    bookmarked:
      title: "Zaznamek"
      clear_bookmarks: "Odstrani zaznamke"
      help:
        unbookmark: "odstrani vse zaznamke v tej temi"
    bookmarks:
      created: "To objavo ste dodali med zaznamke. %{name}"
      not_bookmarked: "zaznamuj prispevek"
      created_with_reminder: "To objavo ste zaznamovali z opomnikom %{date}. %{name}"
      delete: "Odstrani zaznamek"
      confirm_delete: "Ali ste prepričani, da želite odstraniti ta zaznamek? Opomnik bo prav tako odstranjen."
      confirm_clear: "Ste prepričani, da želite odstraniti vse svoje zaznamke iz te teme?"
      save: "Shrani"
      no_timezone: 'Časovnega pasu še niste izbrali. Opomnikov ne boste mogli nastavljati dokler ga ne določite <a href="%{basePath}/my/preferences/profile">v svojem profilu</a>.'
      invalid_custom_datetime: "Datum in čas, ki ste ju navedli, sta neveljavna. Poskusite znova."
      list_permission_denied: "Nimate dovoljenja za ogled zaznamkov tega uporabnika."
      no_user_bookmarks: "Nimate nobenega zaznamka; zaznamki vam omogočajo, da se hitro sklicujete na določene objave."
      search_placeholder: "Iščite zaznamke po imenu, naslovu teme ali vsebini objave"
      search: "Išči"
      reminders:
        today_with_time: "danes ob %{time}"
        tomorrow_with_time: "jutri ob %{time}"
        at_time: "ob %{date_time}"
        existing_reminder: "Za ta zaznamek imate nastavljen opomnik, ki bo poslan %{at_date_time}"
    copy_codeblock:
      copied: "kopirano!"
    drafts:
      label: "Osnutki"
      resume: "Nadaljuj"
      remove: "Odstrani"
      remove_confirmation: "Ali ste prepričani da hočete izbrisati ta osnutek?"
      new_topic: "Nov osnutek teme"
      abandon:
        yes_value: "Zavrzi"
    topic_count_categories:
      one: "Poglej %{count} novo ali posodobljeno temo"
      two: "Poglej %{count} novi ali posodobljeni temi"
      few: "Poglej %{count} nove ali posodobljene teme"
      other: "Poglej %{count} novih ali posodobljenih tem"
    topic_count_latest:
      one: "Poglej %{count} novo ali posodobljeno temo"
      two: "Poglej %{count} novi ali posodobljeni temi"
      few: "Poglej %{count} nove ali posodobljene teme"
      other: "Poglej %{count} novih ali posodobljenih tem"
    topic_count_unseen:
      one: "Poglej %{count} novo ali posodobljeno temo"
      two: "Poglej %{count} novi ali posodobljeni temi"
      few: "Poglej %{count} nove ali posodobljene teme"
      other: "Poglej %{count} novih ali posodobljenih tem"
    topic_count_unread:
      one: "Poglej %{count} neprebrano temo"
      two: "Poglej %{count} neprebrani temi"
      few: "Poglej %{count} neprebrane teme"
      other: "Poglej %{count} neprebranih tem"
    topic_count_new:
      one: "Poglej %{count} novo temo"
      two: "Poglej %{count} novi temi"
      few: "Poglej %{count} nove teme"
      other: "Poglej %{count} novih tem"
    preview: "predogled"
    cancel: "prekliči"
    deleting: "Brisanje..."
    save: "Shrani spremembe"
    saving: "Shranjujem..."
    saved: "Shranjeno!"
    upload: "Naloži"
    uploading: "Nalagam..."
    uploading_filename: "Nalagam: %{filename} ..."
    clipboard: "odložišče"
    uploaded: "Naloženo!"
    pasting: "Lepljenje..."
    enable: "Omogoči"
    disable: "Onemogoči"
    continue: "Nadaljuj"
    switch_to_anon: "Vklopi anonimni način"
    switch_from_anon: "Izklopi anonimni način"
    banner:
      close: "Opusti ta oglasni trak"
      edit: "Uredi"
    pwa:
      install_banner: "Ali želite <a href>namestiti %{title} na to napravo?</a>"
    choose_topic:
      none_found: "Ni tem."
      title:
        search: "Iskanje teme"
        placeholder: "tu vnesite naslov teme, URL ali id"
    choose_message:
      none_found: "Ne najdem sporočila."
      title:
        search: "Iskanje sporočila"
        placeholder: "tu vnesite naslov, URL ali id sporočila"
    review:
      order_by: "Uredi po"
      in_reply_to: "v odgovor na"
      explain:
        formula: "Formula"
        subtotal: "Delna vsota"
        total: "Skupaj"
        trust_level_bonus:
          name: "nivo zaupanja"
      awaiting_approval: "Čaka odobritev"
      delete: "Izbriši"
      settings:
        saved: "Shranjeno"
        save_changes: "Shrani spremembe"
        title: "Nastavitve"
      moderation_history: "Zgodovina moderiranja"
      view_all: "Prikaži vse"
      grouped_by_topic: "Združeno po skupinah"
      none: "Ni nobenih predmetov za odobritev."
      view_pending: "poglej za odobritev"
      topic_has_pending:
        one: "Ta tema ima <b>%{count}</b> prispevek za potrditev"
        two: "Ta tema ima <b>%{count}</b> prispevka za potrditev"
        few: "Ta tema ima <b>%{count}</b> prispevke za potrditev"
        other: "Ta tema ima <b>%{count}</b> prispevkov za potrditev"
      title: "Pregled"
      topic: "Tema:"
      filtered_topic: "V eni temi ste filtrirali vsebino, ki jo je mogoče pregledati."
      filtered_user: "Uporabnik"
      filtered_reviewed_by: "Pregledal"
      show_all_topics: "prikaži vse teme"
      deleted_post: "(prispevek izbrisan)"
      deleted_user: "(uporabnik izbrisan)"
      user:
        website: "Spletna stran"
        username: "Uporabniško ime"
        email: "E-naslov"
        name: "Polno ime"
        fields: "Polja"
        reject_reason: "Razlog"
      topics:
        topic: "Tema"
        reviewable_count: "Število"
        reported_by: "Prijavljen od"
        deleted: "[tema izbrisana]"
        original: "(izvorna tema)"
        details: "podrobnosti"
        unique_users:
          one: "%{count} uporabnik"
          two: "%{count} uporabnika"
          few: "%{count} uporabniki"
          other: "%{count} uporabnikov"
      replies:
        one: "%{count} odgovor"
        two: "%{count} odgovora"
        few: "%{count} odgovori"
        other: "%{count} odgovorov"
      edit: "Uredi"
      save: "Shrani"
      cancel: "Prekliči"
      new_topic: "Odobritev tega elementa bo ustvarila novo temo"
      filters:
        all_categories: "(vse kategorije)"
        type:
          title: "Tip"
          all: "(vse vrste)"
        minimum_score: "Najnižja ocena:"
        refresh: "Osveži"
        status: "Stanje"
        category: "Kategorija"
        orders:
          score: "Ocena"
          created_at: "Ustvarjeno"
          created_at_asc: "Ustvarjeno (obratno)"
        priority:
          title: "Minimalna prednost"
          any: "(katerikoli)"
          low: "Nizka"
          medium: "Srednja"
          high: "Visoka"
      conversation:
        view_full: "prikaži celo razpravo"
      scores:
        about: "Ta ocena je izračunana na podlagi nivoja zaupanja prijavitelja, ustreznosti njihovih prejšnjih prijav in prioritete prispevka, ki je bil prijavljen."
        score: "Ocena"
        type: "Razlog"
        status: "Stanje"
        submitted_by: "Prijavljen od"
      statuses:
        pending:
          title: "Za potrditev"
        approved:
          title: "Potrjeno"
        rejected:
          title: "Zavrnjeno"
        reviewed:
          title: "Vsi pregledani"
        all:
          title: "Vse"
      context_question:
        delimiter: "ali"
      types:
        reviewable_flagged_post:
          title: "Prijavljen prispevek"
          flagged_by: "Prijavljen od"
        reviewable_queued_topic:
          title: "Tema v čakalni vrsti"
        reviewable_queued_post:
          title: "Prispevek za potrditev"
        reviewable_user:
          title: "Uporabnik"
        reviewable_post:
          title: "Prispevek"
      approval:
        title: "Prispevek za odobritev."
        description: "Prejeli smo vaš nov prispevek, vendar potrebuje odobritev s strani moderatorja preden bo objavljen. Prosimo za potrpežljivost."
        pending_posts:
          one: "Imate <strong>%{count}</strong> prispevek za potrditev."
          two: "Imate <strong>%{count}</strong> prispevka za potrditev."
          few: "Imate <strong>%{count}</strong> prispevke za potrditev."
          other: "Imate <strong>%{count}</strong> prispevkov za potrditev."
        ok: "OK"
      example_username: "uporabniško ime"
      reject_reason:
        title: "Zakaj zavračate tega uporabnika?"
        send_email: "Pošlji e-poštno sporočilo o zavrnitvi"
    relative_time_picker:
      minutes:
        one: "minuta"
        two: "minuti"
        few: "minute"
        other: "minut"
      hours:
        one: "ura"
        two: "uri"
        few: "ure"
        other: "ur"
      days:
        one: "dan"
        two: "dneva"
        few: "dnevi"
        other: "dni"
      months:
        one: "mesec"
        two: "meseca"
        few: "meseci"
        other: "mesecev"
    time_shortcut:
      now: "Zdaj"
      later_today: "Kasneje danes"
      next_business_day: "Naslednji delovni dan"
      tomorrow: "Jutri"
      post_local_date: "Datum v objavi"
      later_this_week: "Kasneje v tednu"
      this_weekend: "Ta vikend"
      start_of_next_business_week: "Ponedeljek"
      start_of_next_business_week_alt: "Naslednji ponedeljek"
      next_week: "Naslednji teden"
      next_month: "Naslednji mesec"
      forever: "Za vedno"
      relative: "Relativni čas"
      none: "Brez opomnika"
      never: "Nikoli"
      custom: "Izberi datum in čas"
      select_timeframe: "Izberi časovni okvir"
    user_action:
      user_posted_topic: "<a href='%{userUrl}'>%{user}</a> je objavil <a href='%{topicUrl}'>temo</a>"
      you_posted_topic: "<a href='%{userUrl}'>Vi</a> ste objavili <a href='%{topicUrl}'>temo</a>"
      user_replied_to_post: "<a href='%{userUrl}'>%{user}</a> je odgovoril na <a href='%{postUrl}'>%{post_number}</a>"
      you_replied_to_post: "<a href='%{userUrl}'>Vi</a> ste odgovorili na <a href='%{postUrl}'>%{post_number}</a>"
      user_replied_to_topic: "<a href='%{userUrl}'>%{user}</a> je odgovoril na <a href='%{topicUrl}'>temo</a>"
      you_replied_to_topic: "<a href='%{userUrl}'>Vi</a> ste odgovorili na <a href='%{topicUrl}'>temo</a>"
      user_mentioned_user: "<a href='%{user1Url}'>%{user}</a> je omenil <a href='%{user2Url}'>%{another_user}</a>"
      user_mentioned_you: "<a href='%{user1Url}'>%{user}</a> je omenil <a href='%{user2Url}'>vas</a>"
      you_mentioned_user: "<a href='%{user1Url}'>Vi</a> ste omenili <a href='%{user2Url}'>%{another_user}</a>"
      posted_by_user: "Objavljeno od <a href='%{userUrl}'>%{user}</a>"
      posted_by_you: "Objavljeno od <a href='%{userUrl}'>vas</a>"
      sent_by_user: "Poslano od <a href='%{userUrl}'>%{user}</a>"
      sent_by_you: "Poslano od <a href='%{userUrl}'>tebe</a>"
    directory:
      username: "Uporabniško ime"
      filter_name: "filtriraj po uporabniškem imenu"
      title: "Uporabniki"
      likes_given: "Dano"
      likes_received: "Prejeto"
      topics_entered: "Ogledano"
      topics_entered_long: "Ogledane teme"
      time_read: "Prebrano"
      topic_count: "Tem"
      topic_count_long: "Ustvarjenih tem"
      post_count: "Odgovorov"
      post_count_long: "Objavljenih odgovorov"
      no_results: "Noben rezultat ni bil najden."
      days_visited: "Obiskov"
      days_visited_long: "Dni prisotnosti"
      posts_read: "Prebrano"
      posts_read_long: "Prebranih prispevkov"
      last_updated: "Zadnja posodobitev:"
      total_rows:
        one: "%{count} uporabnik"
        two: "%{count} uporabnika"
        few: "%{count} uporabniki"
        other: "%{count} uporabnikov"
      edit_columns:
        save: "Shrani"
      group:
        all: "vse skupine"
    group_histories:
      actions:
        change_group_setting: "Spremeni nastavitve za skupino"
        add_user_to_group: "Dodaj uporabnika"
        remove_user_from_group: "Odstrani uporabnika"
        make_user_group_owner: "Spremeni v skrbnika"
        remove_user_as_group_owner: "Odstrani skrbnika"
    groups:
      member_added: "Dodano"
      member_requested: "Zahtevano ob"
      add_members:
        usernames_placeholder: "uporabniška imena"
        usernames_or_emails_placeholder: "uporabniki ali e-poštni naslovi"
        notify_users: "Obvesti uporabnike"
      requests:
        title: "Zahtevki"
        reason: "Razlog"
        accept: "Odobri"
        accepted: "odobreno"
        deny: "Zavrni"
        denied: "zavrnjeno"
        undone: "zahtevek umaknjen"
        handle: "obravnavaj zahteve za članstvo"
        undo: "Razveljavi"
      manage:
        title: "Upravljaj"
        name: "Ime skupine"
        full_name: "Polno ime"
        invite_members: "Povabi"
        delete_member_confirm: "Odstrani '%{username}' iz skupine '%{group}'?"
        profile:
          title: Profil
        interaction:
          title: Interakcija
          posting: Objave
          notification: Obvestila
        email:
          title: "E-naslov"
          status: "Sinhroniziranih %{old_emails} / %{total_emails} sporočil prek IMAP."
          credentials:
            title: "Poverilnice"
            smtp_server: "Strežnik SMTP"
            smtp_port: "Vrata SMTP"
            smtp_ssl: "Uporabi SSL za SMTP"
            imap_server: "Strežnik IMAP"
            imap_port: "Vrata IMAP"
            imap_ssl: "Uporabi SSL za IMAP"
            username: "Uporabniško ime"
            password: "Geslo"
          settings:
            title: "Nastavitve"
            allow_unknown_sender_topic_replies: "Dovoli odgovore neznanih pošiljateljev."
          mailboxes:
            synchronized: "Sinhronizirani nabiralnik"
            none_found: "V tem računu nismo našli poštnega nabiralnika."
            disabled: "Onemogočeno"
        membership:
          title: Članstvo
          access: Dostopnost
        categories:
          title: Kategorije
          long_title: "Privzeta obvestila kategorije"
          description: "Ko so uporabniki dodani v to skupino, se njihove nastavitve obveščanja o kazegorijah nastavijo na te privzete vrednosti. Kasneje jih lahko ročno spremenijo."
          watched_categories_instructions: "Samodejno opazuj vse teme v tej kategoriji. Člani skupine bodo obveščeni o vseh novih temah in prispevkih. Ob temi bo prikazano število novih prispevkov."
          tracked_categories_instructions: "Samodejno sledi vsem temam v tej kategoriji. Število novih prispevkov se bo prikazovalo ob imenu teme."
          watching_first_post_categories_instructions: "Uporabniki bodo obveščeni ob prvem prispevku v novi temi v tej kategoriji."
          regular_categories_instructions: "Če so te kategorije utišane, bodo zopet vklopljene za člane skupine. Uporabniki bodo obveščeni, če bodo omenjeni ali jim bo kdo odgovoril."
          muted_categories_instructions: "Nikoli ne boste obveščeni o novih temah v teh kategorijah in ne bodo se prikazovale med kategorijami in najnovejšimi."
        tags:
          title: Oznake
          long_title: "Privzeta obvestila oznak"
          description: "Ko so uporabniki dodani v to skupino, se njihove nastavitve obveščanja o oznakah nastavijo na te privzete vrednosti. Kasneje jih lahko ročno spremenijo."
          watched_tags_instructions: "Samodejno opazuj vse teme s to oznako. Člani skupine bodo obveščeni o vseh novih temah in prispevkih. Ob temi bo prikazano število novih prispevkov."
          tracked_tags_instructions: "Samodejno sledi vsem temam s to oznako. Ob temi bo prikazano število novih prispevkov."
          watching_first_post_tags_instructions: "Člani bodo obveščeni ob prvem prispevku v novi temi s to oznako."
          regular_tags_instructions: "Če so te oznake utišane, bodo zopet vklopljene za člane skupine. Uporabniki bodo obveščeni, če bodo omenjeni ali jim bo kdo odgovoril."
          muted_tags_instructions: "Člani nikoli ne bodo obveščeni o novih temah s to oznako in ne bodo se prikazovale med najnovejšimi."
        logs:
          title: "Dnevniki"
          when: "Kdaj"
          action: "Dejanje"
          acting_user: "Izvajalec"
          target_user: "Ciljni uporabnik"
          subject: "Naslov"
          details: "Podrobnosti"
          from: "Od"
          to: "Za"
      permissions:
        title: "Dovoljenja"
        none: "S to skupino ni povezana nobena kategorija."
        description: "Člani te skupine lahko dostopajo do teh kategorij"
      public_admission: "Dovoli uporabnikom, da se sami pridružijo skupini (skupina mora biti javna)"
      public_exit: "Dovoli uporabnikom da sami zapustijo skupino"
      empty:
        posts: "Ni prispevkov članov skupine."
        members: "Ta skupina nima članov."
        requests: "Ni nobenih zahtevkov po članstvu v tej skupini."
        mentions: "Ta skupina ni bila nikjer omenjena."
        messages: "Ni sporočil za to skupino."
        topics: "Člani te skupine nimajo nobene teme."
        logs: "Dnevnik za to skupino je prazen."
      add: "Dodaj"
      join: "Pridruži se"
      leave: "Zapusti"
      request: "Zahteva"
      message: "Sporočilo"
      confirm_leave: "Ali ste prepričani, da želite zapustiti to skupino?"
      allow_membership_requests: "Dovoli uporabnikom, da lastnikom skupin pošiljajo zahteve za članstvo (zahteva javno vidno skupino)"
      membership_request_template: "Predloga za prikaz uporabnikom, ko zaprosijo za članstvo"
      membership_request:
        submit: "Zaprosi za članstvo"
        title: "Prošnja za pridružitev @%{group_name}"
        reason: "Sporoči skrbniku skupine zakaj spadaš v to skupino"
      membership: "Članstvo"
      name: "Ime"
      group_name: "Ime skupine"
      user_count: "Uporabniki"
      bio: "O skupini"
      selector_placeholder: "vnesi uporabniško ime"
      owner: "skrbnik"
      index:
        title: "Skupine"
        all: "Vse skupine"
        empty: "Ni javnih skupin."
        filter: "Filtriraj po tipu skupine"
        owner_groups: "Sem skrbnik skupin"
        close_groups: "Zaprte skupine"
        automatic_groups: "Samodejne skupine"
        automatic: "Samodejno"
        closed: "Zaprto"
        public: "Javno"
        private: "Zasebno"
        public_groups: "Javne skupine"
        my_groups: "Moje skupine"
        group_type: "Vrsta skupine"
        is_group_user: "Član"
        is_group_owner: "Skrbnik"
      title:
        one: "Skupina"
        two: "Skupini"
        few: "Skupine"
        other: "Skupine"
      activity: "Aktivnost"
      members:
        title: "Člani"
        filter_placeholder_admin: "uporabniško ime ali e-naslov"
        filter_placeholder: "uporabniško ime"
        remove_member: "Odstrani člana"
        remove_member_description: "Odstrani <b>%{username}</b> iz te skupine"
        make_owner: "Izberi za skrbnika"
        make_owner_description: "Izberi <b>%{username}</b> za skrbnika te skupine"
        remove_owner: "Odstrani kot skrbnika"
        remove_owner_description: "Odstrani <b>%{username} </b> kot skrbnika te skupine"
        make_primary: "Nastavi kot primarno"
        make_primary_description: "Naj bo to primarna skupina za <b>%{username}</b>"
        remove_primary: "Odstrani kot primarno"
        remove_primary_description: "Odstrani kot primarno skupino za <b>%{username}</b>"
        remove_members: "Odstrani člane"
        remove_members_description: "Odstrani izbrane uporabnike iz te skupine"
        make_owners: "Določi za skrbnike"
        make_owners_description: "Določi izbrane uporabnike za skrbnike te skupine"
        remove_owners: "Odstrani skrbnike"
        remove_owners_description: "Odstrani izbrane uporabnike kot skrbnike te skupine"
        make_all_primary: "Nastavi vsem kot primarno"
        make_all_primary_description: "Naj bo to primarna skupina za vse izbrane uporabnike"
        remove_all_primary: "Odstrani kot primarno"
        remove_all_primary_description: "Odstrani to skupino kot primarno"
        status: "Stanje"
        owner: "Skrbnik"
        primary: "Primarna"
        forbidden: "Nimate dovoljenja da vidite člane."
      topics: "Teme"
      posts: "Prispevki"
      mentions: "Omembe"
      messages: "Sporočila"
      notification_level: "Privzeti nivo obvestil za sporočila skupini"
      alias_levels:
        mentionable: "Kdo lahko @omeni skupino?"
        messageable: "Kdo lahko pošlje sporočilo skupini?"
        nobody: "Nihče"
        only_admins: "Le administratorji"
        mods_and_admins: "Le moderatorji in administratorji"
        members_mods_and_admins: "Le člani skupine, moderatorji in administratorji"
        owners_mods_and_admins: "Samo za skrbnike skupin, moderatorje in administratorje"
        everyone: "Vsi"
      notifications:
        watching:
          title: "Opazujem"
          description: "Obveščeni boste o vsakem novem prispevku v vsakem sporočilu in prikazan bo število novih odgovorov."
        watching_first_post:
          title: "Opazujem prvi prispevek"
          description: "Obveščeni boste o novih sporočilih v tej skupini, ne pa tudi o odgovorih na ta sporočila."
        tracking:
          title: "Sledim"
          description: "Obveščeni boste, če nekdo omeni vaše @ime ali vam odgovori. Ob temi bo prikazano število novih odgovorov."
        regular:
          title: "Običajno"
          description: "Obveščeni boste, če nekdo omeni vaše @ime ali vam odgovori."
        muted:
          title: "Utišano"
          description: "Obveščeni boste o vsem na sporočilih v tej skupini."
      flair_url: "Avatar Flair slika"
      flair_upload_description: "Uporabite kvadratne slike, ki niso manjše od 20 x 20 slikovnih pik."
      flair_bg_color: "Avatar Flair barva ozadja"
      flair_bg_color_placeholder: "(neobvezno) Hex barvna vrednost"
      flair_color: "Avatar Flair barva"
      flair_color_placeholder: "(neobvezno) Hex barvna vrednost"
      flair_preview_icon: "Predogled ikone"
      flair_preview_image: "Predogled slike"
      flair_type:
        icon: "Izberite ikono"
        image: "Naložite sliko"
      default_notifications:
        modal_yes: "Da"
    user_action_groups:
      "1": "Dani všečki"
      "2": "Prejeti všečki"
      "3": "Zaznamki"
      "4": "Teme"
      "5": "Odgovori"
      "6": "Odzivi"
      "7": "Omembe"
      "9": "Citati"
      "11": "Urejanja"
      "12": "Poslano"
      "13": "Prejeto"
      "14": "Čaka odobritev"
      "15": "Osnutki"
    categories:
      all: "vse kategorije"
      all_subcategories: "vse"
      no_subcategory: "brez"
      category: "Kategorija"
      category_list: "Prikaži seznam kategorij"
      reorder:
        title: "Razvrsti kategorije"
        title_long: "Reorganiziraj seznam kategorij"
        save: "Shrani vrstni red"
        apply_all: "Uporabi"
        position: "Pozicija"
      posts: "Prispevki"
      topics: "Teme"
      latest: "Najnovejše"
      subcategories: "Pod Kategorija"
      muted: "Utišane kategorije"
      topic_sentence:
        one: "%{count} tema"
        two: "%{count} temi"
        few: "%{count} teme"
        other: "%{count} tem"
      topic_stat:
        one: "%{number} / %{unit}"
        two: "%{number} / %{unit}"
        few: "%{number} / %{unit}"
        other: "%{number} / %{unit}"
      topic_stat_unit:
        week: "teden"
        month: "mesec"
      topic_stat_all_time:
        one: "%{number} skupaj"
        two: "%{number} skupaj"
        few: "%{number} skupaj"
        other: "%{number} skupaj"
      topic_stat_sentence_week:
        one: "%{count} nova tema v preteklem tednu."
        two: "%{count} novi temi v preteklem tednu."
        few: "%{count} nove teme v preteklem tednu."
        other: "%{count} novih tem v preteklem tednu."
      topic_stat_sentence_month:
        one: "%{count} nova tema v preteklem mesecu."
        two: "%{count} novi temi v preteklem mesecu."
        few: "%{count} nove teme v preteklem mesecu."
        other: "%{count} novih tem v preteklem mesecu."
      n_more: "Kategorije (še %{count}) ..."
    ip_lookup:
      title: Poizvedba IP naslova
      hostname: Ime gostitelja
      location: Lokacija
      location_not_found: (neznano)
      organisation: Organizacija
      phone: Telefon
      other_accounts: "Ostali računi s tem IP naslovom:"
      delete_other_accounts: "Izbriši %{count}"
      username: "uporabniško ime"
      trust_level: "TL"
      read_time: "čas prebiranja"
      topics_entered: "vstop v teme"
      post_count: "# prispevkov"
      confirm_delete_other_accounts: "Ste prepričani, da želite izbrisati te račune?"
      powered_by: "s pomočjo <a href='https://maxmind.com'>MaxMindB</a>"
      copied: "skopirano"
    user_fields:
      none: "(izberi možnost)"
      required: 'Vnesite vrednost za "%{name}«'
    user:
      said: "%{username}:"
      profile: "Profil"
      mute: "Utišaj"
      edit: "Uredi Nastavitve"
      new_private_message: "Novo ZS"
      private_message: "Zasebno sporočilo"
      private_messages: "Zasebna sporočila"
      user_notifications:
        filters:
          filter_by: "Filtriraj po"
          all: "Vsi"
          read: "Čas branja"
          unread: "Neprebrane"
        ignore_duration_title: "Prezri uporabnika"
        ignore_duration_username: "Uporabniško ime"
        ignore_duration_when: "Trajanje:"
        ignore_duration_save: "Prezri"
        ignore_duration_note: "Vsi prezrti opomniki so samodejno odstranjeni ko poteče čas za preziranje."
        ignore_duration_time_frame_required: "Izberite časovni okvir"
        ignore_no_users: "Nimate prezrtih uporabnikov"
        ignore_option: "Prezrti"
        ignore_option_title: "Ne boste prejemali obvestil povezanih z tem uporabnikom in vse njihove teme in odgovori bodo skriti."
        add_ignored_user: "Dodaj..."
        mute_option: "Utišani"
        mute_option_title: "Ne boste prejemali obvestil povezanih s tem uporabnikom."
        normal_option: "Običajno"
        normal_option_title: "Obveščeni boste, če vam ta uporabnik odgovori, vas citira ali vas omeni."
      notification_schedule:
        title: "Razpored obveščanja"
        label: "Omogočite razpored obveščanja po meri"
        midnight: "Opolnoči"
        none: "Brez"
        monday: "Ponedeljek"
        tuesday: "Torek"
        wednesday: "Sreda"
        thursday: "Četrtek"
        friday: "Petek"
        saturday: "Sobota"
        sunday: "Nedelja"
        to: "do"
      activity_stream: "Aktivnost"
      read: "Prebrano"
      read_help: "Nedavno prebrane teme"
      preferences: "Nastavitve"
      feature_topic_on_profile:
        open_search: "Izberite novo temo"
        title: "Izberite temo"
        search_label: "Poiščite temo po naslovu"
        save: "Shrani"
        clear:
          title: "Počisti"
          warning: "Ali ste prepričani, da želite počistiti svojo izpostavljeno temo?"
      use_current_timezone: "Uporabi trenutni časovni pas"
      profile_hidden: "Profil tega uporabnika je skrit."
      expand_profile: "Razširi"
      collapse_profile: "Skrči"
      bookmarks: "Zaznamki"
      bio: "O meni"
      timezone: "Časovni pas"
      invited_by: "Povabilo od"
      trust_level: "Nivo zaupanja"
      notifications: "Obvestila"
      statistics: "Statistika"
      desktop_notifications:
        label: "Obvestila v brskalniku"
        not_supported: "Oprostite, obvestila niso podprta v tem brskalniku."
        perm_default: "Vklopi obvestila"
        perm_denied_btn: "Dovoljenje zavrnjeno"
        perm_denied_expl: "Zavrnili ste dovoljenje za obvestila. Omogočite obvestila v nastavitvah vašega brskalnika."
        disable: "Onemogoči obvestila"
        enable: "Omogoči obvestila"
        consent_prompt: "Ali hočete obvestila v brskalniku, ko prejmete odgovore na vaše prispevke?"
      dismiss: "Opusti"
      dismiss_notifications: "Opusti vse"
      dismiss_notifications_tooltip: "Označi vsa neprebrana obvestila kot prebrana"
      no_bookmarks_title: "Še ničesar niste dodali med zaznamke"
      no_bookmarks_body: >
        Dodajte objave z zaznamkom z gumbom %{icon} in tukaj bodo navedeni za lažjo uporabo. Lahko si nastavite tudi opomnik!
      dynamic_favicon: "Prikaži števec na ikoni brskalnika"
      skip_new_user_tips:
        description: "Preskoči namige in značke za nove uporabnike"
      theme_default_on_all_devices: "Nastavi kot privzeti videz na vseh mojih napravah"
      color_scheme_default_on_all_devices: "Nastavi privzete barvne sheme v vseh mojih napravah"
      color_scheme: "Barvna shema"
      color_schemes:
        disable_dark_scheme: "Enako kot običajna"
        dark_instructions: "Barvno shemo temnega načina si lahko ogledate tako, da napravo preklopite v temni način."
        undo: "Ponastavi"
        regular: "Običajna"
        dark: "Temni način"
        default_dark_scheme: "(privzeto za mesto)"
      dark_mode: "Temni način"
      dark_mode_enable: "Omogoči barvno shemo samodejnega temnega načina"
      text_size_default_on_all_devices: "Nastavi kot privzeto velikost besedila na vseh mojih napravah"
      allow_private_messages: "Dovoli drugim uporabnikom da mi pošiljajo zasebna sporočila."
      external_links_in_new_tab: "Odpri vse zunanje povezave v novem zavihku"
      enable_quoting: "Omogoči odgovarjanje s citiranjem za poudarjen tekst"
      enable_defer: "Omogoči preloži za označiti teme kot neprebrane"
      experimental_sidebar:
        options: "Možnosti"
        navigation_section: "Navigacija"
      change: "spremeni"
      featured_topic: "Izpostavljena tema"
      moderator: "%{user} je moderator"
      admin: "%{user} je administrator"
      moderator_tooltip: "Uporabnik je moderator"
      admin_tooltip: "Uporabnik je administrator"
      silenced_tooltip: "Ta uporabnik je utišan"
      suspended_notice: "Ta uporabnik je suspendiran do %{date}."
      suspended_permanently: "Ta uporabnik je suspendiran"
      suspended_reason: "Razlog: "
      github_profile: "GitHub"
      email_activity_summary: "Povzetek aktivnosti"
      mailing_list_mode:
        label: "E-sporočilo za vsak prispevek"
        enabled: "Vklopi pošiljanje e-sporočila za vsak prispevek"
        instructions: |
          Ta nastavitev spremeni povzetek aktivnosti.<br />
          Izključene teme in kategorije niso vključene v ta obvestila.
        individual: "Pošljite e-sporočilo za vsako novo objavo"
        individual_no_echo: "Pošljite e-sporočilo za vsako novo objavo, razen moje"
        many_per_day: "Pošljite mi e-sporočilo za vsako novo objavo (okvirno %{dailyEmailEstimate} na dan)"
        few_per_day: "Pošljite mi e-sporočilo za vsako novo objavo (okvirno 2 na dan)"
        warning: "Način pošiljanja poštnega seznama je omogočen. Nastavitve obveščanja po e-pošti so preglašene."
      tag_settings: "Oznake"
      watched_tags: "Opazujem"
      watched_tags_instructions: "Samodejno boste opazovali vse teme s to oznako. Obveščeni boste o vseh novih temah in prispevkih. Ob temi bo prikazano število novih prispevkov."
      tracked_tags: "Sledim"
      tracked_tags_instructions: "Samodejno boste sledili vse teme s to oznako. Ob temi bo prikazano število novih prispevkov."
      muted_tags: "Utišano"
      muted_tags_instructions: "Nikoli ne boste obveščeni o novih temah s to oznako in ne bodo se prikazovale med najnovejšimi."
      watched_categories: "Opazujem"
      watched_categories_instructions: "Samodejno boste opazovali vse teme v tej kategoriji. Obveščeni boste o vseh novih prispevkih in temah in število novih prispevkov se bo prikazovalo ob imenu teme."
      tracked_categories: "Sledim"
      tracked_categories_instructions: "Samodejno boste sledili vsem temam v tej kategoriji. Število novih prispevkov se bo prikazovalo ob imenu teme."
      watched_first_post_categories: "Opazujem prvi prispevek"
      watched_first_post_categories_instructions: "Obveščeni boste ob prvem prispevku v novi temi v tej kategoriji."
      watched_first_post_tags: "Opazujem prvi prispevek"
      watched_first_post_tags_instructions: "Obveščeni boste ob prvem prispevku v novi temi s to oznako."
      muted_categories: "Utišano"
      muted_categories_instructions: "Nikoli ne boste obveščeni o novih temah v tej kategoriji in ne bodo se prikazovale med najnovejšimi."
      muted_categories_instructions_dont_hide: "Ne boste obveščeni o ničemer o novimi temami v teh kategorijah"
      regular_categories: "Običajno"
      regular_categories_instructions: "Te kategorije boste videli na seznamih tem \"Najnovejše\" in \"Najboljše\"."
      no_category_access: "Kot moderator imaš omejen dostop do kategorije, shranjevanje je onemogočeno"
      delete_account: "Izbriši moj račun"
      delete_account_confirm: "Ste prepričani, da želite trajno izbrisati svoj račun? Tega postopka ni mogoče razveljaviti!"
      deleted_yourself: "Vaš račun je bil uspešno izbrisan."
      delete_yourself_not_allowed: "Če želite izbrisati svoj račun, se obrnite na člana osebja."
      unread_message_count: "Sporočila"
      admin_delete: "Izbriši"
      users: "Uporabniki"
      muted_users: "Utišano"
      muted_users_instructions: "Zavrni vsa obvestila in ZS od teh uporabnikov."
      allowed_pm_users: "Dovoljeni"
      allowed_pm_users_instructions: "Dovoli ZS samo od teh uporabnikov."
      allow_private_messages_from_specific_users: "Dovoli samo določenim uporabnikom, da mi pošiljajo zasebna sporočila"
      ignored_users: "Prezrti"
      ignored_users_instructions: "Skrij vse objave, obvestila in ZS od teh uporabnikov."
      tracked_topics_link: "Prikaži"
      automatically_unpin_topics: "Samodejno odpni temo, ko preberem zadnji prispevek."
      apps: "Aplikacije"
      revoke_access: "Prekliči dostop"
      undo_revoke_access: "Razveljavi preklic dostopa"
      api_approved: "Odobreno"
      api_last_used_at: "Zadnjič uporabljeno:"
      theme: "Videz"
      save_to_change_theme: 'Tema bo posodobljena, ko kliknete "%{save_text}"'
      home: "Privzeta začetna stran"
      staged: "Prirejen"
      messages:
        inbox: "Prejeto"
        latest: "Najnovejše"
        sent: "Poslano"
        unread: "Neprebrane"
        unread_with_count:
          one: "Neprebrana (%{count})"
          two: "Neprebrana (%{count})"
          few: "Neprebrana (%{count})"
          other: "Neprebrana (%{count})"
        new: "Nove"
        new_with_count:
          one: "Nova (%{count})"
          two: "Nova (%{count})"
          few: "Nova (%{count})"
          other: "Nova (%{count})"
        archive: "Arhiv"
        groups: "Moje Skupine"
        move_to_inbox: "Prestavi v Prejeto"
        move_to_archive: "Arhiv"
        failed_to_move: "Premik izbranih sporočil ni uspel (mogoče je vaša povezava prekinjena)"
        tags: "Oznake"
        all_tags: "Vse oznake"
      preferences_nav:
        account: "Račun"
        security: "Varnost"
        profile: "Profil"
        emails: "E-sporočila"
        notifications: "Obvestila"
        tracking: "Sledim"
        categories: "Kategorije"
        users: "Uporabniki"
        tags: "Oznake"
        interface: "Uporabniški vmesnik"
        apps: "Aplikacije"
      change_password:
        success: "(e-sporočilo poslano)"
        in_progress: "(pošiljanje e-sporočila)"
        error: "(napaka)"
        emoji: "emoji za ključavnico"
        action: "Pošlji e-sporočilo za zamenjavo gesla"
        set_password: "Nastavi geslo"
        choose_new: "Izberite novo geslo"
        choose: "Izberite geslo"
      second_factor_backup:
        title: "Rezervne potrditvene kode za preverjanje v dveh korakih"
        regenerate: "Ponovno ustvari"
        disable: "Onemogoči"
        copy_to_clipboard: "Kopiraj v odložišče"
        copy_to_clipboard_error: "Napaka pri prenosu na odlagališče"
        copied_to_clipboard: "Kopirano v odložišče"
        download_backup_codes: "Prenesite nadomestne kode"
        use: "Uporabite nadomestno kodo"
        codes:
          title: "Rezervne potrditvene kode ustvarjene"
          description: "Vsaka od rezervnih potrditvenih kod se lahko uporabi samo enkrat. Shranite jih na varno, ampak dostopno mesto."
      second_factor:
        title: "Preverjanje v dveh korakih"
        enable: "Upravljajte preverjanje v dveh korakih"
        disable_all: "Onemogoči vse"
        forgot_password: "Ste pozabili geslo?"
        confirm_password_description: "Vnesite geslo za nadaljevanje"
        name: "Polno ime"
        label: "Koda"
        rate_limit: "Počakajte preden uporabite novo potrditveno kodo."
        enable_description: |
          Skeniraj to QR kodo v podprti aplikaciji (<a href="https://www.google.com/search?q=authenticator+apps+for+android" target="_blank">Android</a> – <a href="https://www.google.com/search?q=authenticator+apps+for+ios" target="_blank">iOS</a>) in vnesi vašo potrditveno kodo.
        disable_description: "Vnesite potrditveno kodo iz vaše aplikacije"
        show_key_description: "Vnesite ročno"
        short_description: |
          Zaščitite svoj račun z varnostnimi kodami za enkratno uporabo.
        oauth_enabled_warning: "Preverjanje v dveh korakih bo onemogočilo prijavo z družabnimi omrežji."
        use: "Uporabite aplikacijo Authenticator"
        enforced_notice: "Obvezno morate vklopiti preverjanje v dveh korakih za dostop to tega spletnega mesta."
        disable: "Onemogoči"
        delete: "Izbriši"
        save: "Shrani"
        edit: "Uredi"
        edit_title: "Uredi overitelja"
        edit_description: "Ime overitelja"
        totp:
          title: "Overjanje na osnovi žetonov"
          add: "Dodaj overitelja"
          default_name: "Moj overitelj"
          name_and_code_required_error: "Navesti morate ime in kodo iz aplikacije za preverjanje pristnosti."
        security_key:
          register: "Registracija"
          default_name: "Glavni varnostni ključ"
          iphone_default_name: "iPhone"
          android_default_name: "Android"
          not_allowed_error: "Postopek registracije varnostnega ključa je potekel ali pa je bil preklican."
          already_added_error: "Ta varnostni ključ ste že registrirali. Ni ga treba ponovno registrirati."
          save: "Shrani"
          name_required_error: "Navesti morate ime varnostnega ključa."
      change_about:
        title: "Spremeni O meni"
        error: "Prišlo je do napake pri spreminjanju te vrednosti"
      change_username:
        title: "Spremeni uporabniško ime"
        confirm: "Ali ste prepričani, da želite zamenjati vaše uporabniško ime?"
        taken: "Oprostite, to uporabniško ime je zasedeno."
        invalid: "Uporabniško ime ni pravilno. Vsebuje lahko samo črke in številke. Preslednica in posebni znaki niso dovoljeni."
      add_email:
        title: "Dodaj e-naslov"
        add: "dodaj"
      change_email:
        title: "Spremeni e-naslov"
        taken: "Ta e-naslov ni na voljo."
        error: "Prišlo je do napake pri zamenjavi e-naslova. Je ta e-naslov že v uporabi?"
        success: "Poslali smo e-sporočilo na ta naslov. Sledite navodilom za potrditev."
        success_via_admin: "Poslali smo e-sporočilo na ta naslov. Uporabnik bo moral slediti navodilom za potrditev."
        success_staff: "Poslali smo e-sporočilo na vaš trenutni naslov. Sledite navodilom za potrditev."
      change_avatar:
        title: "Menjaj profilno sliko"
        gravatar: "<a href='//%{gravatarBaseUrl}%{gravatarLoginUrl}' target='_blank'>%{gravatarName}</a>, na podlagi"
        gravatar_title: "Spremenite svoj avatar na spletnem mestu %{gravatarName}"
        gravatar_failed: "%{gravatarName} s tem e-poštnim naslovom ni bilo mogoče najti."
        refresh_gravatar_title: "Osvežite svoj %{gravatarName}"
        letter_based: "Sistemska slika profila"
        uploaded_avatar: "Slika po meri"
        uploaded_avatar_empty: "Dodaj sliko po meri"
        upload_title: "Prenesi svojo sliko"
        image_is_not_a_square: "Opozorilo: obrezali smo vašo sliko; širina in višina nista bili enaki."
      change_profile_background:
        title: "Glava profila"
        instructions: "Glave profilov bodo centrirane in imele širino 1110px."
      change_card_background:
        title: "Ozadje kartice uporabnika"
        instructions: "Ozadje kartice bo centrirano in imelo širino 590px."
      change_featured_topic:
        title: "Izpostavljena tema"
        instructions: "Povezava do te teme bo na vaši uporabniški kartici in profilu."
      email:
        title: "E-naslov"
        primary: "E-naslov"
        secondary: "Dodatni e-naslovi"
        primary_label: "primarni"
        unconfirmed_label: "nepotrjeno"
        resend_label: "ponovno pošlji potrditveno e-sporočilo"
        resending_label: "pošiljanje..."
        resent_label: "e-sporočilo poslano"
        update_email: "Spremeni e-naslov"
        set_primary: "Nastavite primarni e-poštni naslov"
        destroy: "Odstrani e-poštni naslov"
        add_email: "Dodajte nadomestni e-poštni naslov"
        auth_override_instructions: "E-naslov se lahko posodobi z naslovom pri ponudniku za overjanje."
        no_secondary: "Ni dodatnih e-naslovov"
        instructions: "se nikoli ne prikaže javno"
        admin_note: "Opomba: Kadar skrbnik spremeni e-naslov drugega uporabnika, ki ni skrbnik, je to indikator, da je uporabnik izgubil dostop do svojega izvornega e-poštnega računa, zato bo e-poštno sporočilo za ponastavitev gesla poslano na nov naslov. Uporabnikov e-naslov ne bo spremenjen, dokler ne zaključi postopka ponastavitve gesla."
        ok: "Poslali vam bomo e-sporočilo za potrditev."
        required: "Vnesite e-poštni naslov"
        invalid: "Vnesite veljaven e-naslov."
        authenticated: "Vaš e-poštni naslov je overil %{provider}"
        frequency:
          one: "E-sporočilo bo poslano samo če niste bili aktivni v zadnji minuti."
          two: "E-sporočilo bo poslano samo če niste bili aktivni vsaj %{count} minuti."
          few: "E-sporočilo bo poslano samo če niste bili aktivni vsaj %{count} minute."
          other: "E-sporočilo bo poslano samo če niste bili aktivni vsaj %{count} minut."
      associated_accounts:
        title: "Povezani računi"
        connect: "Poveži"
        revoke: "Prekliči"
        cancel: "Prekliči"
        not_connected: "(ni povezano)"
        confirm_modal_title: "Poveži %{provider} račun"
        confirm_description:
          account_specific: "Vaš %{provider} račun '%{account_description}' bo uporabljen za preverjanje pristnosti."
          generic: "Vaš %{provider} račun bo uporabljen za preverjanje pristnosti."
      name:
        title: "Polno ime"
        instructions: "vaše polno ime (neobvezno)"
        instructions_required: "Vaše polno ime"
        required: "Vnesite ime"
        too_short: "Ime je prekratko"
        ok: "Vaše ime je ustrezno"
      username:
        title: "Uporabniško ime"
        instructions: "unikatno, brez presledkov, kratko"
        short_instructions: "Ljudje vas lahko omenijo kot @%{username}"
        available: "Vaše uporabniško ime je prosto"
        not_available: "Ni na voljo. Poskusi %{suggestion}?"
        not_available_no_suggestion: "Ni na voljo"
        too_short: "Vaše uporabniško ime je prekratko"
        too_long: "Vaše uporabniško ime je predolgo"
        checking: "Preverjam če je uporabniško ime prosto..."
        prefilled: "E-naslov ustreza uporabniškemu imenu"
        required: "Vnesite uporabniško ime"
      locale:
        title: "Jezik vmesnika"
        instructions: "Jezik uporabniškega vmesnika. Zamenjal se bo, ko boste osvežili stran."
        default: "(privzeto)"
        any: "katerokoli"
      password_confirmation:
        title: "Geslo - ponovno"
      invite_code:
        title: "Koda za povabilo"
        instructions: "Za registracijo računa je potrebna koda za povabilo"
      auth_tokens:
        title: "Nedavno uporabljene naprave"
        details: "Podrobnosti"
        log_out_all: "Odjavi vse naprave"
        not_you: "To niste vi?"
        show_all: "Prikaži vse (%{count})"
        show_few: "Prikaži manj"
        was_this_you: "Ste bili to vi?"
        was_this_you_description: "Če to niste bili vi, vam predlagamo da spremenite geslo in se odjavite iz vseh naprav."
        browser_and_device: "%{browser} na %{device}"
        secure_account: "Zavaruj moj račun"
        latest_post: "Nazadnje ste objavili..."
        device_location: '<span class="auth-token-device">%{device}</span> &ndash; <span title="IP: %{ip}">%{location}</span>'
        browser_active: '%{browser} | <span class="active">aktiven zdaj</span>'
        browser_last_seen: "%{browser} | %{date}"
      last_posted: "Zadnji prispevek"
      last_seen: "Viden"
      created: "Pridružen"
      log_out: "Odjava"
      location: "Lokacija"
      website: "Spletna stran"
      email_settings: "E-naslov"
      hide_profile_and_presence: "Skrij moj javni profil in prisotnost"
      enable_physical_keyboard: "Omogoči podporo fizične tipkovnice na iPadu"
      text_size:
        title: "Velikost besedila"
        smallest: "Najmanjša"
        smaller: "Majhna"
        normal: "Običajna"
        larger: "Večja"
        largest: "Največja"
      title_count_mode:
        title: "Stran v ozadju prikazuje števec kot:"
        notifications: "Nova obvestila"
        contextual: "Nova vsebina na strani"
      like_notification_frequency:
        title: "Obvesti o všečkih"
        always: "Vedno"
        first_time_and_daily: "Prvič ko je prispevek všečkan in dnevno"
        first_time: "Prvič ko je prispevek všečkan"
        never: "Nikoli"
      email_previous_replies:
        title: "Vključi prejšnje odgovore na koncu e-sporočila"
        unless_emailed: "če ni že poslano"
        always: "vedno"
        never: "nikoli"
      email_digests:
        title: "Ko nisem prisoten, mi pošljite e-sporočilo s povzetkom popularnih tem in prispevkov."
        every_30_minutes: "vsakih 30 minut"
        every_hour: "vsako uro"
        daily: "dnevno"
        weekly: "tedensko"
        every_month: "vsak mesec"
        every_six_months: "vsakih 6 mesecev"
      email_level:
        always: "vedno"
        only_when_away: "samo ko sem odsoten"
        never: "nikoli"
      include_tl0_in_digests: "V e-sporočilo s povzetki vključi vsebino, ki so jo dodali novi uporabniki"
      email_in_reply_to: "Vključi povzetek prispevka v e-sporočilo"
      other_settings: "Ostalo"
      categories_settings: "Kategorije"
      topics_settings: "Tem"
      new_topic_duration:
        label: "Obravnavaj temo kot novo"
        not_viewed: "je še neprebrana"
        last_here: "ustvarjeno po mojem zadnjem obisku"
        after_1_day: "ustvarjeno v zadnjem dnevu"
        after_2_days: "ustvarjeno v zadnjih 2 dnevih"
        after_1_week: "ustvarjeno v zadnjem tednu"
        after_2_weeks: "ustvarjeno v zadnjih 2 tednih"
      auto_track_topics: "Samodejno sledi temam, ki jih berem"
      auto_track_options:
        never: "nikoli"
        immediately: "takoj"
        after_30_seconds: "po 30 sekundah"
        after_1_minute: "po 1 minuti"
        after_2_minutes: "po 2 minutah"
        after_3_minutes: "po 3 minutah"
        after_4_minutes: "po 4 minutah"
        after_5_minutes: "po 5 minutah"
        after_10_minutes: "po 10 minutah"
      notification_level_when_replying: "Ko objavim v določeni temi, nastavi temo na"
      invited:
        title: "Povabila"
        pending_tab: "V teku"
        pending_tab_with_count: "V teku (%{count})"
        expired_tab: "Poteklo"
        redeemed_tab: "Sprejeto"
        redeemed_tab_with_count: "Sprejeto (%{count})"
        invited_via: "Povabilo"
        groups: "Skupine"
        topic: "Tema"
        expires_at: "Poteče"
        edit: "Uredi"
        remove: "Odstrani"
        reinvited: "Povabilo ponovno poslano"
        search: "išči povabila..."
        user: "Povabljen uporabnik"
        none: "Ni povabil za prikaz."
        truncated:
          one: "Prikazano prvo povabilo."
          two: "Prikazana prva %{count} povabila."
          few: "Prikazanih prva %{count} povabila."
          other: "Prikazanih prvih %{count} povabil."
        redeemed: "Sprejeta povabila"
        redeemed_at: "Sprejeto"
        pending: "Povabila v teku"
        topics_entered: "Ogledanih tem"
        posts_read_count: "Prebranih prispevkov"
        expired: "To povabilo je poteklo."
        remove_all: "Odstranite potekla povabila"
        removed_all: "Vsa pretečena povabila odstranjena!"
        remove_all_confirm: "Ali ste prepričani, da hočete odstraniti vsa pretečena povabila?"
        reinvite_all_confirm: "Ste prepričani, da želite ponovno poslati vsa povabila?"
        time_read: "Čas branja"
        days_visited: "Dni prisotnosti"
        account_age_days: "Starost računa v dnevih"
        create: "Povabi"
        generate_link: "Ustvari povezavo za povabilo"
        link_generated: "Tu je povezava do vašega povabila!"
        valid_for: "Povezava s povabilom je veljavna samo za e-naslov: %{email}"
        single_user: "Povabi po e-pošti"
        multiple_user: "Povabi po povezavi"
        invite_link:
          title: "Povezava povabila"
          success: "Povezava s povabilom ustvarjena!"
          error: "Pri ustvarjanju povezave povabila je prišlo do napake"
        invite:
          new_title: "Ustvari povabilo"
          instructions: "Delite to povezavo in takoj omogočite dostop do te strani:"
          expires_in_time: "Poteče čez %{time}"
          show_advanced: "Pokaži dodatne možnosti"
          add_to_groups: "Dodaj v skupine"
          expires_at: "Poteče po"
        bulk_invite:
          none: "Ni povabil za prikaz na tej strani."
          text: "Skupinsko povabilo"
          error: "Datoteka mora biti v CSV obliki."
      password:
        title: "Geslo"
        too_short: "Vaše geslo je prekratko."
        common: "To geslo je preveč običajno."
        same_as_username: "Vaše geslo je enako kot uporabniško ime."
        same_as_email: "Vaše geslo je enako kot vaš e-naslov."
        ok: "Vaše geslo je videti v redu."
        instructions: "vsaj %{count} znakov"
        required: "Vnesite geslo"
      summary:
        title: "Vsebina"
        stats: "Statistika"
        time_read: "čas branja"
        recent_time_read: "nedaven čas branja"
        topic_count:
          one: "ustvarjena tema"
          two: "ustvarjeni temi"
          few: "ustvarjene teme"
          other: "ustvarjenih tem"
        post_count:
          one: "prispevek"
          two: "prispevka"
          few: "prispevki"
          other: "prispevkov"
        likes_given:
          one: "dan"
          two: "dana"
          few: "dani"
          other: "danih"
        likes_received:
          one: "sprejet"
          two: "sprejeta"
          few: "sprejeti"
          other: "sprejetih"
        days_visited:
          one: "dan prisotnosti"
          two: "dneva prisotnosti"
          few: "dnevi prisotnosti"
          other: "dni prisotnosti"
        topics_entered:
          one: "ogledana tema"
          two: "ogledani temi"
          few: "ogledane teme"
          other: "ogledanih tem"
        posts_read:
          one: "prebran prispevek"
          two: "prebrana prispevka"
          few: "prebrani prispevki"
          other: "prebranih prispevkov"
        bookmark_count:
          one: "zaznamek"
          two: "zaznamka"
          few: "zaznamki"
          other: "zaznamkov"
        top_replies: "Najboljši odgovori"
        no_replies: "Ni odgovorov."
        more_replies: "Več odgovorov"
        top_topics: "Najboljše teme"
        no_topics: "Ni prispevkov."
        more_topics: "Več tem"
        top_badges: "Najboljše značke"
        no_badges: "Ni značk."
        more_badges: "Več značk"
        top_links: "Najboljše povezave"
        no_links: "Ni povezav."
        most_liked_by: "Največ všečkov od"
        most_liked_users: "Največ všečkov za"
        most_replied_to_users: "Največkrat odgovorjeno"
        no_likes: "Ni všečkov."
        top_categories: "Najboljše kategorije"
        topics: "Teme"
        replies: "Odgovorov"
      ip_address:
        title: "Zadnji IP naslov"
      registration_ip_address:
        title: "Registracijski IP naslov"
      avatar:
        title: "Slika profila"
        header_title: "profil, zasebna sporočila, zaznamki in nastavitve"
        name_and_description: "%{name} - %{description}"
      title:
        title: "Naziv"
        none: "(brez)"
      flair:
        none: "(brez)"
      primary_group:
        title: "Primarna skupina"
        none: "(brez)"
      filters:
        all: "Vse"
      stream:
        posted_by: "Avtor"
        sent_by: "Poslano od"
        private_message: "zasebno sporočilo"
        the_topic: "tema"
    user_status:
      save: "Shrani"
    loading: "Nalagam..."
    errors:
      prev_page: "med nalaganjem"
      reasons:
        network: "napaka na mreži"
        server: "napaka na strežniku"
        forbidden: "dostop zavrnjen"
        unknown: "napaka"
        not_found: "stran ne obstaja"
      desc:
        network: "Preverite vašo povezavo"
        network_fixed: "Kaže, da povezava zopet deluje."
        server: "Oznaka napake: %{status}"
        forbidden: "Nimate dostopa."
        not_found: "Aplikacija je hotela naložiti URL, ki ne obstaja."
        unknown: "Nekaj je šlo narobe."
      buttons:
        back: "Nazaj"
        again: "Poskusi ponovno"
        fixed: "Naloži stran"
    modal:
      close: "zapri"
      dismiss_error: "Opustite napako"
    close: "Zapri"
    logout: "Bili ste odjavljeni."
    refresh: "Osveži"
    home: "Domov"
    read_only_mode:
      enabled: "To spletno mesto je v načinu samo za branje. Lahko nadaljujete z brskanjem, vendar bodo odgovori, všečki in druga dejanja za zdaj onemogočeni."
      login_disabled: "Prijava je onemogočena dokler je stran v načinu za branje."
      logout_disabled: "Odjava je onemogočena dokler je stran v načinu za branje."
    learn_more: "izvedite več..."
    mute: Utišano
    unmute: Povrni glasnost
    last_post: Zadnji prispevek
    local_time: "Lokalni čas"
    time_read: Čas branja
    time_read_recently: "%{time_read} nedavno"
    time_read_tooltip: "%{time_read} branja skupaj"
    time_read_recently_tooltip: "%{time_read} branja skupaj (%{recent_time_read} v zadnjih 60 dneh)"
    last_reply_lowercase: zadnji odgovor
    replies_lowercase:
      one: odgovor
      two: odgovora
      few: odgovori
      other: odgovorov
    signup_cta:
      sign_up: "Registracija"
      hide_forever: "ne, hvala"
      intro: "Pozdravljeni! Vidimo, da uživate v branju razprave, vendar se še niste registrirali kot uporabnik."
    summary:
      description:
        one: "Obstaja <b>%{count}</b> odgovor."
        two: "Obstajata <b>%{count}</b> odgovora."
        few: "Obstajajo <b>%{count}</b> odgovori."
        other: "Obstaja <b>%{count}</b> odgovorov."
      disable: "Prikaži vse prispevke"
    deleted_filter:
      enabled_description: "Ta tema vsebuje izbrisane prispevke, ki so skriti."
      disabled_description: "Izbrisani prispevki so prikazani."
      enable: "Skrij izbrisane prispevke"
      disable: "Prikaži izbrisane prispevke"
    private_message_info:
      title: "Sporočilo"
      invite: "Povabi druge..."
      edit: "Dodaj ali odstrani..."
      remove: "Odstrani..."
      add: "Dodaj..."
      leave_message: "Ali hočete res zapustiti to sporočilo?"
      remove_allowed_user: "Ali resnično želite odstraniti %{name} s tega sporočila?"
      remove_allowed_group: "Ali resnično želite odstraniti %{name} s tega sporočila?"
      leave: "Zapusti"
      remove_user: "Odstrani uporabnika"
    email: "E-naslov"
    username: "Uporabniško ime"
    last_seen: "Viden"
    created: "Ustvarjeno"
    created_lowercase: "ustvarjeno"
    trust_level: "Nivo zaupanja"
    search_hint: "uporabniško ime, e-naslov ali IP naslov"
    create_account:
      header_title: "Dobrodošli!"
      subheader_title: "Ustvarimo vaš račun"
      disclaimer: "Z registracijo sprejemate <a href='%{privacy_link}' target='blank'>Pravilnik o zasebnosti</a> in <a href='%{tos_link}' target='blank'>Pogoje uporabe</a>."
      title: "Ustvari svoj račun"
      failed: "Nekaj je šlo narobe, morda je ta e-naslov že registriran, poskusite povezavo za pozabljeno geslo."
    forgot_password:
      title: "Zamenjava gesla"
      action: "Pozabil sem geslo"
      invite: "Vpišite uporabniško ime ali e-naslov in poslali vam bomo e-sporočilo za zamenjavo gesla."
      invite_no_username: "Vpišite naslov elektronske pošte in poslali vam bomo sporočilo za zamenjavo gesla."
      reset: "Zamenjaj geslo"
      complete_username: "Če obstaja račun za uporabniško ime <b>%{username}</b>, boste kmalu prejeli e-sporočilo z navodili za zamenjavo gesla."
      complete_email: "Če račun ustreza <b>%{email}</b>, boste v kratkem prejeli e-sporočilo z navodili za zamenjavo gesla."
      complete_username_found: "Račun z uporabniškim imenom <b>%{username}</b> obstaja. V kratkem bi morali prejeti e-sporočilo z navodili za ponastavitev gesla."
      complete_email_found: "Račun z uporabniškim imenom <b>%{email}</b> obstaja. V kratkem bi morali prejeti e-sporočilo z navodili za ponastavitev gesla."
      complete_username_not_found: "Račun z uporabniškim imenom <b>%{username}</b> ne obstaja."
      complete_email_not_found: "Račun z e-naslovom <b>%{email}</b>ne obstaja."
      help: "Ali e-pošta ne prihaja? Najprej preverite mapo z neželeno pošto.<p>Ne veste kateri e-naslov ste uporabili? Vpišite e-naslov in povedali vam bomo, če obstaja pri nas.</p><p>Če nimate več dostopa do e-naslova vašega računa se obrnite na <a href='%{basePath}/about'>našo ekipo.</a></p>"
      button_ok: "V redu"
      button_help: "Pomoč"
    email_login:
      link_label: "Pošlji mi povezavo za prijavo na e-pošto"
      button_label: "z e-pošto"
      login_link: "Preskoči geslo; pošljite mi povezavo za prijavo"
      emoji: "emoji za ključavnico"
      complete_username: "Če obstaja račun za uporabniško ime <b>%{username}</b> boste v kratkem prejeli e-sporočilo s povezavo za prijavo."
      complete_email: "Če obstaja račun z e-naslovom <b>%{email}</b> boste v kratkem prejeli e-sporočilo s povezavo za prijavo."
      complete_username_found: "Račun z uporabniškim imenom <b>%{username}</b> obstaja. V kratkem bi morali prejeti e-sporočilo s povezavo za samodejno prijavo."
      complete_email_found: "Račun z e-naslovom <b>%{email}</b> obstaja. V kratkem bi morali prejeti e-sporočilo s povezavo za samodejno prijavo."
      complete_username_not_found: "Račun z uporabniškim imenom <b>%{username}</b> ne obstaja."
      complete_email_not_found: "Noben račun se ne ujema z <b>%{email}</b>"
      confirm_title: Nadaljujte na %{site_name}
      logging_in_as: Prijava kot %{email}
      confirm_button: Zaključi prijavo
    login:
      subheader_title: "Prijavite se v svoj račun"
      username: "Uporabnik"
      password: "Geslo"
      show_password: "Pokaži"
      second_factor_title: "Preverjanje v dveh korakih"
      second_factor_description: "Vnesite potrditveno kodo iz vaše aplikacije:"
      second_factor_backup: "Prijavite se z nadomestno kodo"
      second_factor_backup_title: "Rezervna potrditvena koda"
      second_factor_backup_description: "Vnesite eno od rezervnih potrditvenih kod:"
      second_factor: "Prijavite se z aplikacijo Authenticator"
      security_key_alternative: "Poskusite na drug način"
      security_key_authenticate: "Preverite z varnostnim ključem"
      security_key_not_allowed_error: "Postopek preverjanja z varnostnim ključem je potekel ali pa je bil preklican."
      security_key_no_matching_credential_error: "V podanem varnostnem ključu ni bilo mogoče najti ustreznih poverilnic."
      security_key_support_missing_error: "Vaša trenutna naprava ali brskalnik ne podpira uporabe varnostnih ključev. Uporabite drug način."
      caps_lock_warning: "Caps Lock je vključen"
      error: "Neznana napaka"
      cookies_error: "Brskalnik ima izklopljene piškotke. Mogoče se ne boste uspeli prijaviti, dokler jih ne omogočite."
      rate_limit: "Počakajte preden se poskusite ponovno prijaviti."
      blank_username: "Vnesite uporabniško ime ali e-naslov."
      blank_username_or_password: "Vpišite e-naslov ali uporabniško ime in geslo."
      reset_password: "Zamenjaj geslo"
      logging_in: "Prijava v teku..."
      or: "ali"
      authenticating: "Preverjanje..."
      awaiting_activation: "Vaš uporabniški račun čaka na aktivacijo. Če želite ponovno prejeti e-sporočilo za aktivacijo izberite povezavo za pozabljeno geslo."
      awaiting_approval: "Vaš uporabniški račun še ni bil potrjen s strani člana osebja foruma. Ko bo potrjen boste prejeli e-sporočilo."
      requires_invite: "Oprostite, dostop do foruma je mogoč samo preko povabila."
      not_activated: "Ne morete se še prijaviti. Pred časom smo poslali aktivacijsko e-sporočilo na <b>%{sentTo}</b>. Sledite navodilom v e-sporočilu da akitivirate vaš uporabniški račun."
      not_allowed_from_ip_address: "Ne morete se prijaviti s tega IP naslova."
      admin_not_allowed_from_ip_address: "Ne morete se prijaviti kot administrator iz tega IP naslova."
      resend_activation_email: "Kliknite tukaj za ponovno pošiljanje aktivacijskega e-sporočila."
      omniauth_disallow_totp: "Vaš račun ima vklopljeno preverjanje v dveh korakih. Prijavite se z vašim geslom."
      resend_title: "Ponovno pošlji aktivacijsko e-sporočilo"
      change_email: "Spremeni e-naslov"
      provide_new_email: "Vpišite nov e-naslov in ponovno vam bomo poslali potrditveno e-sporočilo."
      submit_new_email: "Posodobite e-poštni naslov"
      sent_activation_email_again: "Poslali smo vam novo aktivacijsko sporočilo na <b>%{currentEmail}</b>. Lahko traja nekaj minut, da ga boste prejeli - drugače preverite mapo z neželeno pošto."
      sent_activation_email_again_generic: "Poslali smo vam novo aktivacijsko sporočilo. Lahko traja nekaj minut, da ga boste prejeli - drugače preverite mapo z neželeno pošto."
      to_continue: "Prijavite se"
      preferences: "Za spremembo nastavitev morate biti prijavljeni."
      not_approved: "Vaš uporabniški račun še ni bil potrjen. Ko bo pripravljen za prijavo boste obveščeni preko e-sporočila."
      google_oauth2:
        name: "Google"
      twitter:
        name: "Twitter"
      instagram:
        name: "Instagram"
      facebook:
        name: "Facebook"
      github:
        name: "GitHub"
      discord:
        name: "Discord"
      second_factor_toggle:
        totp: "Namesto tega uporabite authenticator aplikacijo"
        backup_code: "Namesto tega uporabite rezervno potrditveno kodo"
    invites:
      accept_title: "Povabilo"
      emoji: "emoji za pismo"
      welcome_to: "Dobrodošli na %{site_name}!"
      invited_by: "Povabljeni ste od:"
      social_login_available: "Omogočena vam bo tudi prijava preko družabnih omrežij s tem e-naslovom."
      your_email: "E-naslov vašega računa je <b>%{email}</b>."
      accept_invite: "Sprejmi povabilo"
      success: "Vaš račun je ustvarjen in vi ste prijavljeni."
      name_label: "Ime"
      password_label: "Geslo"
    password_reset:
      continue: "Nadaljujte na %{site_name}"
    emoji_set:
      apple_international: "Apple/International"
      google: "Google"
      twitter: "Twitter"
      win10: "Win10"
      google_classic: "Google Classic"
      facebook_messenger: "Facebook Messenger"
    category_page_style:
      categories_only: "Samo kategorije"
      categories_with_featured_topics: "Kategorije z izpostavljenimi temami"
      categories_and_latest_topics: "Kategorije in najnovejše teme"
      categories_and_top_topics: "Kategorije in najboljše teme"
      categories_boxes: "Škatle s podkategorijami"
      categories_boxes_with_topics: "Škatle z izpostavljenimi temami"
    shortcut_modifier_key:
      shift: "Shift"
      ctrl: "Ctrl"
      alt: "Alt"
      enter: "Enter"
    conditional_loading_section:
      loading: Nalagam...
    select_kit:
      delete_item: "Izbriši %{name}"
      filter_by: "Filtriraj po: %{name}"
      select_to_filter: "Izberite vrednost za filtriranje"
      default_header_text: Izberi...
      no_content: Ni zadetkov
      filter_placeholder: Išči...
      filter_placeholder_with_any: Išči ali ustvari novo...
      create: "Ustvari: '%{content}'"
      max_content_reached:
        one: "Izberete lahko samo %{count} stvar."
        two: "Izberete lahko samo %{count} stvari."
        few: "Izberete lahko samo %{count} stvari."
        other: "Izberete lahko samo %{count} stvari."
      min_content_not_reached:
        one: "Izberite vsaj %{count} stvar."
        two: "Izberite vsaj %{count} stvari."
        few: "Izberite vsaj %{count} stvari."
        other: "Izberite vsaj %{count} stvari."
    date_time_picker:
      from: Od
      to: Do
    emoji_picker:
      filter_placeholder: Išči emoji
      smileys_&_emotion: Smeški in emotikoni
      people_&_body: Ljudje in telo
      animals_&_nature: Živali in narava
      food_&_drink: Hrana in pijača
      travel_&_places: Potovanja in lokacije
      activities: Dejavnosti
      objects: Stvari
      symbols: Simboli
      flags: Zastave
      recent: Nedavno uporabljeni
      default_tone: Brez barve kože
      light_tone: Svetla barva kože
      medium_light_tone: Srednje svetla barva kože
      medium_tone: Srednja barva kože
      medium_dark_tone: Srednje temna barva kože
      dark_tone: Temna barva kože
      default: Emojiji po meri
    shared_drafts:
      title: "Skupni osnutki"
      destination_category: "Ciljna kategorija"
      publish: "Objavi skupni osnutek"
      confirm_publish: "Ali ste prepričani da hočete objaviti ta osnutek?"
      publishing: "Objavljamo temo..."
    composer:
      emoji: "Emoji :)"
      more_emoji: "več..."
      options: "Možnosti"
      whisper: "šepet"
      unlist: "izločeno"
      add_warning: "To je uradno opozorilo."
      toggle_whisper: "Preklopi šepet"
      toggle_unlisted: "Preklopi izločeno"
      posting_not_on_topic: "Na katero temo bi radi odgovorili?"
      saved_local_draft_tip: "shranjeno lokalno"
      similar_topics: "Vaša tema je podobna kot..."
      drafts_offline: "osnutki brez povezave"
      edit_conflict: "uredi spor"
      group_mentioned:
        one: "Z omembo %{group} boste obvestili <a href='%{group_link}'>%{count} osebo</a> – ali ste prepričani?"
        two: "Z omembo %{group}boste obvestili <a href='%{group_link}'>%{count} osebi</a> – ali ste prepričani?"
        few: "Z omembo %{group} boste obvestili <a href='%{group_link}'>%{count} osebe</a> – ali ste prepričani?"
        other: "Z omembo %{group} boste obvestili <a href='%{group_link}'>%{count} oseb</a> – ali ste prepričani?"
      duplicate_link: "Povezava do <b>%{domain}</b> bila že objavljena v temi od <b>@%{username}</b> v <a href='%{post_url}'>odgovoru %{ago}</a> – ali ste prepričani, da jo želite objaviti še enkrat?"
      reference_topic_title: "RE: %{title}"
      error:
        title_missing: "Naslov je obvezen"
        title_too_short:
          one: "Naslov mora vsebovati vsaj %{count} znakov"
          two: "Naslov mora vsebovati vsaj %{count} znaka"
          few: "Naslov mora vsebovati vsaj %{count} znake"
          other: "Naslov mora vsebovati vsaj %{count} znakov"
        title_too_long:
          one: "Naslov ne sme vsebovati več kot %{count} znak"
          two: "Naslov ne sme vsebovati več kot %{count} znaka"
          few: "Naslov ne sme vsebovati več kot %{count} znake"
          other: "Naslov ne sme vsebovati več kot %{count} znakov"
        post_missing: "Prispevek ne more biti prazen"
        post_length:
          one: "Prispevek mora vsebovati vsaj %{count} znak"
          two: "Prispevek mora vsebovati vsaj %{count} znaka"
          few: "Prispevek mora vsebovati vsaj %{count} znake"
          other: "Prispevek mora vsebovati vsaj %{count} znakov"
        try_like: "Ste že uporabili %{heart} gumb za všečkanje?"
        category_missing: "Izbrati morate kategorijo"
        tags_missing:
          one: "Izbrati morate vsaj %{count} oznako"
          two: "Izbrati morate vsaj %{count} oznaki"
          few: "Izbrati morate vsaj %{count} oznake"
          other: "Izbrati morate vsaj %{count} oznak"
        topic_template_not_modified: "Dodajte podrobnosti in značilnosti v vašo temo tako da uredite predlogo teme."
      save_edit: "Shrani spremembe"
      overwrite_edit: "Prepiši spremembo"
      reply: "Odgovori"
      cancel: "Prekliči"
      create_topic: "Objavi temo"
      create_pm: "Pošlji"
      create_whisper: "Šepet"
      create_shared_draft: "Ustvari skupni osnutek"
      edit_shared_draft: "Uredi skupni osnutek"
      title_placeholder: "Kaj je tema prispevka v kratkem stavku?"
      title_or_link_placeholder: "vpiši naslov ali prilepi povezavo"
      edit_reason_placeholder: "zakaj spreminjate prispevek?"
      topic_featured_link_placeholder: "Vnesite povezavo prikazano z naslovom."
      remove_featured_link: "Odstrani povezavo iz teme."
      reply_placeholder: "Tu lahko pišeš. Možna je uporaba Markdown, BBcode ali HTML za oblikovanje. Sem lahko povlečeš ali prilepiš sliko."
      reply_placeholder_no_images: "Tipkajte tukaj. Uporabite Markdown, BBCode ali HTML za oblikovanje."
      reply_placeholder_choose_category: "Izberite kategorijo preden vnašate besedilo tukaj."
      view_new_post: "Oglejte si svojo novo objavo."
      saving: "Shranjujem"
      saved: "Shranjeno!"
      saved_draft: "Osnutek objave je v teku. Tapnite za nadaljevanje."
      uploading: "Nalagam..."
      quote_post_title: "Citiraj cel prispevek"
      bold_label: "B"
      bold_title: "Krepko"
      bold_text: "krepko"
      italic_label: "I"
      italic_title: "Ležeče"
      italic_text: "poudarjeno"
      link_title: "Povezava"
      link_description: "vnesite opis povezave tukaj"
      link_dialog_title: "Vstavi povezavo"
      link_optional_text: "neobvezen naslov"
      link_url_placeholder: "Za iskanje po temah prilepite ali vpišite URL"
      blockquote_title: "Citirano"
      blockquote_text: "Citirano"
      code_title: "Predoblikovano besedilo"
      code_text: "zamakni predoblikovano besedilo s 4 presledki"
      paste_code_text: "vpiši ali prilepi kodo"
      upload_title: "Naloži"
      upload_description: "vnesite opis prenosa tukaj"
      olist_title: "Oštevilčen seznam"
      ulist_title: "Seznam"
      list_item: "Element seznama"
      toggle_direction: "Preklopi smer"
      help: "pomoč pri Markdown urejanju"
      collapse: "minimiziraj urejevalnik"
      open: "odpri urejevalnik"
      abandon: "zapri urejevalnik in zavrzi osnutek"
      enter_fullscreen: "vklopi celozaslonski urejevalnik"
      exit_fullscreen: "izklopi celozaslonski urejevalnik"
      show_toolbar: "prikaži orodno vrstico urejevalnika"
      hide_toolbar: "skrij orodno vrstico urejevalnika"
      modal_ok: "V redu"
      modal_cancel: "Prekliči"
      cant_send_pm: "Ne moremo poslati sporočila %{username}."
      yourself_confirm:
        title: "Ali ste pozabili dodati prejemnike?"
        body: "Trenutno bo to sporočilo poslano samo vam!"
      admin_options_title: "Neobvezne nastavitve osebja za to temo"
      composer_actions:
        reply: Odgovori
        draft: Osnutek
        edit: Uredi
        reply_to_post:
          label: Odgovori na objavo osebe %{postUsername}
          desc: Odgovori na posamezen prispevek
        reply_as_new_topic:
          label: Odgovori v novi povezani temi
          desc: Ustvari novo temo povezano na to temo
          confirm: Shranjen je nov osnutek teme, ki bo prepisan, če ustvarite povezano temo.
        reply_to_topic:
          label: Odgovori v temi
          desc: Odgovori v temi, ne na posamezen prispevek
        toggle_whisper:
          label: Preklopi šepet
          desc: Šepeti so vidni samo članom osebja
        create_topic:
          label: "Nova tema"
        shared_draft:
          label: "Skupen osnutek"
        toggle_topic_bump:
          label: "Preklopi izpostavljanje teme"
          desc: "Odgovori brez da spremeniš čas zadnjega odgovora"
      ignore: "Prezri"
    notifications:
      tooltip:
        regular:
          one: "%{count} neprebrano obvestilo"
          two: "%{count} neprebrani obvestili"
          few: "%{count} neprebrana obvestila"
          other: "%{count} neprebranih obvestil"
        message:
          one: "%{count} neprebrano sporočilo"
          two: "%{count} neprebrani sporočili"
          few: "%{count} neprebrana sporočila"
          other: "%{count} neprebranih sporočil"
      title: "obvestila ko omeni vaše @ime, odgovorih na vaše prispevke in teme, zasebna sporočila"
      none: "Ta trenutek ne moremo naložiti obvestil."
      empty: "Ni obvestil."
      post_approved: "Vaš prispevek je bil odobren"
      reviewable_items: "čakajo na pregled"
      watching_first_post_label: "Nova tema"
      mentioned: "<span>%{username}</span> %{description}"
      group_mentioned: "<span>%{username}</span> %{description}"
      quoted: "<span>%{username}</span> %{description}"
      bookmark_reminder: "<span>%{username}</span> %{description}"
      replied: "<span>%{username}</span> %{description}"
      posted: "<span>%{username}</span> %{description}"
      watching_category_or_tag: "<span>%{username}</span> %{description}"
      edited: "<span>%{username}</span> %{description}"
      liked: "<span>%{username}</span> %{description}"
      liked_2: "<span class='double-user'>%{username}, %{username2}</span> %{description}"
      liked_many:
        one: "<span class='multi-user'>%{username}, %{username2} in %{count} drug</span> %{description}"
        two: "<span class='multi-user'>%{username}, %{username2} in %{count} druga</span> %{description}"
        few: "<span class='multi-user'>%{username}, %{username2} in %{count} drugi</span> %{description}"
        other: "<span class='multi-user'>%{username}, %{username2} in %{count} drugih</span> %{description}"
      liked_by_2_users: "%{username}, %{username2}"
      liked_by_multiple_users:
        one: "%{username}, %{username2} in %{count} drug"
        two: "%{username}, %{username2} in %{count} druga"
        few: "%{username}, %{username2} in %{count} drugi"
        other: "%{username}, %{username2} in %{count} drugih"
      liked_consolidated_description:
        one: "je všečkal %{count} vaš prispevek"
        two: "je všečkal %{count} vaša prispevka"
        few: "je všečkal %{count} vaše prispevke"
        other: "je všečkal %{count} vaših prispevkov"
      liked_consolidated: "<span>%{username}</span> %{description}"
      private_message: "<span>%{username}</span> %{description}"
      invited_to_private_message: "<p><span>%{username}</span> %{description}"
      invited_to_topic: "<span>%{username}</span> %{description}"
      invitee_accepted: "<span>%{username}</span> je sprejel tvoje povabilo."
      moved_post: "<span>%{username}</span> premaknil %{description}"
      linked: "<span>%{username}</span> %{description}"
      granted_badge: "Prislužili '%{description}'"
      topic_reminder: "<span>%{username}</span> %{description}"
      watching_first_post: "<span>Nova tema</span> %{description}"
      membership_request_accepted: "Sprejeti v članstvo v '%{group_name}'"
      reaction: "<span>%{username}</span> %{description}"
      reaction_2: "<span>%{username}, %{username2}</span> %{description}"
      admin_problems: "Nov nasvet na vaši nadzorni plošči"
      dismiss_confirmation:
        dismiss: "Opusti"
        cancel: "Prekliči"
      group_message_summary:
        one: "%{count} sporočilo v%{group_name} predalu"
        two: "%{count} sporočili v %{group_name} predalu"
        few: "%{count} sporočila v %{group_name} predalu"
        other: "%{count} sporočil v %{group_name} predalu"
      popup:
        mentioned: '%{username} vas je omenil v"%{topic}" - %{site_title}'
        group_mentioned: '%{username} vas je omenil v "%{topic}" - %{site_title}'
        quoted: '%{username} vas je citiral v "%{topic}" - %{site_title}'
        replied: '%{username} vam je odgovoril v "%{topic}" - %{site_title}'
        posted: '%{username} objavil v "%{topic}" - %{site_title}'
        private_message: '%{username} vam je poslal zasebno sporočilo "%{topic}" - %{site_title}'
        linked: '%{username} je dodal povezavo na vaš prispevek iz "%{topic}" - %{site_title}'
        watching_first_post: '%{username} je ustvaril novo temo "%{topic}" - %{site_title}'
        confirm_title: "Obvestila omogočena - %{site_title}"
        confirm_body: "Uspelo! Obvestila so bila omogočena."
        custom: "Obvestilo od %{username} na %{site_title}"
      titles:
        mentioned: "omenjen"
        replied: "nov odgovor"
        quoted: "citiran"
        edited: "urejen"
        liked: "nov všeček"
        private_message: "novo zasebno sporočilo"
        invited_to_private_message: "povabljen v zasebno sporočilo"
        invitee_accepted: "povabilo sprejeto"
        posted: "nov prispevek"
        watching_category_or_tag: "nov prispevek"
        moved_post: "prispevek premaknjen"
        linked: "povezan"
        granted_badge: "značka podeljena"
        invited_to_topic: "povabljen v temo"
        group_mentioned: "omemba skupine"
        group_message_summary: "nova sporočila skupine"
        watching_first_post: "nova tema"
        topic_reminder: "opomnik teme"
        liked_consolidated: "novi všečki"
        post_approved: "prispevek odobren"
    upload_selector:
      uploading: "Nalagam"
      select_file: "Izberite datoteko"
      default_image_alt_text: slika
    search:
      sort_by: "Uredi po"
      relevance: "Pomembnosti"
      latest_post: "Najnovejšem prispevku"
      latest_topic: "Najnovejši temi"
      most_viewed: "Številu ogledov"
      most_liked: "Največ všečkov za"
      select_all: "Izberi vse"
      clear_all: "Počisti vse"
      too_short: "Niz za iskanje je prekratek"
      result_count:
        one: "<span>%{count} zadetek za</span><span class='term'>%{term}</span>"
        two: "<span>%{count}%{plus} zadetka za</span><span class='term'>%{term}</span>"
        few: "<span>%{count}%{plus} zadetki za</span><span class='term'>%{term}</span>"
        other: "<span>%{count}%{plus} zadetkov za</span><span class='term'>%{term}</span>"
      title: "Išči"
      full_page_title: "Išči"
      results: "rezultati"
      no_results: "Iskanje nima zadetkov."
      no_more_results: "Ni več zadetkov iskanja."
      post_format: "#%{post_number} od %{username}"
      results_page: "Zadetki iskanja za '%{term}'"
      more_results: "Obstaja več zadetkov. Zožite kriterije iskanja."
      cant_find: "Ne najdete tega kar iščete?"
      start_new_topic: "Bi mogoče ustvarili novo temo?"
      or_search_google: "Ali poskusite iskati z Googlom:"
      search_google: "Poskusite iskati z Googlom:"
      search_google_button: "Google"
      search_button: "Išči"
      categories: "Kategorije"
      tags: "Oznake"
      type:
        users: "Uporabniki"
        categories: "Kategorije"
      context:
        user: "Išči prispevke od @%{username}"
        category: "Išči po #%{category} kategoriji"
        topic: "Išči po tej temi"
        private_messages: "Išči po zasebnih sporočilih"
      advanced:
        posted_by:
          label: Avtor
        in_category:
          label: Kategorizirano
        in_group:
          label: V skupini
        with_badge:
          label: Z značko
        with_tags:
          label: Označeno
        filters:
          label: Vrni samo teme/prispevke...
          title: kjer se ujema naslov
          likes: ki sem jih všečkal
          posted: v katerih sem objavljal
          watching: ki jih opazujem
          tracking: ki jim sledim
          private: v mojih zasebnih sporočilih
          bookmarks: kjer sem ustvaril zaznamek
          first: ob prvem prispevku
          pinned: so pripete
          seen: ki sem jih prebral
          unseen: ki jih nisem prebral
          wiki: so wiki
          images: vsebujejo sliko(-e)
          all_tags: Vse zgornje oznake
        statuses:
          label: Kjer so teme
          open: odprte
          closed: zaprte
          public: so javni
          archived: arhivirane
          noreplies: brez odgovora
          single_user: od samo enega uporabnika
        post:
          count:
            label: Prispevki
          min:
            placeholder: najmanj
          max:
            placeholder: največ
          time:
            label: Objavljeno
            before: pred
            after: po
        views:
          label: Ogledov
        min_views:
          placeholder: najmanj
        max_views:
          placeholder: največ
    new_item: "nov"
    go_back: "pojdi nazaj"
    not_logged_in_user: "stran uporabnika s povzetkom trenutnih aktivnosti in nastavitev"
    current_user: "pojdi na svojo uporabniško stran"
    user_menu:
      tabs:
        replies: "Odgovori"
        mentions: "Omembe"
        likes: "Dani všečki"
        bookmarks: "Zaznamki"
        profile: "Profil"
    topics:
      new_messages_marker: "zadnji obisk"
      bulk:
        select_all: "Izberi vse"
        clear_all: "Počisti vse"
        unlist_topics: "Izloči temo iz seznamov"
        relist_topics: "Postavi temo nazaj na seznam"
        defer: "Preloži"
        delete: "Izbriši teme"
        dismiss: "Opusti"
        dismiss_read: "Opusti vse neprebrane"
        dismiss_button: "Opusti"
        dismiss_tooltip: "Opusti samo nove teme ali prenehaj slediti temam"
        also_dismiss_topics: "Prenehaj slediti tem temam tako da se ne prikažejo več kot neprebrane"
        dismiss_new: "Opusti nove"
        toggle: "preklopi množično izbiro tem"
        actions: "Množična dejanja"
        change_category: "Določi kategorijo..."
        close_topics: "Zapri teme"
        archive_topics: "Arhiviraj teme"
        move_messages_to_inbox: "Prestavi v Prejeto"
        notification_level: "Obvestila..."
        change_notification_level: "Spremeni raven obveščanja"
        choose_new_category: "Izberi novo kategorijo za temo:"
        selected:
          one: "Izbrali ste <b>%{count}</b> temo."
          two: "Izbrali ste <b>%{count}</b> temi."
          few: "Izbrali ste <b>%{count}</b> teme."
          other: "Izbrali ste <b>%{count}</b> tem."
        change_tags: "Zamenjaj oznake"
        append_tags: "Dodaj oznake"
        choose_new_tags: "Izberite nove oznake za te teme:"
        choose_append_tags: "Izberite nove oznake da se dodajo na te teme:"
        changed_tags: "Oznake na teh temah so bile spremenjene."
        progress:
          one: "Napredek: <strong>%{count}</strong> tema"
          two: "Napredek: <strong>%{count}</strong> temi"
          few: "Napredek: <strong>%{count}</strong> teme"
          other: "Napredek: <strong>%{count}</strong> tem"
      none:
        unread: "Nimate neprebranih tem."
        new: "Nimate novih tem."
        read: "Niste prebrali še nobene teme."
        posted: "Niste objavili še v nobeni temi."
        latest: "Vse ste že prebrali!"
        bookmarks: "Nimate tem z zaznamki."
        category: "Ni tem v kategoriji %{category} ."
        top: "Ni najboljših tem."
      bottom:
        latest: "Ni več najnovejših tem."
        posted: "Ni več objavljenih tem."
        read: "Ni več prebranih tem."
        new: "Ni več novih tem."
        unread: "Ni več neprebranih tem."
        category: "Ni več tem v kategoriji %{category}."
        tag: "Ni več tem z oznako %{tag}."
        top: "Ni več najboljših tem."
        bookmarks: "Ni več tem z zaznamki."
    topic:
      filter_to:
        one: "%{count} prispevek v temi"
        two: "%{count} prispevka v temi"
        few: "%{count} prispevki v temi"
        other: "%{count} prispevkov v temi"
      create: "Nova tema"
      create_long: "Ustvari novo temo"
      open_draft: "Odpri osnutek"
      private_message: "Novo zasebno sporočilo"
      archive_message:
        help: "Prestavi sporočilo v Arhiv"
        title: "Arhiviraj"
      move_to_inbox:
        title: "Prestavi v Prejeto"
        help: "Prestavi sporočilo nazaj v Prejeto"
      defer:
        help: "Označi kot neprebrano"
        title: "Preloži"
      list: "Teme"
      new: "nova tema"
      unread: "neprebrana"
      new_topics:
        one: "%{count} nova tema"
        two: "%{count} novi temi"
        few: "%{count} nove teme"
        other: "%{count} novih tem"
      unread_topics:
        one: "%{count} neprebrana tema"
        two: "%{count} neprebrani temi"
        few: "%{count} neprebrane teme"
        other: "%{count} neprebranih tem"
      title: "Tema"
      invalid_access:
        title: "Tema je zasebna"
        description: "Oprostite, do te teme nimate dostopa!"
        login_required: "Morate biti prijavljeni da lahko dostopate do te teme."
      server_error:
        title: "Tema se ni uspela naložiti."
        description: "Oprostite, ni nam uspelo naložiti te teme, verjetno zaradi napake na omrežju. Poskusite ponovno. Če se napaka ponavlja, nam sporočite."
      not_found:
        title: "Ne najdemo temo."
        description: "Oprostite, ne najdemo te teme. Mogoče jo je odstranil moderator?"
      unread_posts:
        one: "imate %{count} neprebran prispevek v tej temi"
        two: "imate %{count} neprebrana prispevka v tej temi"
        few: "imate %{count} neprebrane prispevke v tej temi"
        other: "imate %{count} neprebranih prispevkov v tej temi"
      likes:
        one: "%{count} všeček na tej temi"
        two: "%{count} všečka na tej temi"
        few: "%{count} všečki na tej temi"
        other: "%{count} všečkov na tej temi"
      back_to_list: "Nazaj na seznam tem"
      options: "Možnosti teme"
      show_links: "pokaži povezave v tej temi"
      unread_indicator: "Noben član ni še prebral zadnjega prispevka v tej temi."
      deleted: "Tema je bila izbrisana"
      slow_mode_update:
        title: "Počasni način"
        select: "Uporabniki lahko v tej temi objavijo samo enkrat na:"
        description: "Za spodbujanje premišljene razprave v hitrih in burnih razpravah morajo uporabniki počakati, preden lahko ponovno objavijo v tej temi."
        enable: "Omogoči"
        enabled_until: "Omogočeno do:"
        remove: "Onemogoči"
        hours: "Ure:"
        minutes: "Minute:"
        seconds: "Sekunde:"
        durations:
          10_minutes: "10 minut"
          15_minutes: "15 minut"
          30_minutes: "30 Minut"
          45_minutes: "45 minut"
          1_hour: "1 ura"
          2_hours: "2 Uri"
          4_hours: "4 ure"
          8_hours: "8 ure"
          12_hours: "12 ure"
          24_hours: "24 ure"
          custom: "Trajanje po meri"
      topic_status_update:
        title: "Opomnik teme"
        save: "Nastavi opomnik"
        num_of_hours: "Število ur:"
        num_of_days: "Število dni:"
        remove: "Odstrani opomnik"
        publish_to: "Objavi v:"
        when: "Kdaj:"
        time_frame_required: "Izberite časovni okvir"
        min_duration: "Trajanje mora biti večje od 0"
        max_duration: "Trajanje mora biti krajše od 20 let"
        duration: "Trajanje"
      publish_to_category:
        title: "Objavi kasneje"
      temp_open:
        title: "Začasno odpri"
      temp_close:
        title: "Začasno zapri"
      auto_close:
        title: "Samodejno zapri temo"
        error: "Vnesite veljavno vsebino"
        based_on_last_post: "Ne zapri dokler zadnji prispevek v temi ni vsaj star."
      auto_close_after_last_post:
        title: "Samodejno zapri temo po zadnji objavi"
      auto_delete:
        title: "Samodejno izbriši temo"
      auto_bump:
        title: "Samodejno izpostavi temo"
      reminder:
        title: "Opomni me"
      auto_delete_replies:
        title: "Samodejno izbriši odgovore"
      status_update_notice:
        auto_open: "Ta tema se bo samodejno odprla %{timeLeft}."
        auto_close: "Ta tema se bo samodejno zaprla %{timeLeft}."
        auto_publish_to_category: "Ta tema bo objavljena v <a href=%{categoryUrl}>#%{categoryName}</a> %{timeLeft}."
        auto_close_after_last_post: "Ta tema se bo zaprla %{duration} po zadnjem odgovoru."
        auto_delete: "Ta tema se bo sama izbrisala čez %{timeLeft}."
        auto_bump: "Ta tema se bo sama izpostavila %{timeLeft}."
        auto_reminder: "Opomnili vas bomo o tej temi %{timeLeft}."
        auto_delete_replies: "Odgovori na to temo se samodejno izbrišejo po %{duration}."
      auto_close_title: "Samodejno zapri nastavitve"
      auto_close_immediate:
        one: "Zadnji prispevek v tej temi je star že %{count} uro, zato da bo tema zaprta nemudoma."
        two: "Zadnji prispevek v tej temi je star že %{count} uri, zato da bo tema zaprta nemudoma."
        few: "Zadnji prispevek v tej temi je star že %{count} ure, zato da bo tema zaprta nemudoma."
        other: "Zadnji prispevek v tej temi je star že %{count} ur, zato da bo tema zaprta nemudoma."
      timeline:
        back: "Nazaj"
        back_description: "Pojdi nazaj na zadnji neprebrani prispevek"
        replies_short: "%{current} / %{total}"
      progress:
        title: napredek teme
        jump_prompt: "skoči na..."
        jump_prompt_of:
          one: "od %{count} prispevka"
          two: "od %{count} prispevkov"
          few: "od %{count} prispevkov"
          other: "od %{count} prispevkov"
        jump_prompt_long: "Skoči na..."
        jump_prompt_to_date: "na datum"
        jump_prompt_or: "ali"
      notifications:
        title: spremenite kako pogosto želite biti obveščeni o tej temi
        reasons:
          mailing_list_mode: "Omogočeno imate e-sporočilo za vsak prispevek, zato boste o tej temi obveščeni preko e-pošte."
          "3_10": "Prejemali boste obvestila, ker opazujete oznako na tej temi."
          "3_6": "Prejemali boste obvestila, ker opazujete to kategorijo."
          "3_5": "Prejemali boste obvestila, ker ste začeli opazovati to temo samodejno."
          "3_2": "Prejemali boste obvestila, ker opazujete to kategorijo."
          "3_1": "Prejemali boste obvestila, ker ste ustvarili to temo."
          "3": "Prejemali boste obvestila, ker opazujete to temo."
          "2_8": "Videli boste število novih odgovorov, ker sledite tej kategoriji."
          "2_4": "Videli boste število novih odgovorov, ker ste objavili odgovor na to temo."
          "2_2": "Videli boste število novih odgovorov, ker sledite tej temi."
          "2": 'Videli boste število novih odgovorov, ker ste <a href="%{basePath}/u/%{username}/preferences/notifications">prebrali to temo</a>.'
          "1_2": "Obveščeni boste, če nekdo omeni vaše @ime ali vam odgovori."
          "1": "Obveščeni boste, če nekdo omeni vaše @ime ali vam odgovori."
          "0_7": "Ignorirate vsa obvestila za to kategorijo."
          "0_2": "Ne boste prejemali obvestil o tej temi."
          "0": "Ne boste prejemali obvestil o tej temi."
        watching_pm:
          title: "Opazujem"
          description: "Obveščeni boste o vsakem novem odgovoru v tem sporočilu. Ob temi bo prikazano število novih odgovorov."
        watching:
          title: "Opazujem"
          description: "Obveščeni boste o vsakem novem odgovoru v tej temi. Ob temi bo prikazano število novih odgovorov."
        tracking_pm:
          title: "Sledim"
          description: "Število novih odgovorov bo prikazano za to sporočilo. Obveščeni boste, če nekdo omeni vaše @ime ali vam odgovori."
        tracking:
          title: "Sledim"
          description: "Število novih odgovorov bo prikazano za to temo. Obveščeni boste, če nekdo omeni vaše @ime ali vam odgovori."
        regular:
          title: "Običajno"
          description: "Obveščeni boste, če nekdo omeni vaše @ime ali vam odgovori."
        regular_pm:
          title: "Običajno"
          description: "Obveščeni boste, če nekdo omeni vaše @ime ali vam odgovori."
        muted_pm:
          title: "Utišano"
          description: "Nikoli ne boste obveščeni o tem sporočilu."
        muted:
          title: "Utišano"
          description: "Nikoli ne boste obveščeni o tej temi. Ta tema se ne bo pojavila med najnovejšimi."
      actions:
        title: "Akcije"
        recover: "Prekliči izbris teme"
        delete: "Izbriši temo"
        open: "Odpri temo"
        close: "Zapri temo"
        multi_select: "Izberite prispevke..."
        slow_mode: "Nastavi počasni način..."
        timed_update: "Nastavi opomnik teme..."
        pin: "Pripni temo"
        unpin: "Odpni temo"
        unarchive: "Odarhiviraj temo"
        archive: "Arhiviraj temo"
        reset_read: "Ponastavi podatke o branosti"
        make_public: "Spremeni v javno temo..."
        make_private: "Spremeni v ZS"
        reset_bump_date: "Ponastavi izpostavljanje"
      feature:
        pin: "Pripni temo"
        unpin: "Odpni temo"
        pin_globally: "Pripni temo globalno"
        remove_banner: "Odstrani temo iz oglasnega traku"
      reply:
        title: "Odgovori"
        help: "sestavi odgovor na to temo"
      share:
        extended_title: "Deli povezavo"
        help: "deli povezavo do te teme"
        invite_users: "Povabi"
      print:
        title: "Natisni"
        help: "Odpri tiskalniku prilagojeno verzijo te teme"
      flag_topic:
        title: "Prijavi"
        help: "prijavi to temo moderatorjem ali pošlji opozorilo avtorju"
        success_message: "Uspešno ste prijavili to temo."
      make_public:
        title: "Pretvori v javno temo"
        choose_category: "Izberite kategorijo za to javno temo:"
      feature_topic:
        title: "Izpostavi to temo"
        pin: "Naj se ta tema prikaže na vrhu kategorije %{categoryLink} do"
        unpin: "Odpnite to temo iz vrha kategorije %{categoryLink}."
        unpin_until: "Odstrani to temo iz vrha kategorije %{categoryLink} ali počakaj do <strong>%{until}</strong>."
        pin_note: "Uporabniki lahko samostojno odpnejo temo."
        pin_validation: "Datum je zahtevan, če želite pripeti to temo."
        not_pinned: "Ni pripetih tem v %{categoryLink}."
        already_pinned:
          one: "Trenutno pripeta tema v %{categoryLink}: <strong class='badge badge-notification unread'>%{count}</strong>"
          two: "Trenutno pripeti temi v %{categoryLink}: <strong class='badge badge-notification unread'>%{count}</strong>"
          few: "Trenutno pripete teme v %{categoryLink}: <strong class='badge badge-notification unread'>%{count}</strong>"
          other: "Trenutno pripetih tem v %{categoryLink}: <strong class='badge badge-notification unread'>%{count}</strong>"
        pin_globally: "Ta tema naj se pojavi na vrhu vseh seznamov tem do"
        confirm_pin_globally:
          one: "Trenutno imate %{count} globalno pripeto temo. Preveč pripetih tem je lahko breme za nove in anonimne uporabnike. Ali ste prepričani, da želite pripeti še eno globalno temo?"
          two: "Trenutno imate %{count} globalno pripeti temi. Preveč pripetih tem je lahko breme za nove in anonimne uporabnike. Ali ste prepričani, da želite pripeti še eno globalno temo?"
          few: "Trenutno imate %{count} globalno pripete teme. Preveč pripetih tem je lahko breme za nove in anonimne uporabnike. Ali ste prepričani, da želite pripeti še eno globalno temo?"
          other: "Trenutno imate %{count} globalno pripetih tem. Preveč pripetih tem je lahko breme za nove in anonimne uporabnike. Ali ste prepričani, da želite pripeti še eno globalno temo?"
        unpin_globally: "Odstrani to temo z vrha vseh seznamov tem."
        unpin_globally_until: "Odstrani to temo z vrha seznama vseh tem ali počakaj do <strong>%{until}</strong>."
        global_pin_note: "Uporabniki lahko samostojno odpnejo temo."
        not_pinned_globally: "Ni globalno pripetih tem."
        already_pinned_globally:
          one: "Trenutno globalno pripeta tema: <strong class='badge badge-notification unread'>%{count}</strong>"
          two: "Trenutno globalno pripeti temi: <strong class='badge badge-notification unread'>%{count}</strong>"
          few: "Trenutno globalno pripete teme: <strong class='badge badge-notification unread'>%{count}</strong>"
          other: "Trenutno globalno pripetih tem: <strong class='badge badge-notification unread'>%{count}</strong>"
        make_banner: "Naredi to temo v oglasni trak, ki se bo prikazoval na vrhu vseh strani."
        remove_banner: "Odstrani oglasni trak, ki se pojavlja na vrhu vseh strani."
        banner_note: "Uporabniki lahko opustijo oglasni trak tako da ga zaprejo. Naenkrat je lahko samo ena tema v oglasnem traku."
        no_banner_exists: "Ni nobene teme v oglasnem traku."
        banner_exists: "Tema na oglasnem traku <strong class='badge badge-notification unread'>že obstaja</strong>."
      inviting: "Vabimo..."
      automatically_add_to_groups: "To povabilo bo prijatelja dodalo v naslednje skupine:"
      invite_private:
        title: "Povabi k sporočilu"
        email_or_username: "E-naslov ali uporabniško ime vabljenega"
        email_or_username_placeholder: "e-naslov ali uporabniško ime"
        action: "Povabi"
        success: "Povabili smo uporabnika/co, da sodeluje v tem pogovoru."
        success_group: "Povabili smo skupino, da sodeluje v tem pogovoru."
        error: "Prišlo je do napake ob vabilu uporabnika."
        not_allowed: "Tega uporabnika žal ni mogoče povabiti."
        group_name: "ime skupine"
      controls: "Akcije na temi..."
      invite_reply:
        title: "Povabi"
        username_placeholder: "uporabniško ime"
        action: "Pošlji povabilo"
        help: "povabi ostale v to temo preko e-sporočila ali obvestil"
        discourse_connect_enabled: "Vnesite uporabniško ime osebe, ki bi jo radi povabili v to temo."
        to_topic_blank: "Vnesite uporabniško ime ali e-naslov osebe, ki bi ga radi povabili v to temo."
        to_topic_email: "Vnesli ste e-naslov. Poslali bomo vabilo preko e-sporočila, ki bo vašemu prijatelju omogočila, da bo neposredno odgovoril v temo."
        to_topic_username: "Vnesli ste uporabniško ime. Poslali mu bomo obvestilo s povezavo na to temo."
        to_username: "Vnesite uporabniško ime osebe, ki bi jo povabili v to temo. Poslali mu bomo obvestilo s povezavo na to temo."
        email_placeholder: "name@example.com"
        success_email: "Poslali smo povabilo na <b>%{invitee}</b>. Obvestili vas bomo, ko se bo uporabnik prvič prijavil. Na vaši uporabniški strani lahko v zavihku Povabila spremljate stanje vaših povabil."
        success_username: "Povabili smo uporabnika, da sodeluje v tej temi."
        error: "Nismo mogli povabiti to osebo. Mogoče je ta oseba že povabljena? (povabila so omejena)"
        success_existing_email: "Uporabnik z e-naslovom <b>%{emailOrUsername}</b> že obstaja. Tega uporabnika smo povabili, da sodeluje v tej temi."
      login_reply: "Za odgovor je potrebna prijava"
      filters:
        n_posts:
          one: "%{count} prispevek"
          two: "%{count} prispevka"
          few: "%{count} prispevki"
          other: "%{count} prispevkov"
        cancel: "Odstrani filter"
      move_to:
        title: "Prestavi v"
        action: "prestavi v"
        error: "Med prestavljanjem prispevkov je prišlo do napake."
      split_topic:
        title: "Prestavi v novo temo"
        action: "prestavi v novo temo"
        topic_name: "Naslov nove teme"
        radio_label: "Nova tema"
        error: "Med prestavljanjem prispevkov v novo temo je prišlo do napake."
        instructions:
          one: "Ustvarili boste novo temo in jo napolnili z izbranim prispevkom."
          two: "Ustvarili boste novo temo in jo napolnili z <b>%{count}</b> izbranima prispevkoma."
          few: "Ustvarili boste novo temo in jo napolnili z <b>%{count}</b> izbranimi prispevki."
          other: "Ustvarili boste novo temo in jo napolnili z <b>%{count}</b> izbranimi prispevki."
      merge_topic:
        title: "Prestavi v obstoječo temo"
        action: "prestavi v obstoječo temo"
        error: "Med prestavljanjem prispevkov v to temo je prišlo do napake."
        radio_label: "Obstoječa tema"
        instructions:
          one: "Izberite temo v katero bi prestavili prispevek."
          two: "Izberite temo v katero bi prestavili <b>%{count}</b> prispevka."
          few: "Izberite temo v katero bi prestavili <b>%{count}</b> prispevke."
          other: "Izberite temo v katero bi prestavili <b>%{count}</b> prispevkov."
      move_to_new_message:
        title: "Prestavi v novo ZS"
        action: "prestavi v novo ZS"
        message_title: "Naslov novega sporočila"
        radio_label: "Novo zasebno sporočilo"
        participants: "Udeleženci"
        instructions:
          one: "Ustvarili boste novo sporočilo in ga napolnili z izbranim prispevkom."
          two: "Ustvarili boste novo sporočilo in ga napolnili z <b>%{count}</b> izbranima prispevkoma."
          few: "Ustvarili boste novo sporočilo in ga napolnili z <b>%{count}</b> izbranimi prispevki."
          other: "Ustvarili boste novo sporočilo in ga napolnili z <b>%{count}</b> izbranimi prispevki."
      move_to_existing_message:
        title: "Prestavi v obstoječe zasebno sporočilo"
        action: "prestavi v obstoječe zasebno sporočilo"
        radio_label: "Obstoječe zasebno sporočilo"
        participants: "Udeleženci"
        instructions:
          one: "Izberite sporočilo v katero bi radi premaknili ta prispevek."
          two: "Izberite sporočilo v katero bi radi premaknili ta <b>%{count}</b> prispevka."
          few: "Izberite sporočilo v katero bi radi premaknili te <b>%{count}</b> prispevke."
          other: "Izberite sporočilo v katero bi radi premaknili teh <b>%{count}</b> prispevkov."
      merge_posts:
        title: "Združi izbrane prispevke"
        action: "združi izbrane prispevke"
        error: "Med združevanjem izbranih prispevkov je prišlo do napake."
      publish_page:
        title: "Objavljanje strani"
        publish: "Objavi"
        description: "Ko je tema objavljena kot stran bo prikazana s prilagojenim slogom, njen URL pa lahko delite z drugimi."
        public: "Javno"
        public_description: "Ljudje si lahko ogledajo stran, tudi če je povezana tema zasebna."
      change_owner:
        title: "Spremeni lastnika"
        action: "spremeni lastnika"
        error: "Med spreminjanjem lastništva prispevkov je prišlo do napake."
        placeholder: "uporabniško ime novega lastnika"
        instructions:
          one: "Izberite novega lastnika za prispevek od <b>@%{old_user}</b>"
          two: "Izberite novega lastnika za %{count} prispevka od <b>@%{old_user}</b>"
          few: "Izberite novega lastnika za %{count} prispevke od <b>@%{old_user}</b>"
          other: "Izberite novega lastnika za %{count} prispevkov od <b>@%{old_user}</b>"
      change_timestamp:
        title: "Spremeni čas objave..."
        action: "spremeni čas objave"
        invalid_timestamp: "Čas objave ne more biti v prihodnosti."
        error: "Med spremembo časa objave je prišlo do napake."
        instructions: "Izberite nov čas objave za temo. Prispevki v temi se bodo spremenili z enakim zamikom časa objave."
      multi_select:
        select: "izberi"
        selected: "izbrani (%{count})"
        select_post:
          label: "izberi"
          title: "Dodaj prispevek med izbrane"
        selected_post:
          label: "izbran"
          title: "Kliknite za odstranitev prispevka iz izbranih"
        select_replies:
          label: "izberi +odgovore"
          title: "Dodaj prispevek in vse njegove odgovore med izbrane"
        select_below:
          label: "izberi +nadaljnje"
          title: "Dodaj prispevek in vse nadaljnje med izbrane"
        delete: izbriši izbrano
        cancel: prekliči izbiro
        select_all: izberi vse
        deselect_all: odznači vse
        description:
          one: Izbrali ste <b>%{count}</b> prispevek.
          two: "Izbrali ste <b>%{count}</b> prispevka."
          few: "Izbrali ste <b>%{count}</b> prispevke."
          other: "Izbrali ste <b>%{count}</b> prispevkov."
    post:
      quote_reply: "Citiraj"
      quote_edit: "Uredi"
      quote_share: "Deli"
      edit_reason: "Razlog: "
      post_number: "prispevek %{number}"
      ignored: "Prezrta vsebina"
      reply_as_new_topic: "Odgovori v novi povezani temi"
      reply_as_new_private_message: "Odgovori kot zasebno sporočilo z enakimi naslovniki"
      continue_discussion: "Nadaljevanje pogovora iz %{postLink}:"
      follow_quote: "pojdi na citiran prispevek"
      show_full: "Prikaži cel prispevek"
      show_hidden: "Prikaži prezrto vsebino."
      collapse: "skrči"
      expand_collapse: "razširi/skrči"
      locked: "član osebja je zaklenil ta prispevek za urejanje"
      gap:
        one: "poglej %{count} skriti odgovor"
        two: "poglej %{count} skrita odgovora"
        few: "poglej %{count} skrite odgovore"
        other: "poglej %{count} skritih odgovorov"
      notice:
        new_user: "Uporabnik %{user} je prvič objavil prispevek — poskrbimo da bo lepo sprejet v naši skupnosti!"
        returning_user: "Uporabnik %{user} že nekaj časa ni sodeloval na forumu — njihov zadnji prispevek je bil objavljen %{time}."
      unread: "Prispevek je neprebran"
      has_replies:
        one: "%{count} odgovor"
        two: "%{count} odgovora"
        few: "%{count} odgovore"
        other: "%{count} odgovorov"
      has_replies_count: "%{count}"
      has_likes_title:
        one: "%{count} uporabniku je prispevek všeč"
        two: "%{count} uporabnikoma je prispevek všeč"
        few: "%{count} uporabnikom je prispevek všeč"
        other: "%{count} uporabnikom je prispevek všeč"
      has_likes_title_only_you: "všečkali ste prispevek"
      has_likes_title_you:
        one: "vam in %{count} drugemu uporabniku je prispevek všeč"
        two: "vam in %{count} drugima uporabnikoma je prispevek všeč"
        few: "vam in %{count} drugim uporabnikom je prispevek všeč"
        other: "vam in %{count} drugim uporabnikom je prispevek všeč"
      filtered_replies_hint:
        one: "Oglejte si to objavo in njen odgovor"
        two: "Oglejte si to objavo in njena %{count} odgovora"
        few: "Oglejte si to objavo in njene %{count} odgovore"
        other: "Oglejte si to objavo in njenih %{count} odgovorov"
      view_all_posts: "Ogled vseh objav"
      errors:
        create: "Oprostite, pri ustvarjanju vašega prispevka je prišlo do napake. Poskusite ponovno."
        edit: "Oprostite, pri ustvarjanju vašega prispevka je prišlo do napake. Poskusite ponovno."
        upload: "Oprostite, pri prenosu datoteke je prišlo do napake. Poskusite ponovno."
        file_too_large: "Datoteka je prevelika (največja velikost je %{max_size_kb}kb). Naložite vašo veliko datoteko na ponudnika v oblaku in objavite povezavo?"
        too_many_uploads: "Oprostite, naenkrat lahko naložite samo eno datoteko."
        upload_not_authorized: "Oprostite, datoteka ki ste jo hoteli naložiti ni podprta (podprte pripone:%{authorized_extensions})."
        image_upload_not_allowed_for_new_user: "Oprostite, novi uporabniki ne morejo nalagati datotek."
        attachment_upload_not_allowed_for_new_user: "Oprostite, novi uporabniki ne morejo nalagati priponk."
        attachment_download_requires_login: "Oprostite, morate biti prijavljeni da lahko prenesete priponke."
      cancel_composer:
        confirm: "Kaj bi radi naredili z vašim prispevkom?"
        discard: "Zavrzi"
        save_draft: "Shrani osnutek"
        keep_editing: "Nadaljuj z urejanjem"
      via_email: "ta prispevek je prispel preko e-sporočila"
      via_auto_generated_email: "ta prispevek je prispel preko samodejno ustvarjenega e-sporočila"
      whisper: "ta prispevek je zasebno šepetanje med moderatorji"
      wiki:
        about: "ta prispevek je wiki"
      few_likes_left: "Hvala ker delite všečke! Danes jih imate samo še nekaj na voljo."
      controls:
        reply: "sestavi odgovor na ta prispevek"
        like: "všečkaj ta prispevek"
        has_liked: "všečkali ste prispevek"
        read_indicator: "člani, ki so prebrali ta prispevek"
        undo_like: "razveljavi všeček"
        edit: "uredi prispevek"
        edit_action: "Uredi"
        edit_anonymous: "Oprostite vendar morate biti prijavljeni, da lahko uredite ta prispevek."
        flag: "prijavi ta prispevek moderatorjem ali pošlji opozorilo avtorju"
        delete: "izbriši prispevek"
        undelete: "razveljavi izbris prispevka"
        share: "deli povezavo do tega prispevka"
        more: "Več"
        delete_replies:
          confirm: "Ali hočete izbrisati tudi vse odgovore na tem prispevku?"
          direct_replies:
            one: "Da, in %{count} neposreden odgovor"
            two: "Da, in %{count} neposredna odgovora"
            few: "Da, in %{count} neposredne odgovore"
            other: "Da, in %{count} neposrednih odgovorov"
          all_replies:
            one: "Da, in %{count} odgovor"
            two: "Da, in %{count} odgovora"
            few: "Da, in vse %{count} odgovore"
            other: "Da, in vseh %{count} odgovorov"
          just_the_post: "Ne, samo ta prispevek"
        admin: "ukrepi administratorja"
        permanently_delete: "Trajno izbriši"
        wiki: "Naredi wiki"
        unwiki: "Odstrani wiki"
        convert_to_moderator: "Dodaj barvo osebja"
        revert_to_regular: "Odstrani barvo osebja"
        rebake: "Obnovi HTML"
        publish_page: "Objavljanje strani"
        unhide: "Ponovni prikaži"
        change_owner: "Spremeni lastnika..."
        grant_badge: "Podeli značko..."
        lock_post: "Zakleni prispevek"
        lock_post_description: "onemogoči avtorju da ureja prispevek"
        unlock_post: "Odkleni prispevek"
        unlock_post_description: "omogoči avtorju da ureja prispevek"
        delete_topic_disallowed_modal: "Nimate pravic da izbrišete to temo. Če jo bi res radi izbrisali, jo prijavite osebju skupaj z razlogi."
        delete_topic_disallowed: "nimate pravic za brisanje te teme"
        delete_topic_confirm_modal:
          one: "Ta tema ima trenutno več kot %{count} ogled in je morda priljubljena tarča iskanja. Ali ste prepričani, da želite to temo v celoti izbrisati, namesto da bi jo z urejanjem poskusili izboljšati?"
          two: "Ta tema ima trenutno več kot %{count} ogleda in je morda priljubljena tarča iskanja. Ali ste prepričani, da želite to temo v celoti izbrisati, namesto da bi jo z urejanjem poskusili izboljšati?"
          few: "Ta tema ima trenutno več kot %{count} oglede in je morda priljubljena tarča iskanja. Ali ste prepričani, da želite to temo v celoti izbrisati, namesto da bi jo z urejanjem poskusili izboljšati?"
          other: "Ta tema ima trenutno več kot %{count} ogledov in je morda priljubljena tarča iskanja. Ali ste prepričani, da želite to temo v celoti izbrisati, namesto da bi jo z urejanjem poskusili izboljšati?"
        delete_topic: "izbriši temo"
        add_post_notice: "Dodaj obvestilo osebja..."
        change_post_notice: "Spremeni obvestilo osebja..."
        delete_post_notice: "Odstrani obvestilo osebja"
        remove_timer: "odstrani opomnik"
        edit_timer: "uredi časovnik"
      actions:
        people:
          like:
            one: "je všeč"
            two: "je všeč"
            few: "je všeč"
            other: "je všeč"
          like_capped:
            one: "in %{count} drugemu uporabniku je prispevek všeč"
            two: "in %{count} drugima uporabnikoma je prispevek všeč"
            few: "in %{count} drugim uporabnikom je prispevek všeč"
            other: "in %{count} drugim uporabnikom je prispevek všeč"
        by_you:
          off_topic: "Vi ste prijavili da ne ustreza temi"
          spam: "Vi ste prijavili kot neželeno"
          inappropriate: "Vi ste prijavili kot neprimerno"
          notify_moderators: "Ta prispevek ste prijavil moderatorjem"
          notify_user: "Poslali ste opozorilo avtorju"
      delete:
        confirm:
          one: "Ali ste prepričani da hočete izbrisati ta %{count} prispevek?"
          two: "Ali ste prepričani da hočete izbrisati ta %{count} prispevka?"
          few: "Ali ste prepričani da hočete izbrisati te %{count} prispevke?"
          other: "Ali ste prepričani da hočete izbrisati teh %{count} prispevkov?"
      revisions:
        controls:
          first: "Prva verzija"
          previous: "Prejšnja revizija"
          next: "Naslednja verzija"
          last: "Zadnja verzija"
          hide: "Skrij verzije"
          show: "Prikaži verzije"
          edit_wiki: "Uredi wiki"
          edit_post: "Uredi prispevek"
          comparing_previous_to_current_out_of_total: "<strong>%{previous}</strong> %{icon} <strong>%{current}</strong> / %{total}"
        displays:
          inline:
            title: "Prikaži končno obliko z dodajanji in izbrisi"
            button: "HTML"
          side_by_side:
            title: "Prikaži končno obliko z razlikami eno zraven druge"
            button: "HTML"
          side_by_side_markdown:
            title: "Prikaži izvorno obliko z razlikami eno zraven druge"
            button: "Izvorna oblika"
      raw_email:
        displays:
          raw:
            title: "Prikaži izvorno obliko e-sporočila"
            button: "Izvorna oblika"
          text_part:
            title: "Prikaži besedilo e-sporočila"
            button: "Besedilo"
          html_part:
            title: "Prikaži HTML obliko e-sporočila"
            button: "HTML"
      bookmarks:
        name: "Polno ime"
        options: "Možnosti"
      filtered_replies:
        viewing_posts_by: "Ogled %{post_count} objav avtorja"
        viewing_subset: "Nekateri odgovori so strnjeni"
        post_number: "%{username}, objava #%{post_number}"
        show_all: "Pokaži vse"
    category:
      none: "(brez kategorije)"
      all: "Vse kategorije"
      choose: "kategorija&hellip;"
      edit: "Uredi"
      edit_dialog_title: "Uredi: %{categoryName}"
      view: "Poglej teme v kategoriji"
      general: "Splošno"
      settings: "Nastavitve"
      tags: "Oznake"
      tags_allowed_tags: "Omeji te oznake na to kategorijo:"
      tags_allowed_tag_groups: "Omeji te skupine oznak na to kategorijo:"
      tags_placeholder: "(neobvezno) seznam dovoljenih oznak"
      tag_groups_placeholder: "(neobvezno) seznam dovoljenih oznak skupin"
      allow_global_tags_label: "Dovoli tudi druge oznake"
      required_tag_group:
        delete: "Izbriši"
      topic_featured_link_allowed: "Dovoli najboljše povezave v tej kategoriji"
      delete: "Izbriši kategorijo"
      create: "Nova kategorija"
      create_long: "Ustvari novo kategorijo"
      save: "Shrani kategorijo"
      slug: "URL kategorije"
      slug_placeholder: "(neobvezno) besede-s-črtico za URL"
      creation_error: Prišlo je do napake pri kreiranju kategorije.
      save_error: Prišlo je do napake pri shranjevanju kategorije.
      name: "Ime kategorije"
      description: "Opis"
      logo: "Logotip slika kategorije"
      background_image: "Slika ozadja kategorije"
      badge_colors: "Barve značk"
      background_color: "Barva ozadja"
      foreground_color: "Barva ospredja"
      name_placeholder: "Največ ena ali dve besede"
      color_placeholder: "Katerakoli spletna barva"
      delete_confirm: "Ste prepričani da želite izbrisati kategorijo?"
      delete_error: "Prišlo je do napake pri brisanju kategorije."
      list: "Seznam kategorij"
      no_description: "Dodajte opis kategorije."
      change_in_category_topic: "Uredi opis"
      already_used: "Ta barva je že uporabljena na drugi kategoriji."
      security: "Varnost"
      security_add_group: "Dodaj skupino"
      permissions:
        group: "Skupina"
        see: "Glej"
        reply: "Odgovori"
        create: "Ustvari"
        no_groups_selected: "Dostop ni bil odobren nobeni skupini; ta kategorija bo vidna samo osebju."
        everyone_has_access: 'Ta kategorija je javna, vsi lahko vidijo, odgovarjajo in ustvarjajo objave. Če želite omejiti dovoljenja, odstranite eno ali več dovoljenj, dodeljenih skupini »vsi«.'
        toggle_reply: "Preklopi dovoljenje za odgovor"
        toggle_full: "Preklopi dovoljenje za ustvarjanje"
        inherited: 'To dovoljenje je podedovano od "vsi"'
      special_warning: "Ta kategorija je prednastavljena, zato varnostnih nastavitev ni mogoče urejati. Če ne želite uporabljati te kategorije jo raje izbrišite kot uporabljajte v drug namen."
      uncategorized_security_warning: "Ta kategorija je posebna. Namenjena je shranjevanju tem, ki nimajo kategorije, zato ne more imeti varnostnih nastavitev."
      uncategorized_general_warning: 'Ta kategorija je posebna. Uporablja se kot privzeta kategorija za nove teme, ki nimajo izbrane kategorije. Če želite onemogočiti takšen način in vsiliti obvezno izbiro kategorije, <a href="%{settingLink}">potem onemogočite nastavitev tukaj</a>. Če želite spremeniti ime ali opis, pojdite <a href="%{customizeLink}">Prilagodi / Vsebina besedila</a>.'
      pending_permission_change_alert: "Niste dodali %{group} v to kategorijo; kliknite ta gumb za dodajanje."
      images: "Slike"
      email_in: "Dohodni e-naslov po meri:"
      email_in_allow_strangers: "Dovoli e-sporočila od anonimnih uporabnikov brez računa"
      mailinglist_mirror: "Kategorija zrcali poštni seznam"
      show_subcategory_list: "Prikaži seznam podkategorij nad temami za to kategorijo."
      num_featured_topics: "Število tem prikazanih na seznamu kategorij:"
      subcategory_num_featured_topics: "Število osrednjih tem na strani nadrejene kategorije:"
      all_topics_wiki: "Naredi nove teme kot wiki"
      subcategory_list_style: "Stil seznama podkategorij:"
      sort_order: "Seznam tem urejen po:"
      default_view: "Privzet seznam tem:"
      default_top_period: "Privzeto obdobje za najboljše:"
      allow_badges_label: "Omogoči nagrajevanje z značkami v tej kategoriji"
      edit_permissions: "Uredi dovoljenja"
      review_group_name: "ime skupine"
      require_topic_approval: "Zahtevaj moderatorjevo potrditev vseh novih tem"
      require_reply_approval: "Zahteva odobritev moderatorja za vse nove odgovore"
      this_year: "to leto"
      position: "Položaj na strani kategorij:"
      default_position: "Privzeta pozicija"
      minimum_required_tags: "Najmanjše število oznak zahtevanih na temi:"
      parent: "Nadrejena kategorija"
      num_auto_bump_daily: "Število odprtih tem, ki se samodejno izpostavijo vsak dan:"
      navigate_to_first_post_after_read: "Premakni se na prvi prispevek ko so vse teme prebrane"
      notifications:
        watching:
          title: "Opazujem"
        watching_first_post:
          title: "Opazujem prvi prispevek"
          description: "Obveščeni boste o novih temah v tej kategoriji, ne pa tudi o odgovorih v temi."
        tracking:
          title: "Sledim"
        regular:
          title: "Običajno"
          description: "Obveščeni boste, če nekdo omeni vaše @ime ali vam odgovori."
        muted:
          title: "Utišano"
      search_priority:
        label: "Pomembnost v iskalniku"
        options:
          normal: "Običajna"
          ignore: "Prezri"
          very_low: "Zelo nizka"
          low: "Nizka"
          high: "Visoka"
          very_high: "Zelo visoka"
      sort_options:
        default: "privzeto"
        likes: "Všečki"
        op_likes: "Všečki izvornega prispevka"
        views: "Ogledi"
        posts: "Prispevki"
        activity: "Aktivnost"
        posters: "Avtorji"
        category: "Kategorija"
        created: "Ustvarjeno"
      sort_ascending: "Naraščajoče"
      sort_descending: "Padajoče"
      subcategory_list_styles:
        rows: "Vrstice"
        rows_with_featured_topics: "Vrstice z izpostavljenimi temami"
        boxes: "Škatle"
        boxes_with_featured_topics: "Škatle z izpostavljenimi temami"
      settings_sections:
        general: "Splošno"
        moderation: "Moderiranje"
        appearance: "Videz"
        email: "E-sporočila"
      colors_disabled: "Barv ne morete izbrati, ker slog kategorije ni izbran."
    flagging:
      title: "Hvala, da pomagate ohraniti prijazno skupnost!"
      action: "Prijavi prispevek"
      take_action: "Ukrepaj..."
      take_action_options:
        default:
          title: "Ukrepaj"
          details: "Doseži zahtevan nivo prijav takoj in ne čakaj na več prijav s strani uporabnikov"
        suspend:
          title: "Suspendiraj uporabnika"
        silence:
          title: "Utišaj uporabnika"
      notify_action: "Opozorilo"
      official_warning: "Uradno opozorilo"
      delete_spammer: "Izbriši spamerja"
      yes_delete_spammer: "Da, izbriši spamerja"
      ip_address_missing: "(N/A)"
      hidden_email_address: "(skrito)"
      submit_tooltip: "Pošlji zasebno opozorilo"
      take_action_tooltip: "Doseži zahtevan nivo prijav takoj in ne čakaj na več prijav s strani uporabnikov"
      cant: "Tega prispevka ne morete prijaviti v tem trenutku."
      notify_staff: "Prijavite osebju foruma"
      formatted_name:
        off_topic: "Ne ustreza temi"
        inappropriate: "Neprimerno"
        spam: "Neželeno"
      custom_placeholder_notify_user: "Opozorilo naj bo konkretno, konstruktivno, predvsem pa prijazno."
      custom_placeholder_notify_moderators: "Napišite kaj vas konkretno moti na prispevku in napišite konkretne primere ter dodajte povezave na motečo vsebino."
      custom_message:
        at_least:
          one: "vnesite vsaj %{count} znak"
          two: "vnesite vsaj %{count} znaka"
          few: "vnesite vsaj %{count} znake"
          other: "vnesite vsaj %{count} znakov"
        more:
          one: "%{count} do konca..."
          two: "%{count} do konca..."
          few: "%{count} do konca..."
          other: "%{count} do konca..."
        left:
          one: "%{count} preostal"
          two: "%{count} preostala"
          few: "%{count} preostali"
          other: "%{count} preostalih"
    flagging_topic:
      title: "Hvala, da pomagate ohraniti prijazno skupnost!"
      action: "Prijavi temo"
      notify_action: "Opozorilo"
    topic_map:
      title: "Povzetek teme"
      participants_title: "Pogosto objavljajo"
      links_title: "Popularne povezave"
      links_shown: "prikaži več povezav..."
      clicks:
        one: "%{count} klik"
        two: "%{count} klika"
        few: "%{count} kliki"
        other: "%{count} klikov"
    post_links:
      about: "razširi več povezav za to temo"
      title:
        one: "%{count} več"
        two: "%{count} več"
        few: "%{count} več"
        other: "%{count} več"
    topic_statuses:
      warning:
        help: "To je uradno opozorilo."
      bookmarked:
        help: "Zaznamovali ste to temo."
      locked:
        help: "Ta tema je zaprta; ne sprejema več odgovorov."
      archived:
        help: "Ta tema je arhivirana; je zamrznjena in se ne more spreminjati."
      locked_and_archived:
        help: "Ta tema je zaprta in arhivirana; ne sprejema več novih odgovorov in se ne more spreminjati."
      unpinned:
        title: "Odpeta"
        help: "Ta tema je odpeta; prikazana bo v običajnem vrstnem redu"
      pinned_globally:
        title: "Pripeto globalno"
        help: "Ta tema je pripeta globalno; prikazala se bo na vrhu zadnjih tem in njene kategorije"
      pinned:
        title: "Pripeto"
        help: "Ta tema je pripeta; prikazala se bo na vrhu njene kategorije."
      unlisted:
        help: "Ta tema je izločena; ne bo se prikazovala na seznamih tem in se jo lahko dostopa samo preko neposredne povezave."
      personal_message:
        title: "Ta tema je zasebno sporočilo"
        help: "Ta tema je zasebno sporočilo"
    posts: "Prispevki"
    pending_posts:
      label: "Za potrditev"
      label_with_count: "V teku (%{count})"
    original_post: "Izvirni prispevek"
    views: "Ogledi"
    views_lowercase:
      one: "ogled"
      two: "ogleda"
      few: "ogledi"
      other: "ogledov"
    replies: "Odgovori"
    views_long:
      one: "ta tema je bila ogledna %{number} krat"
      two: "ta tema je bila ogledna %{number} krat"
      few: "ta tema je bila ogledna %{number} krat"
      other: "ta tema je bila ogledna %{number} krat"
    activity: "Aktivnost"
    likes: "Všečki"
    likes_lowercase:
      one: "všeček"
      two: "všečka"
      few: "všečki"
      other: "všečkov"
    users: "Uporabniki"
    users_lowercase:
      one: "uporabnik"
      two: "uporabnika"
      few: "uporabniki"
      other: "uporabnikov"
    category_title: "Kategorija"
    raw_email:
      title: "Dohodno e-sporočilo"
      not_available: "Ni na voljo!"
    categories_list: "Seznam kategorij"
    filters:
      with_topics: "%{filter} teme"
      with_category: "%{filter} %{category} teme"
      filter:
        title: "Filter"
        button:
          label: "Filter"
      latest:
        title: "Najnovejše"
        title_with_count:
          one: "Najnovejša (%{count})"
          two: "Najnovejši (%{count})"
          few: "Najnovejše (%{count})"
          other: "Najnovejših (%{count})"
        help: "teme z nedavnimi prispevki"
      read:
        title: "Prebrano"
        help: "teme, ki jih prebrali, urejene po času zadnjega branja"
      categories:
        title: "Kategorije"
        title_in: "Kategorija - %{categoryName}"
        help: "vse teme združene po kategorijah"
      unread:
        title: "Neprebrane"
        title_with_count:
          one: "Neprebrana (%{count})"
          two: "Neprebrani (%{count})"
          few: "Neprebrane (%{count})"
          other: "Neprebranih (%{count})"
        help: "teme, ki jih opazujete ali jim sledite z neprebranimi sporočili"
        lower_title_with_count:
          one: "%{count} neprebrana"
          two: "%{count} neprebrani"
          few: "%{count} neprebrane"
          other: "%{count} neprebranih"
      new:
        lower_title_with_count:
          one: "%{count} nova"
          two: "%{count} novi"
          few: "%{count} nove"
          other: "%{count} novih"
        lower_title: "novo"
        title: "Nove"
        title_with_count:
          one: "Nova (%{count})"
          two: "Novi (%{count})"
          few: "Nove (%{count})"
          other: "Novih (%{count})"
        help: "teme ustvarjene v zadnjih dneh"
      posted:
        title: "Moji prispevki"
        help: "teme v katerih ste objavljali"
      bookmarks:
        title: "Zaznamki"
        help: "teme z zaznamki"
      category:
        title: "%{categoryName}"
        title_with_count:
          one: "%{categoryName} (%{count})"
          two: "%{categoryName} (%{count})"
          few: "%{categoryName} (%{count})"
          other: "%{categoryName} (%{count})"
        help: "zadnje teme v kategoriji %{categoryName}"
      top:
        title: "Najboljše"
        help: "najbolj aktivne teme v zadnjem letu, mesecu, tednu ali dnevu"
        all:
          title: "Ves čas"
        yearly:
          title: "V letu"
        quarterly:
          title: "V četrtletju"
        monthly:
          title: "Mesečno"
        weekly:
          title: "Tedensko"
        daily:
          title: "Dnevno"
        all_time: "Ves čas"
        this_year: "Leto"
        this_quarter: "Četrtletje"
        this_month: "Mesec"
        this_week: "Teden"
        today: "Danes"
    permission_types:
      full: "Ustvari / Odgovori / Vidi"
      create_post: "Odgovori / Vidi"
      readonly: "Vidi"
    preloader_text: "Nalagam"
    lightbox:
      download: "prenesi"
      previous: "Predhodna (leva puščična tipka)"
      next: "Naslednja (desna puščična tipka)"
      counter: "%curr% od %total%"
      close: "Zapri (Esc)"
      content_load_error: '<a href="%url%">Te vsebina</a> ne moremo naložiti.'
      image_load_error: '<a href="%url%">Te slike</a> ne moremo naložiti.'
    experimental_lightbox:
      buttons:
        close: "Zapri (Esc)"
    keyboard_shortcuts_help:
      shortcut_key_delimiter_comma: ", "
      shortcut_key_delimiter_plus: "+"
      shortcut_delimiter_or: "%{shortcut1} ali %{shortcut2}"
      shortcut_delimiter_slash: "%{shortcut1}/%{shortcut2}"
      shortcut_delimiter_space: "%{shortcut1} %{shortcut2}"
      title: "Bližnjice na tipkovnici"
      jump_to:
        title: "Skoči na"
        home: "%{shortcut} Domov"
        latest: "%{shortcut} Najnovejše"
        new: "%{shortcut} Novo"
        unread: "%{shortcut} Neprebrane"
        categories: "%{shortcut} Kategorije"
        top: "%{shortcut} Na vrh"
        bookmarks: "%{shortcut} Zaznamki"
        profile: "%{shortcut} Profil"
        messages: "%{shortcut} Zasebna sporočila"
        drafts: "%{shortcut} Osnutki"
        next: "%{shortcut} Nova tema"
        previous: "%{shortcut} Prejšnja tema"
      navigation:
        title: "Navigacija"
        jump: "%{shortcut} Pojdi na prispevek #"
        back: "%{shortcut} Nazaj"
        up_down: "%{shortcut} Prestavi izbiro &uarr; &darr;"
        open: "%{shortcut} Odpri izbrano temo"
        next_prev: "%{shortcut} Naslednja/predhodna sekcija"
        go_to_unread_post: "%{shortcut} Na prvi neprebran prispevek"
      application:
        title: "Aplikacija"
        create: "%{shortcut} Ustvari novo temo"
        notifications: "%{shortcut} Odpri obvestila"
        hamburger_menu: "%{shortcut} Odpri meni"
        user_profile_menu: "%{shortcut} Odpri uporabniški meni"
        show_incoming_updated_topics: "%{shortcut} Prikaži osvežene teme"
        search: "%{shortcut} Iskalnik"
        help: "%{shortcut} Odpri bližnjice na tipkovnici"
        dismiss_topics: "%{shortcut} Opusti teme"
        log_out: "%{shortcut} Odjava"
      composing:
        title: "Urejevalnik"
        return: "%{shortcut} Vrni se v urejevalnik"
        fullscreen: "%{shortcut} Celostranski urejevalnik"
      bookmarks:
        title: "Zaznamki"
        enter: "%{shortcut} Shrani in zapri"
        later_today: "%{shortcut} Kasneje danes"
        later_this_week: "%{shortcut} Kasneje ta teden"
        tomorrow: "%{shortcut} Jutri"
        next_week: "%{shortcut} Naslednji teden"
        next_month: "%{shortcut} Naslednji mesec"
        next_business_week: "%{shortcut} V začetku naslednjega tedna"
        next_business_day: "%{shortcut} Naslednji delovni dan"
        custom: "%{shortcut} Datum in ura po meri"
        none: "%{shortcut} Brez opomnika"
        delete: "%{shortcut} Izbriši zaznamek"
      actions:
        title: "Akcije"
        bookmark_topic: "%{shortcut}Dodaj/odstrani zaznamek na temi"
        pin_unpin_topic: "%{shortcut} Pripni/odpni temo"
        share_topic: "%{shortcut}Deli temo"
        share_post: "%{shortcut} Deli prispevek"
        reply_as_new_topic: "%{shortcut} Odgovori v novi povezani temi"
        reply_topic: "%{shortcut} Odgovori v temo"
        reply_post: "%{shortcut} Odgovori na prispevek"
        quote_post: "%{shortcut} Citiraj prispevek"
        like: "%{shortcut} Všečkaj prispevek"
        flag: "%{shortcut} Prijavi prispevek"
        bookmark: "%{shortcut} Dodaj zaznamek"
        edit: "%{shortcut} Uredi prispevek"
        delete: "%{shortcut} Zbriši prispevek"
        mark_muted: "%{shortcut} Utišaj temo"
        mark_tracking: "%{shortcut} Sledi temi"
        mark_watching: "%{shortcut} Spremljaj temo"
        print: "%{shortcut} Natisni temo"
        defer: "%{shortcut} Preloži temo"
        topic_admin_actions: "%{shortcut} Odpri skrbniška dejanja teme"
      search_menu:
        title: "Iskalni meni"
        prev_next: "%{shortcut} Prestavi izbor gor in dol"
        insert_url: "%{shortcut} Vstavi izbor v odprti urejevalnik"
    badges:
      earned_n_times:
        one: "Prislužili to značko %{count} krat"
        two: "Prislužili to značko %{count} krat"
        few: "Prislužili to značko %{count} krat"
        other: "Prislužili to značko %{count} krat"
      granted_on: "Podeljeno %{date}"
      title: Značke
      allow_title: "To značko lahko uporabite kot naziv"
      multiple_grant: "To lahko prislužite večkrat."
      badge_count:
        one: "%{count} značka"
        two: "%{count} znački"
        few: "%{count} značke"
        other: "%{count} značk"
      more_badges:
        one: "+%{count} več"
        two: "+%{count} več"
        few: "+%{count} več"
        other: "+%{count} več"
      granted:
        one: "%{count} podeljena"
        two: "%{count} podeljeni"
        few: "%{count} podeljene"
        other: "%{count} podeljenih"
      select_badge_for_title: Izberite značko za svoj naziv
      none: "(brez)"
      successfully_granted: "%{badge} uspešno podeljena %{username}"
      badge_grouping:
        getting_started:
          name: Začetki
        community:
          name: Skupnost
        trust_level:
          name: Nivo zaupanja
        other:
          name: Druge
        posting:
          name: Prispevki
    download_calendar:
      download: "Naloži"
    tagging:
      other_tags: "Druge oznake"
      selector_all_tags: "vse oznake"
      selector_no_tags: "brez oznak"
      changed: "spremenjene oznake:"
      tags: "Oznake"
      choose_for_topic: "neobvezne oznake"
      default_info: "Ta oznaka ni omejena na nobeno kategorijo in nima sopomenk."
      category_restricted: "Ta oznaka je omejena na kategorije, do katerih nimate dovoljenja za dostop."
      synonyms: "Sopomenke"
      synonyms_description: "Ko bodo uporabljene naslednje oznake, bodo nadomeščene z <b>%{base_tag_name}</b>."
      tag_groups_info:
        one: 'Ta oznaka spada v skupino "%{tag_groups}".'
        two: "Ta oznaka spada v skupini \"%{tag_groups}\"."
        few: "Ta oznaka spada v skupine \"%{tag_groups}\"."
        other: "Ta oznaka spada v skupine \"%{tag_groups}\"."
      category_restrictions:
        one: "Uporablja se lahko le v tej kategoriji:"
        two: "Uporablja se lahko le v teh dveh kategorijah:"
        few: "Uporablja se lahko le v teh kategorijah:"
        other: "Uporablja se lahko le v teh kategorijah:"
      add_synonyms_label: "Dodajte sopomenke:"
      add_synonyms: "Dodaj"
      add_synonyms_explanation:
        one: "Vsako mesto, ki trenutno uporablja to oznako, bo spremenjeno tako, da bo namesto tega uporabilo <b>%{tag_name}</b> . Ali ste prepričani, da želite narediti to spremembo?"
        two: "Vsako mesto, ki trenutno uporablja ti dve oznaki, bo spremenjeno tako, da bo namesto tega uporabilo <b>%{tag_name}</b> . Ali ste prepričani, da želite narediti to spremembo?"
        few: "Vsako mesto, ki trenutno uporablja te oznake, bo spremenjeno tako, da bo namesto tega uporabilo <b>%{tag_name}</b> . Ali ste prepričani, da želite narediti to spremembo?"
        other: "Vsako mesto, ki trenutno uporablja te oznake, bo spremenjeno tako, da bo namesto tega uporabilo <b>%{tag_name}</b> . Ali ste prepričani, da želite narediti to spremembo?"
      add_synonyms_failed: "Naslednjih oznak ni bilo mogoče dodati kot sopomenke: <b>%{tag_names}</b>. Prepričajte se, da nimajo sopomenk in niso sopomenke druge oznake."
      remove_synonym: "Odstrani sopomenko"
      delete_synonym_confirm: 'Ali ste prepričani, da želite izbrisati sopomenko "%{tag_name}"?'
      delete_tag: "Izbriši oznako"
      delete_confirm:
        one: "Ali ste prepričani, da želite izbrisati to oznako in jo umaknili iz %{count} teme s to oznako?"
        two: "Ali ste prepričani, da želite izbrisati to oznako in jo umaknili iz %{count} tem s to oznako?"
        few: "Ali ste prepričani, da želite izbrisati to oznako in jo umaknili iz %{count} tem s to oznako?"
        other: "Ali ste prepričani, da želite izbrisati to oznako in jo umaknili iz %{count} tem s to oznako?"
      delete_confirm_no_topics: "Ali ste prepričani da hočete izbrisati to oznako?"
      delete_confirm_synonyms:
        one: "Izbrisana bo tudi njena sopomenka."
        two: "Izbrisani bosta tudi njeni %{count} sopomenki."
        few: "Izbrisane bodo tudi njene %{count} sopomenke."
        other: "Izbrisanih bo tudi njenih %{count} sopomenk."
      description: "Opis"
      sort_by: "Uredi po:"
      sort_by_count: "številu"
      sort_by_name: "imenu"
      manage_groups: "Uredite skupine oznak"
      manage_groups_description: "Določi skupine za organiziranje oznak"
      upload: "Naloži oznake"
      upload_description: "Naloži datoteko CSV za množično ustvarjanje oznak"
      upload_instructions: "Ena na vrstico, po želji s skupino oznak v formatu 'tag_name,tag_group'."
      upload_successful: "Oznake so bile uspešno naložene"
      delete_unused_confirmation:
        one: "%{count} oznaka bod izbrisana: %{tags}"
        two: "%{count} oznaki bosta izbrisani: %{tags}"
        few: "%{count} oznake bodo izbrisane: %{tags}"
        other: "%{count} oznak bo izbrisano: %{tags}"
      delete_unused_confirmation_more_tags:
        one: "%{tags} in %{count} druga"
        two: "%{tags} in %{count} drugi"
        few: "%{tags} in %{count} druge"
        other: "%{tags} in %{count} drugih"
      delete_no_unused_tags: "Ni neuporabljenih oznak."
      tag_list_joiner: ", "
      delete_unused: "Izbriši neuporabljene oznake"
      delete_unused_description: "Izbriši vse oznake, ki se ne uporabljajo na nobeni temi ali zasebnem sporočilu"
      filters:
        without_category: "%{filter} %{tag} teme"
        with_category: "%{filter} %{tag} teme v %{category}"
        untagged_without_category: "%{filter} neoznačenih tem"
        untagged_with_category: "%{filter} neoznačene teme v %{category}"
      notifications:
        watching:
          title: "Opazujem"
          description: "Samodejno boste opazovali vse teme s temi oznakami. Obveščeni boste za vsak nov prispevek v vsaki temi. Ob temi bo prikazano število novih odgovorov."
        watching_first_post:
          title: "Opazujem prvi prispevek"
          description: "Obveščeni boste o novih temah s temi oznakami, ne pa tudi o odgovorih v temah."
        tracking:
          title: "Sledim"
          description: "Samodejno boste sledili vsem temam s temi oznakami. Ob temi bo prikazano število novih odgovorov."
        regular:
          title: "Običajno"
          description: "Obveščeni boste, če nekdo omeni vaše @ime ali odgovori na vaš prispevek."
        muted:
          title: "Utišano"
          description: "Ne boste obveščeni o temah s temi oznakami in ne bodo se pojavile v seznamu neprebrane."
      groups:
        title: "Skupine oznak"
        new: "Nova skupina"
        tags_label: "Oznake v tej skupini"
        parent_tag_label: "Nadrejena oznaka"
        one_per_topic_label: "Omeji na eno oznako na temo iz te skupine"
        new_name: "Nova skupina oznak"
        name_placeholder: "Ime"
        save: "Shrani"
        delete: "Izbriši"
        confirm_delete: "Ali ste prepričani, da hočete izbrisati to skupino oznak?"
        everyone_can_use: "Oznake lahko uporablja kdorkoli"
        usable_only_by_groups: "Oznake so vidne vsem, vendar jih lahko uporabljajo le naslednje skupine"
        visible_only_to_groups: "Oznake so vidne le naslednjim skupinam"
        parent_tag_placeholder: "Neobvezno"
      topics:
        none:
          unread: "Nimate neprebranih tem."
          new: "Nimate novih tem."
          read: "Niste prebrali še nobene teme."
          posted: "Niste objavili še v nobeni temi."
          latest: "Ni najnovejših tem."
          bookmarks: "Nimate tem z zaznamki."
          top: "Ni najboljših tem."
    invite:
      custom_message: "Naredite vaše povabilo bolj osebno tako da napišete <a href>osebno sporočilo</a>."
      custom_message_placeholder: "Vnesi sporočilo po meri"
      custom_message_template_forum: "Pridruži se našemu forumu!"
      custom_message_template_topic: "Zdi se mi, da vam bo ta tema všeč!"
    forced_anonymous: "Zaradi visoke obremenitve je to prikazano vsem tako kot bi videl neprijavljen uporabnik."
    forced_anonymous_login_required: "Spletno mesto je izjemno obremenjeno in ga trenutno ni mogoče naložiti, poskusite znova čez nekaj minut."
    footer_nav:
      back: "Nazaj"
      forward: "Naprej"
      share: "Deli"
      dismiss: "Opusti"
    safe_mode:
      enabled: "Varni način je vklopljen, za izklop varnega načina zaprite okno brskalnika."
    image_removed: "(slika odstranjena)"
    pause_notifications:
      options:
        half_hour: "30 minut"
        one_hour: "1 ura"
        two_hours: "2 uri"
        tomorrow: "Do jutri"
      set_schedule: "Nastavi razpored obveščanja"
    trust_levels:
      names:
        newuser: "nov uporabnik"
        basic: "uporabnik"
        member: "član"
        regular: "redni uporabnik"
        leader: "vodja"
    sidebar:
      unread_count:
        one: "%{count} neprebrana"
        two: "%{count} neprebrani"
        few: "%{count} neprebrane"
        other: "%{count} neprebranih"
      new_count:
        one: "%{count} nova"
        two: "%{count} novi"
        few: "%{count} nove"
        other: "%{count} novih"
      more: "Več"
      all_categories: "Vse kategorije"
      edit_navigation_modal_form:
        filter_dropdown:
          all: "Vse"
      sections:
        custom:
          save: "Shrani"
          delete: "Izbriši"
          links:
            icon:
              label: "Ikona"
            name:
              label: "Ime"
            value:
              label: "Povezava"
        about:
          header_link_text: "O nas"
        messages:
          header_link_text: "Sporočila"
          links:
            inbox: "Prejeto"
            sent: "Poslano"
            new: "Nove"
            new_with_count: "Nova (%{count})"
            unread: "Neprebrane"
            unread_with_count: "Neprebrana (%{count})"
            archive: "Arhiv"
        tags:
          header_link_text: "Oznake"
        categories:
          header_link_text: "Kategorije"
        community:
          edit_section:
            header_dropdown: "Prilagodi"
          links:
            about:
              content: "O nas"
            admin:
              content: "Admin"
            badges:
              content: "Značke"
<<<<<<< HEAD
            everything:
              content: "Vse"
=======
            topics:
              content: "Tem"
>>>>>>> 9b339bcd
            faq:
              content: "Pravila skupnosti"
            groups:
              content: "Skupine"
            users:
              content: "Uporabniki"
            my_posts:
              content: "Moji prispevki"
            review:
              content: "Pregled"
    until: "Do:"
<<<<<<< HEAD
=======
    form_templates:
      errors:
        typeMismatch:
          default: "Vnesite veljavno vsebino"
>>>>>>> 9b339bcd
  admin_js:
    type_to_filter: "vnesite za filter..."
    admin:
      title: "Discourse Admin"
      moderator: "Moderator"
      tags:
        remove_muted_tags_from_latest:
          always: "vedno"
          only_muted: "kadar se uporablja samostojno ali z drugimi utišanimi oznakami"
          never: "nikoli"
      reports:
        title: "Seznam poročil"
      dashboard:
        title: "Nadzorna plošča"
        last_updated: "Nadzorna plošča posodobljena:"
        discourse_last_updated: "Discourse posodobljen:"
        version: "Verzija"
        up_to_date: "Imate zadnjo verzijo!"
        critical_available: "Nujna posodobitev je na voljo."
        updates_available: "Posodobitve so na voljo."
        please_upgrade: "Posodobite sistem!"
        no_check_performed: "Preverjanje posodobitev se ni izvedlo. Preverite da sidekiq teče."
        stale_data: "Zadnje čase se preverjanje posodobitev ni izvedlo. Preverite ali se sidekiq izvaja."
        version_check_pending: "Izgleda ste nedavno posodobili sistem. Super!"
        installed_version: "Nameščeno"
        latest_version: "Najnovejše"
        problems_found: "Nekaj priporočil glede na vaše trenutne nastavitve strani"
        new_features:
          title: "\U0001F381 Nove funkcije"
          dismiss: "Opusti"
          learn_more: "Več o tem"
        last_checked: "Nazadnje preverjeno"
        refresh_problems: "Osveži"
        no_problems: "Nismo našli problemov."
        moderators: "Moderatorji:"
        admins: "Administratorji:"
        silenced: "Utišan:"
        suspended: "Suspendirani:"
        private_messages_short: "ZS"
        private_messages_title: "Zasebna sporočila"
        mobile_title: "Mobilni"
        space_used: "%{usedSize} uporabljeno"
        space_used_and_free: "%{usedSize} (%{freeSize} prosto)"
        uploads: "Prenosi"
        backups: "Varnostne kopije"
        backup_count:
          one: "%{count} varnostna kopija na %{location}"
          two: "%{count} varnostni kopiji na %{location}"
          few: "%{count} varnostne kopije na %{location}"
          other: "%{count} varnostnih kopij na %{location}"
        lastest_backup: "Zadnja: %{date}"
        traffic_short: "Promet"
        traffic: "Spletne zahteve aplikacije"
        page_views: "Ogledov strani"
        page_views_short: "Ogledov strani"
        show_traffic_report: "Pokaži podrobno poročilo prometa"
        community_health: Stanje skupnosti
        moderators_activity: Aktivnosti moderatorjev
        whats_new_in_discourse: Kaj je novega v Discourse?
        activity_metrics: Metrike aktivnosti
        all_reports: "Vsa poročila"
        general_tab: "Splošno"
        moderation_tab: "Moderiranje"
        security_tab: "Varnost"
        reports_tab: "Poročila"
        report_filter_any: "katerokoli"
        disabled: Onemogočeno
        timeout_error: Poizvedba traja predolgo - izberite krajši interval.
        exception_error: Prišlo je do napake med poizvedbo.
        too_many_requests: To dejanje ste izvedli prevečkrat. Počakajte preden poskusite ponovno.
        not_found_error: To poročilo ne obstaja.
        filter_reports: Filtriraj poročila
        reports:
          trend_title: "%{percent} sprememba. Trenutno %{current}, je bilo %{prev} v prejšnjem obdobju."
          today: "Danes"
          yesterday: "Včeraj"
          last_7_days: "zadnjih 7 dni"
          last_30_days: "zadnjih 30 dni"
          all_time: "Ves čas"
          7_days_ago: "pred 7 dnevi"
          30_days_ago: "pred 30 dnevi"
          all: "Vsi"
          view_table: "tabela"
          view_graph: "graf"
          refresh_report: "Osveži poročilo"
          daily: Dnevno
          monthly: Mesečno
          weekly: Tedensko
          dates: "Datumi (UTC)"
          groups: "Vse skupine"
          disabled: "To poročilo je onemogočeno"
          totals_for_sample: "Skupaj za vzorec"
          average_for_sample: "Povprečje za vzorec"
          total: "Skupaj vseh časov"
          no_data: "Ni podatkov za prikaz."
          trending_search:
            more: '<a href="%{basePath}/admin/logs/search_logs">Dnevnik iskanj</a>'
          filters:
            file_extension:
              label: Pripona datoteke
            group:
              label: Skupina
            category:
              label: Kategorija
      groups:
        new:
          title: "Nova skupina"
          create: "Ustvari skupino"
          name:
            too_short: "Ime skupine je prekratko"
            too_long: "Ime skupine je preveč dolgo"
            checking: "Preverjamo ime skupine..."
            available: "Ime skupine je na voljo"
            not_available: "Ime skupine ni na voljo"
            blank: "Ime skupine ne more biti prazno"
        manage:
          interaction:
            email: E-naslov
            incoming_email: "Dohodni e-naslov po meri"
            incoming_email_placeholder: "vnesite e-naslov"
            visibility: Vidljivost
            visibility_levels:
              title: "Kdo lahko vidi to skupino?"
              public: "Vsi"
          membership:
            automatic: Samodejno
            trust_levels_title: "Stopnja zaupanja, ki je samodejno dodeljena članom, ko so dodani:"
            trust_levels_none: "Brez"
            automatic_membership_email_domains: "Uporabniki, ki se prijavijo z e-naslovom, ki se točno ujema s to domeno, bodo samodejno dodani v to skupino:"
            automatic_membership_user_count:
              one: "%{count} uporabnik vsebuje eno od novih e-poštnih domen in bo dodan v skupino."
              two: "%{count} uporabnika vsebujeta eno od novih e-poštnih domen in bosta dodana v skupino."
              few: "%{count} uporabniki vsebujejo eno od novih e-poštnih domen in bodo dodani v skupino."
              other: "%{count} uporabnikov vsebuje eno od novih e-poštnih domen in bodo dodani v skupino."
            primary_group: "Samodejno nastavi za primarno skupino"
        name_placeholder: "Ime skupine, brez presledkov, enaka pravila kot za uporabniško ime"
        primary: "Primarna skupina"
        no_primary: "(ni primarne skupine)"
        title: "Skupine"
        edit: "Uredi skupino"
        refresh: "Osveži"
        about: "Uredite svoje članstvo v skupinah in imena tukaj"
        group_members: "Člani skupine"
        delete: "Izbriši"
        delete_owner_confirm: "Odstrani vlogo skrbnika uporabniku '%{username}'?"
        add: "Dodaj"
        custom: "Po meri"
        automatic: "Samodejno"
        default_title: "Privzet naziv"
        default_title_description: "bo dodeljen vsem uporabnikom v skupini"
        group_owners: Skrbniki
        add_owners: Dodaj skrbnike
        no_custom_groups: "Ustvari novo skupino po meri"
      api:
        generate_master: "Ustvari glavni API ključ"
        user: "Uporabnik"
        title: "API"
        created: Ustvarjeno
        never_used: (nikoli)
        generate: "Ustvari"
        revoke: "Prekliči"
        all_users: "Vsi uporabniki"
        show_details: Podrobnosti
        description: Opis
        save: Shrani
        revoked: Preklican
        delete: Trajno izbriši
        not_shown_again: Ta ključ ne bo več prikazan. Preden nadaljujete, si ustvarite kopijo.
        continue: Nadaljuj
        scopes:
          action: Dejanje
          descriptions:
            topics:
              write: Ustvarite novo temo ali objavite v obstoječi.
              read_lists: Preberite sezname tem, kot so najboljše, nove, najnovejše, itd. Podpira tudi RSS.
            users:
              show: Pridobi informacije o uporabniku.
      web_hooks:
        create: "Ustvari"
        edit: "Uredi"
        save: "Shrani"
        secret: "Skriven"
        wildcard_event: "Pošlji mi vse."
        active: "Aktivni"
        user_event:
          name: "Dogodek uporabnika"
        delivery_status:
          inactive: "Nedejaven"
          failed: "Spodletelo"
          successful: "Uspešno"
          disabled: "Onemogočeno"
        events:
          completed_in:
            one: "Dokončano v %{count} sekundi."
            two: "Dokončano v %{count} sekundah."
            few: "Dokončano v %{count} sekundah."
            other: "Dokončano v %{count} sekundah."
          request: "Zahteva"
          timestamp: "Ustvarjeno"
          actions: "Akcije"
      plugins:
        title: "Vtičniki"
        installed: "Nameščeni vtičniki"
        name: "Ime"
        version: "Verzija"
        enabled: "Vključeno?"
        is_enabled: "Y"
        not_enabled: "N"
        change_settings_short: "Nastavitve"
        howto: "Kako namestim vtičnike?"
      backups:
        title: "Varnostne kopije"
        menu:
          backups: "Varnostne kopije"
          logs: "Dnevniki"
        logs:
          none: "Ni zapisov."
        columns:
          filename: "Ime datoteke"
          size: "Velikost"
        upload:
          label: "Naloži"
          uploading: "Nalagam..."
          uploading_progress: "Nalagam... %{progress}%"
          success: "'%{filename}' je bila uspešno naložena. Datoteka se procesira, zato bo potrebnih nekaj minut, preden se bo pojavila na seznamu."
          error: "Prišlo je do napake med prenašanjem '%{filename}': %{message}"
        operations:
          cancel:
            label: "Prekliči"
            title: "Prekliči trenutno operacijo"
          backup:
            label: "Varnostna kopija"
            title: "Ustvari varnostno kopijo"
            confirm: "Želite ustvariti varnostno kopijo?"
            without_uploads: "Da (brez naloženih datotek)"
          download:
            label: "Naloži"
        location:
          s3: "S3"
      export_csv:
        failed: "Izvoz ni uspel. Preverite dnevnike z napakami."
        button_text: "Izvozi"
      export_json:
        button_text: "Izvozi"
      invite:
        button_text: "Pošlji povabila"
        button_title: "Pošlji povabila"
      customize:
        title: "Prilagodi"
        preview: "predogled"
        explain_preview: "Oglej si stran s tem videzom"
        save: "Shrani"
        new: "Novi"
        delete: "Izbriši"
        color: "Barva"
        opacity: "Transparentnost"
        copy_to_clipboard: "Kopiraj v odložišče"
        copied_to_clipboard: "Kopirano v odložišče"
        copy_to_clipboard_error: "Prišlo je do napake pri kopiranju v odložišče"
        email_templates:
          title: "E-sporočila"
          subject: "Naslov"
          multiple_subjects: "Ta e-sporočilo predloga ima več naslovov."
          revert: "Prekliči spremembe"
          revert_confirm: "Ste prepričani, da želite preklicati spremembe?"
        theme:
          theme: "Videz"
          theme_name: "Ime videza"
          customize_desc: "Prilagodi:"
          title: "Videzi"
          create: "Ustvari"
          create_type: "Tip"
          create_name: "Polno ime"
          edit: "Uredi"
          update_confirm: "Te lokalne spremembe bodo izbrisane po nadgradnji. Ali ste prepričani, da želite nadaljevati?"
          update_confirm_yes: "Da, nadaljuj z nadgradnjo"
          common: "Skupno"
          desktop: "Namizno"
          mobile: "Mobilno"
          settings: "Nastavitve"
          preview: "Predogled"
          show_advanced: "Pokaži napredna polja"
          auto_update: "Samodejno posodobi ob posodobitvi Discourse"
          convert_component_alert_generic: "Ali ste prepričani, da želite pretvoriti to komponento v temo?"
          convert_theme_alert_generic: "Ali ste prepričani, da želite pretvoriti to temo v komponento?"
          collapse: Skrči
          uploads: "Prenosi"
          upload: "Prenesi"
          unsaved_changes_alert: "Niste shranili sprememb - ali jih želite zavreči in nadaljevati?"
          discard: "Zavrzi"
          css_html: "CSS/HTML po meri"
          edit_css_html: "Uredi CSS/HTML"
          edit_css_html_help: "Niste uredili še nobenega CSS ali HTML."
          direct_install_tip: "Ali ste prepričani, da želite namestiti <strong>%{name}</strong> iz spodaj navedenega skladišča?"
          installed: "Nameščeno"
          install_popular: "Zanimivo"
          duplicate_remote_theme: "Komponenta teme »%{name}« je že nameščena. Ali ste prepričani, da želite namestiti dodatno kopijo?"
          about_theme: "O nas"
          license: "Licenca"
          version: "Verzija:"
          enable: "Omogoči"
          disable: "Onemogoči"
          updating: "Posodabljam..."
          add: "Dodaj"
          remote_theme_edits: "Če želite urediti to temo, morate <a href='%{repoURL}' target='_blank'>predlagati spremembo v njenem repozitoriju</a>"
          scss:
            text: "CSS"
          header:
            text: "Glava"
        colors:
          title: "Barve"
          copy_name_prefix: "Kopija od"
          undo: "Razveljavi"
          revert: "Povrni"
          primary:
            name: "primarni"
          highlight:
            name: "izpostavljeno"
          danger:
            name: "nevarnost"
          success:
            name: "uspeh"
          selected:
            name: "izbran"
        email_style:
          css: "CSS"
      email:
        title: "E-pošta"
        settings: "Nastavitve"
        templates: "Predloge"
        sending_test: "Pošiljam testno e-sporočilo..."
        test_error: "Prišlo je do napake med pošiljanjem testnega e-sporočila. Ponovno preverite vaše nastavitve e-pošte in preverite, da vaš ponudnik ne blokira povezav za e-pošto. Potem poskusite ponovno."
        sent: "Poslano"
        received: "Prejeto"
        rejected: "Zavrnjeno"
        sent_at: "Poslano"
        time: "Čas"
        user: "Uporabnik"
        sent_test: "poslano!"
        refresh: "Osveži"
        sending_email: "Pošiljanje e-sporočila..."
        text: "besedilo"
        incoming_emails:
          from_address: "Od"
          to_addresses: "Za"
          subject: "Naslov"
          error: "napaka"
          modal:
            error: "napaka"
            subject: "Naslov"
          filters:
            error_placeholder: "napaka"
        logs:
          none: "Ni zapisov."
          filters:
            title: "Filter"
            user_placeholder: "uporabniško ime"
            address_placeholder: "name@example.com"
      moderation_history:
        no_results: "Ni nobene zgodovine moderiranja."
        actions:
          delete_user: "Uporabnik izbrisan"
          suspend_user: "Uporabnik suspendiran"
          silence_user: "Uporabnik utišan"
          delete_topic: "Tema izbrisana"
      logs:
        title: "Dnevniki"
        action: "Dejanje"
        created_at: "Ustvarjeno"
        ip_address: "IP"
        topic_id: "ID teme"
        post_id: "ID prispevka"
        category_id: "ID kategorije"
        delete: "Izbriši"
        edit: "Uredi"
        save: "Shrani"
        screened_actions:
          block: "blokiraj"
          do_nothing: "ne naredi nič"
        staff_actions:
          all: "vse"
          filter: "Filter:"
          title: "Dejanja osebja"
          clear_filters: "Pokaži vse"
          staff_user: "Uporabnik"
          target_user: "Ciljni uporabnik"
          subject: "Vsebina"
          when: "Kdaj"
          context: "Kontekst"
          details: "Podrobnosti"
          previous_value: "Prejšnja"
          new_value: "Nova"
          show: "Pokaži"
          modal_title: "Podrobnosti"
          no_previous: "Ni prejšnje vrednosti."
          deleted: "Ni nove vsebine. Vsebina je bila izbrisana."
          actions:
            delete_user: "izbriši uporabnika"
            change_trust_level: "spremeni nivo zaupanja"
            change_username: "spremeni uporabniško ime"
            change_site_setting: "spremeni nastavitve strani"
            change_theme: "menjaj videz"
            delete_theme: "izbriši videz"
            suspend_user: "suspendiraj uporabnika"
            unsuspend_user: "prekini suspenzijo uporabnika"
            grant_badge: "podeli značko"
            revoke_badge: "odvzemi značko"
            check_email: "preveri e-naslove"
            delete_topic: "izbriši temo"
            recover_topic: "prekliči izbris teme"
            delete_post: "izbriši prispevek"
            impersonate: "poosebi uporabnika"
            anonymize_user: "anonimiziraj uporabnika"
            change_category_settings: "spremeni nastavitve kategorije"
            delete_category: "izbriši kategorijo"
            create_category: "ustvari kategorijo"
            silence_user: "utišaj uporabnika"
            unsilence_user: "ukini utišanje uporabnika"
            removed_silence_user: "utišaj uporabnika (odstranjen)"
            removed_unsilence_user: "ukini utišanje uporabnika (odstranjeno)"
            grant_admin: "odobri administratorja"
            grant_moderation: "odobri moderatorja"
            backup_create: "ustvari varnostno kopijo"
            deleted_tag: "izbriši oznako"
            deleted_unused_tags: "izbriši neuporabljene oznake"
            renamed_tag: "preimenuj oznako"
            lock_trust_level: "zakleni nivo zaupanja"
            unlock_trust_level: "odkleni nivo zaupanja"
            activate_user: "aktiviraj uporabnika"
            deactivate_user: "deaktiviraj uporabnika"
            backup_download: "Naloži varnostno kopijo"
            backup_destroy: "Uniči varnostno kopijo"
            post_locked: "prispevek zaklenjen"
            post_edit: "urejanje prispevka"
            post_unlocked: "prispevek odklenjen"
            check_personal_message: "preveri zasebno sporočilo"
            topic_published: "tema objavljena"
            post_approved: "prispevek odobren"
            create_badge: "ustvari značko"
            change_badge: "spremeni značko"
            delete_badge: "izbriši značko"
            entity_export: "izvoz entitete"
            delete_group: "izbriši skupino"
        screened_emails:
          title: "Nadzorovani e-naslovi"
          description: "Nadzorovani e-naslovi se bodo preverili ob vsaki novi registraciji uporabniškega računa - vsak poskus bo blokiran ali bo izvedena druga akcija."
          email: "E-naslov"
          actions:
            allow: "Dovoli"
        screened_urls:
          title: "Nadzorovani URLji"
          description: "Spodnji URLji se pogosto uporabljeni v prispevkih uporabnikov, ki so bili identificirani kot spamerji."
          url: "URL"
          domain: "Domena"
        screened_ips:
          title: "Nadzorovani IPji"
          actions:
            block: "Blokiraj"
            do_nothing: "Dovoli"
            allow_admin: "Dovoli administratorju"
          form:
            label: "Novo:"
            add: "Dodaj"
            filter: "Išči"
        search_logs:
          title: "Dnevnik iskanj"
          term: "Iskalni pogoj"
          searches: "Iskanj"
          types:
            all_search_types: "Vse vrste iskanj"
            header: "Glava"
            full_page: "Cela stran"
            click_through_only: "Vse (kjer je kliknil na rezultat)"
        logster:
          title: "Dnevnik napak"
      watched_words:
        title: "Nadzorovane besede"
        search: "išči"
        clear_filter: "Počisti"
        show_words:
          one: "pokaži %{count} besedo"
          two: "pokaži %{count} besedi"
          few: "pokaži %{count} besede"
          other: "pokaži %{count} besed"
        download: Naloži
        clear_all: Počisti vse
        actions:
          block: "Blokiraj"
          censor: "Cenzuriraj"
          require_approval: "Zahtevaj odobritev"
          flag: "Prijavi"
          replace: "Zamenjaj"
          silence: "Utišaj"
          link: "Povezava"
        form:
          placeholder_regexp: "Regularni izraz"
          replace_label: "Zamenjava"
          link_label: "Povezava"
          add: "Dodaj"
          success: "Uspeh"
        test:
          no_matches: "Ni zadetkov"
      form_templates:
        nav_title: "Predloge"
        list_table:
          headings:
            name: "Ime"
            actions: "Akcije"
        view_template:
          close: "Zapri"
          edit: "Uredi"
          delete: "Izbriši"
        new_template_form:
          submit: "Shrani"
          cancel: "Prekliči"
          preview: "Predogled"
        quick_insert_fields:
          add_new_field: "Dodaj"
          dropdown: "Spustni meni"
        validations_modal:
          table_headers:
            type: "Tip"
            description: "Opis"
          validations:
            required:
              key: "zahtevano"
            minimum:
              key: "najmanj"
            maximum:
              key: "največ"
            type:
              key: "tip"
      impersonate:
        title: "Poosebi uporabnika"
        help: "Uporabljajte to orodje za poosebljanje uporabnika za iskanje in odpravljanje napak. Ko končate se morate odjaviti."
        invalid: "Oprostite, ne morete poosebiti tega uporabnika."
      users:
        title: "Uporabniki"
        last_emailed: "Zadnja e-pošta"
        active: "Aktiviran"
        status: "Stanje"
        show_emails: "Pokaži e-naslove"
        hide_emails: "Skrij e-naslove"
        nav:
          new: "Novi"
          active: "Aktivni"
          staff: "Osebje"
          suspended: "Suspendirani"
          silenced: "Utišani"
          staged: "Prirejeni"
        approved: "Potrjen?"
        titles:
          active: "Aktivni uporabniki"
          new: "Novi uporabniki"
          pending: "Uporabniki za odobritev"
          newuser: "Uporabniki na nivoju zaupanja 0 (novi)"
          basic: "Uporabniki na nivoju zaupanja 1 (osnovni)"
          member: "Uporabniki na nivoju zaupanja 2 (člani)"
          regular: "Uporabniki na nivoju zaupanja 3 (redni)"
          leader: "Uporabniki na nivoju zaupanja 4 (vodja)"
          staff: "Osebje"
          moderators: "Moderatorji"
          silenced: "Utišani uporabniki"
          suspended: "Suspendirani uporabniki"
          staged: "Prirejeni uporabniki"
        check_email:
          text: "Prikaži"
        check_sso:
          title: "Razkrij izmenjano vsebino SSO"
          text: "Prikaži"
      user:
        suspend_failed: "Nekaj je šlo narobe pri suspendiranju uporabnika %{error}"
        unsuspend_failed: "Nekaj je šlo narobe pri preklicu suspenza %{error}"
        suspend_reason_label: "Zakaj je uporabnik suspendiran? To besedilo <b>bo vidno vsem</b> na uporabnikovem profilu in se bo prikazalo uporabniku, ko se bo poskusil prijaviti. Naj bo kratko."
        suspend_reason_hidden_label: "Zakaj je uporabnik suspendiran? To besedilo bo prikazano uporabniku, ko se bo poskušal vpisati. Naj bo kratko."
        suspend_reason: "Razlog"
        suspend_reason_title: "Razlog za suspenz"
        suspend_reasons:
          not_listening_to_staff: "Ni upošteval povratnih informacij osebja"
          consuming_staff_time: "Porabljal nesorazmerno količino časa osebja"
          custom: "Po meri..."
        suspend_message: "E-sporočilo za uporabnika"
        suspend_message_placeholder: "Po potrebi napišite več informacij o razlogih za suspendiranje, ki bodo poslani uporabniku v e-sporočilu."
        suspended_by: "Suspendiran od"
        silence_reason: "Razlog"
        silenced_by: "Utišan od"
        silence_modal_title: "Utišaj uporabnika/co"
        silence_duration: "Za kako dolgo bo uporabnik utišan?"
        silence_reason_label: "Zakaj bi rad utišal/a uporabnika/co?"
        silence_reason_placeholder: "Razlog za utišanje"
        silence_message: "E-sporočilo za uporabnika"
        silence_message_placeholder: "(pustite prazno, če hočete poslati privzeto sporočilo)"
        suspended_until: "(do %{until})"
        cant_suspend: "Ta uporabnik ne more biti suspendiran."
        penalty_post_actions: "Kaj bi rad naredil/a z asociiranim prispevkom?"
        penalty_post_delete: "Izbriši prispevek"
        penalty_post_edit: "Uredi prispevek"
        penalty_post_none: "Ne naredi nič"
        clear_penalty_history:
          title: "Izbriši zgodovino kazni"
        silence: "Utišaj"
        unsilence: "Ukini utišanje uporabnika"
        silenced: "Utišan?"
        moderator: "Moderator?"
        admin: "Admin?"
        suspended: "Suspendiran?"
        staged: "Prirejen?"
        show_admin_profile: "Admin"
        show_public_profile: "Pokaži javni profil"
        action_logs: "Dnevnik akcij"
        ip_lookup: "Poizvedba IP"
        log_out: "Odjava"
        logged_out: "Uporabnik je bil odjavljen iz vseh naprav."
        grant_admin: "Odobri administratorja"
        grant_admin_confirm: "Poslali smo ti e-sporočilo za potrditev novega administratorja. Odpri ga in sledi navodilom."
        grant_moderation: "Odobri moderatorja"
        unsuspend: "Prekliči suspenz"
        suspend: "Suspendiraj"
        show_flags_received: "Pokaži prejete prijave"
        flags_received_by: "Prijave prejete od %{username}"
        flags_received_none: "Ta uporabnik ni prejel nobene prijave."
        permissions: Dovoljenja
        activity: Aktivnost
        like_count: Podeljeni / prejeti všečki
        last_100_days: "v zadnjih 100 dnevih"
        private_topics_count: Privatne teme
        posts_read_count: Prebranih prispevkov
        post_count: Ustvarjenih prispevkov
        topics_entered: Ogledane teme
        flags_given_count: Podeljene prijave
        flags_received_count: Prejete prijave
        warnings_received_count: Prejeta opozorila
        flags_given_received_count: "Podeljene/prejete prijave"
        approve: "Potrdi"
        approved_by: "potrjen od"
        approve_success: "Uporabnik je potrjen, e-sporočilo z navodili za aktivacijo računa je bilo poslano."
        approve_bulk_success: "Uspeh! Vsi izbrani uporabniki/ce, so bili potrjeni in obveščeni."
        time_read: "Čas branja"
        anonymize: "Anonimiziraj uporabnika"
        anonymize_confirm: "Ali ste PREPRIČANI da hočete anonomizirati tega uporabnika? To bo spremenilo njegovo uporabniško ime in e-naslov ter ponastavilo vse profilne podatke."
        anonymize_yes: "Da, anonimiziraj tega uporabnika"
        delete: "Izbriši uporabnika"
        delete_posts:
          button: "Izbriši vse prispevke"
          progress:
            title: "Napredek pri brisanju objav"
          confirmation:
            cancel: "Prekliči"
        merge:
          prompt:
            cancel: "Prekliči"
          progress:
            title: "Napredek pri spajanju uporabnikov"
          confirmation:
            cancel: "Prekliči"
        delete_forbidden_because_staff: "Administratorjev in moderatorjev se ne da izbrisati."
        delete_posts_forbidden_because_staff: "Ne morete izbrisati vseh prispevkov od administratorjev ali moderatorjev."
        delete_forbidden:
          one: "Uporabnik ne more biti izbrisan, če ima prispevke. Izbrišite vse prispevke preden izbrišete uporabnika. (Prispevki starejši od %{count} dne ne morejo biti izbrisani.)"
          two: "Uporabnik ne more biti izbrisan, če ima prispevke. Izbrišite vse prispevke preden izbrišete uporabnika. (Prispevki starejši od %{count} dni ne morejo biti izbrisani.)"
          few: "Uporabnik ne more biti izbrisan, če ima prispevke. Izbrišite vse prispevke preden izbrišete uporabnika. (Prispevki starejši od %{count} dni ne morejo biti izbrisani.)"
          other: "Uporabnik ne more biti izbrisan, če ima prispevke. Izbrišite vse prispevke preden izbrišete uporabnika. (Prispevki starejši od %{count} dni ne morejo biti izbrisani.)"
        delete_and_block: "Izbriši in <b>blokiraj</b> ta e-naslov in IP naslov"
        delete_dont_block: "Samo izbriši"
        deleted: "Ta uporabnik je bil izbrisan"
        activate: "Aktiviraj račun"
        activate_failed: "Prišlo je do napake pri aktivaciji uporabnika."
        deactivate_account: "Deaktiviraj račun"
        deactivate_failed: "Prišlo je do napake pri deaktivaciji uporabnika."
        unsilence_failed: "Prišlo je do napake pri prekinitvi utišanja uporabnika."
        silence_failed: "Prišlo je do napake pri utišanju uporabnika."
        silence_confirm: "Ali ste prepričani dahočete utišati tega uporabnika? Uporabnik ne bo mogel objaviti novih tem ali prispevkov."
        silence_accept: "Da, utišaj uporabnika"
        reset_bounce_score:
          label: "Resetiraj"
        visit_profile: "Pojdite na <a href='%{url}'>uporabniške nastavitve</a> za urejanje profila"
        deactivate_explanation: "Deaktiviran uporabnik mora ponovno validirati svoj e-naslov."
        suspended_explanation: "Suspendiran uporabnik se ne more prijaviti."
        silence_explanation: "Utišan uporabnik ne more odgovarjati ali ustvariti novo temo."
        staged_explanation: "Prirejen uporabnik lahko objavi prispevek preko e-pošte v določenih temah."
        suspend_modal_title: "Suspendiraj uporabnika"
        trust_level_2_users: "Uporabniki na nivoju zaupanja 2"
        trust_level_3_requirements: "Zahteve za nivo zaupanja 3"
        trust_level_locked_tip: "nivo zaupanja je zaklenjen, sistem ne bo spreminjal nivo zaupanja uporabnika"
        lock_trust_level: "Zakleni nivo zaupanja"
        unlock_trust_level: "Odkleni nivo zaupanja"
        silenced_count: "Utišani"
        suspended_count: "Suspendirani"
        other_matches_list:
          username: "Uporabniško ime"
          trust_level: "Nivo zaupanja"
          read_time: "Čas branja"
          posts: "Prispevki"
        tl3_requirements:
          title: "Zahteve za nivo zaupanja 3"
          table_title:
            one: "V zadnjem dnevu:"
            two: "V zadnjih %{count} dnevih:"
            few: "V zadnjih %{count} dneh:"
            other: "V zadnjih %{count} dneh:"
          value_heading: "Stanje"
          requirement_heading: "Zahtevano"
          visits: "Obiskov"
          days: "dni"
          topics_replied_to: "Odgovorjenih tem"
          topics_viewed: "Ogledanih tem"
          topics_viewed_all_time: "Ogledanih tem (ves čas)"
          posts_read: "Prebranih prispevkov"
          posts_read_all_time: "Prebranih prispevkov (ves čas)"
          flagged_posts: "Prijavljenih prispevkov"
          flagged_by_users: "Uporabniki, ki so prijavili"
          likes_given: "Všečkov danih"
          likes_received: "Všečkov prejetih"
          likes_received_days: "Všečkov prejetih: dni"
          likes_received_users: "Všečkov prejetih: uporabnikov"
          qualifies: "Se kvalificira za nivo zaupanja 3."
          does_not_qualify: "Se ne kvalificira za nivo zaupanja 3."
          will_be_promoted: "Bo povišan kmalu."
          will_be_demoted: "Bo ponižan kmalu."
          on_grace_period: "Trenutno v času mirovanja promocije, ne bo ponižan."
          locked_will_not_be_promoted: "Nivo zaupanja zaklenjen. Ne bo nikoli povišan."
          locked_will_not_be_demoted: "Nivo zaupanja zaklenjen. Ne bo nikoli znižan."
        discourse_connect:
          title: "DiscourseConnect Single Sign On"
          external_id: "Zunanji ID"
          external_username: "Uporabniško ime"
          external_name: "Ime"
          external_email: "E-naslov"
          external_avatar_url: "URL slike profila"
          delete_sso_record: "Izbriši zapis SSO"
          confirm_delete: "Ali ste prepričani, da želite izbrisati ta zapis DiscourseConnect?"
      user_fields:
        title: "Podatki uporabnika"
        create: "Dodaj podatek uporabnika"
        name: "Ime polja"
        type: "Vrsta polja"
        description: "Opis polja"
        save: "Shrani"
        edit: "Uredi"
        delete: "Izbriši"
        cancel: "Prekliči"
        delete_confirm: "Ali ste prepričani, da želite izbrisati to polje?"
        options: "Možnosti"
        required:
          title: "Zahtevano ob prijavi"
          enabled: "zahtevano"
          disabled: "ni zahtevano"
        editable:
          title: "Uredljivo po prijavi"
          enabled: "uredljivo"
          disabled: "ni uredljivo"
        show_on_profile:
          title: "Prikaži na javnem profilu"
          enabled: "prikazano na profilu"
          disabled: "ni prikazano na profilu"
        show_on_user_card:
          title: "Prikaži na uporabnikovi izkaznici"
          enabled: "prikazano na uporabnikovi izkaznici"
          disabled: "ni prikazano na uporabnikovi izkaznici"
        field_types:
          text: "Besedilno polje"
          confirm: "Potrditev"
          dropdown: "Spustni meni"
      site_text:
        description: "Lahko spremenite katerikoli besedilo na forumu. Začnite tako da poiščete spodaj:"
        search: "Išči besedilo, ki bi ga rad/a uredil/a"
        title: "Besedilo"
        edit: "uredi"
        revert: "Prekliči spremembe"
        revert_confirm: "Ste prepričani, da želite preklicati spremembe?"
        go_back: "Nazaj na iskalnik"
        show_overriden: "Prikaži samo preglašene/spremenjene"
        locale: "Jezik:"
        more_than_50_results: "Našli smo več kot 50 zadetkov. Določite bolj natančno iskalne kriterije."
        outdated:
          dismiss: "Opusti"
      settings:
        show_overriden: "Prikaži samo preglašene/spremenjene"
        history: "Ogled zgodovine sprememb"
        reset: "ponastavi"
        none: "brez"
      site_settings:
        title: "Nastavitve"
        no_results: "Iskanje nima zadetkov."
        clear_filter: "Počisti"
        add_group: "dodaj skupino"
        uploaded_image_list:
          upload:
            label: "Naloži"
        categories:
          all_results: "Vsi"
          required: "Zahtevano"
          basic: "Osnovne nastavitve"
          users: "Uporabniki"
          posting: "Prispevki"
          email: "E-sporočila"
          files: "Datoteke"
          trust: "Nivo zaupanja"
          security: "Varnost"
          onebox: "Onebox"
          seo: "SEO"
          spam: "Neželeno"
          rate_limits: "Omejitve"
          developer: "Razvijalci"
          embedding: "Vdelovanje"
          legal: "Pravno"
          api: "API"
          user_api: "Uporabniški API"
          uncategorized: "Drugo"
          backups: "Varnostne kopije"
          login: "Prijava"
          plugins: "Vtičniki"
          user_preferences: "Nastavitve uporabnika"
          tags: "Oznake"
          search: "Išči"
          groups: "Skupine"
          dashboard: "Nadzorna plošča"
          navigation: "Navigacija"
        default_categories:
          modal_yes: "Da"
      badges:
        title: Značke
        new_badge: Nova značka
        new: Nova
        name: Ime
        badge: Značka
        display_name: Ime za prikaz
        description: Opis
        long_description: Dolg opis
        badge_type: Tip značke
        badge_grouping: Skupina
        badge_groupings:
          modal_title: Skupine značk
        granted_by: Podeljeno od
        granted_at: Podeljeno
        reason_help: (povezava na prispevek ali temo)
        save: Shrani
        delete: Izbriši
        delete_confirm: Si prepričan, da želiš odstraniti to značko?
        revoke: Odstrani
        reason: Razlog
        expand: Razširi &hellip;
        revoke_confirm: Ali ste prepričani da hočete odvzeti to značko?
        edit_badges: Uredi značke
        grant_badge: Podeli značko
        granted_badges: Podeljene značke
        grant: Podeli
        no_user_badges: "%{name} ni bila podeljena nobena značka."
        no_badges: Ni značk, ki bi lahko bile podeljene.
        none_selected: "Izberi značko za začetek"
        allow_title: Dovoli da se značka uporablja kot naziv
        multiple_grant: Se lahko podeli večkrat
        listable: Prikaži značko na strani javnih značk
        enabled: vključeno
        disabled: onemogočeno
        icon: Ikona
        image: Slika
        read_only_setting_help: "Prilagodite besedilo"
        query: poizvedba (SQL) značke
        show_posts: Prikaži prispevek za značko na strani z značkami
        trigger: Sproži
        trigger_type:
          none: "Posodobi dnevno"
          post_action: "Ko uporabnik naredi na prispevku"
          post_revision: "Ko uporabnik ustvari ali uredi prispevek"
          trust_level_change: "Ko uporabnik zamenja nivo zaupanja"
          user_change: "Ko se uporabnik spremeni ali ustvari"
        preview:
          link_text: "Oglejte si podeljene značke"
          bad_count_warning:
            header: "POZOR!"
          no_grant_count: "Ni značk za podelitev."
          grant_count:
            one: "<b>%{count}</b> značka za podelitev."
            two: "<b>%{count}</b> znački za podelitev."
            few: "<b>%{count}</b> značke za podelitev."
            other: "<b>%{count}</b> značk za podelitev."
          sample: "Primer:"
          grant:
            with: <span class="username">%{username}</span>
            with_post: <span class="username">%{username}</span> za prispevek v %{link}
            with_post_time: <span class="username">%{username}</span> za prispevek v %{link} ob <span class="time">%{time}</span>
            with_time: <span class="username">%{username}</span> ob <span class="time">%{time}</span>
        badge_intro:
          title: "Izberite obstoječo značko ali ustvari novo značko"
          what_are_badges_title: "Kaj so značke?"
          badge_query_examples_title: "Primeri poizvedb SQL za značke"
      emoji:
        title: "Emoji"
        add: "Dodaj nov emoji"
        uploading: "Nalagam..."
        name: "Ime"
        group: "Skupina"
        image: "Slika"
        delete_confirm: "Ali ste prepričani, da hočete izbrisati emoji :%{name}:?"
      embedding:
        title: "Vdelovanje"
        edit: "uredi"
        category: "Objavi v kategorijo"
        embed_by_username: "Uporabniško ime za kreiranje teme"
      permalink:
        title: "Trajne povezave"
        url: "URL"
        topic_id: "ID teme"
        topic_title: "Tema"
        post_id: "ID prispevka"
        post_title: "Prispevek"
        category_id: "ID kategorije"
        category_title: "Kategorija"
        delete_confirm: Ali ste prepričani, da želite odstraniti trajno povezavo?
        form:
          label: "Novo:"
          add: "Dodaj"
          filter: "Išči (URL ali zunanji URL)"
      reseed:
        modal:
          categories: "Kategorije"
          topics: "Tem"
          replace: "Zamenjaj"
  wizard_js:
    wizard:
      back: "Nazaj"
      next: "Naprej"
      step-text: "Korak"
      step: "%{current} od %{total}"
      uploading: "Nalagam..."
      upload_error: "Prišlo je do napake med nalaganjem te datoteke. Poskusite ponovno."
      staff_count:
        one: "Vaša skupnost ima %{count} člana osebja (vas)."
        two: "Vaša skupnost ima %{count} člana osebja, vključno z vami."
        few: "Vaša skupnost ima %{count} člane osebja, vključno z vami."
        other: "Vaša skupnost ima %{count} članov osebja, vključno z vami."
      invites:
        add_user: "dodaj"
        none_added: "Niste povabili še nobenega osebja. Ali ste prepričani da hočete nadaljevati?"
        roles:
          admin: "Admin"
          moderator: "Moderator"
          regular: "Običajni uporabnik"
      previews:
        share_button: "Deli"
        reply_button: "Odgovori"<|MERGE_RESOLUTION|>--- conflicted
+++ resolved
@@ -3395,13 +3395,8 @@
               content: "Admin"
             badges:
               content: "Značke"
-<<<<<<< HEAD
-            everything:
-              content: "Vse"
-=======
             topics:
               content: "Tem"
->>>>>>> 9b339bcd
             faq:
               content: "Pravila skupnosti"
             groups:
@@ -3413,13 +3408,10 @@
             review:
               content: "Pregled"
     until: "Do:"
-<<<<<<< HEAD
-=======
     form_templates:
       errors:
         typeMismatch:
           default: "Vnesite veljavno vsebino"
->>>>>>> 9b339bcd
   admin_js:
     type_to_filter: "vnesite za filter..."
     admin:
