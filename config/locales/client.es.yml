--- conflicted
+++ resolved
@@ -191,15 +191,10 @@
     bootstrap_wizard_link_title: "Finalizar asistente de configuración"
     themes:
       default_description: "Por defecto"
-<<<<<<< HEAD
-      broken_theme_alert: "Tu sitio puede que no funcione porque el tema / componente %{theme} tiene errores. Desactívalo en %{path}."
-    broken_decorator_alert: "Puede que las publicaciones no se muestren correctamente porque uno de los decoradores de contenido de publicaciones de tu sitio está causando errores. Revisa la consola de desarrollo del navegador para más información."
-=======
       broken_theme_alert: "Puede que tu sitio no funcione, un tema o componente está causando errores."
       error_caused_by: "Causado por «%{name}». <a target='blank' href='%{path}'>Haz clic aquí</a> para actualizar, reconfigurar o desctivar."
       only_admins: "(este mensaje solo lo ven los administradores del sitio)"
     broken_decorator_alert: "Puede que las publicaciones no se muestren correctamente porque uno de los decoradores de publicaciones de tu sitio está causando errores."
->>>>>>> 3ee0a492
     s3:
       regions:
         ap_northeast_1: "Asia-Pacífico (Tokio)"
