--- conflicted
+++ resolved
@@ -2460,13 +2460,8 @@
               content: "แอดมิน"
             badges:
               content: "เหรียญ"
-<<<<<<< HEAD
-            everything:
-              content: "ทุกสิ่ง"
-=======
             topics:
               content: "หัวข้อ"
->>>>>>> 9b339bcd
             faq:
               content: "คำถามที่พบบ่อย"
             groups:
@@ -2480,14 +2475,11 @@
             review:
               content: "รีวิว"
     until: "จนถึง:"
-<<<<<<< HEAD
-=======
     form_templates:
       errors:
         typeMismatch:
           default: "กรอกค่าที่ถูกต้อง"
           email: "กรุณาใส่อีเมลที่ถูกต้อง."
->>>>>>> 9b339bcd
   admin_js:
     type_to_filter: "พิมพ์เพื่อกรอง..."
     admin:
