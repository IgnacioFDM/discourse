--- conflicted
+++ resolved
@@ -3235,12 +3235,6 @@
       one: "Dikkat edin: Günlük en fazla %{count} e-posta gönderiyoruz. Bekletilenleri görmek için siteyi kontrol edin."
       other: "Dikkat edin: Günlük en fazla %{count} e-posta gönderiyoruz. Bekletilebilecek olanları görmek için siteyi kontrol edin. Not: Popüler olduğunuz için teşekkürler!"
     in_reply_to: "Yanıt Olarak"
-<<<<<<< HEAD
-    unsubscribe:
-      title: "Abonelikten çık"
-      description: "Bu e-postaları almak istemiyor musunuz? Sorun değil! Anında abonelikten çıkmak için aşağıya tıklayın:"
-=======
->>>>>>> 9b339bcd
     reply_by_email: "Yanıt vermek için [konuyu ziyaret edin](%{base_url}%{url}) veya bu e-postaya yanıt verin."
     reply_by_email_pm: "%{participants} adlı katılımcıya yanıt vermek için [mesajı ziyaret edin](%{base_url}%{url}) veya bu e-postaya yanıt verin."
     only_reply_by_email: "Yanıt vermek için bu e-postayı yanıtlayın."
