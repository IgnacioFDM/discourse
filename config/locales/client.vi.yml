--- conflicted
+++ resolved
@@ -3530,12 +3530,9 @@
       more: "Thêm"
       all_categories: "Tất cả danh mục"
       all_tags: "Tất cả các thẻ"
-<<<<<<< HEAD
-=======
       edit_navigation_modal_form:
         filter_dropdown:
           all: "All"
->>>>>>> 9b339bcd
       sections:
         custom:
           save: "Lưu lại"
