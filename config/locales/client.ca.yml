--- conflicted
+++ resolved
@@ -2915,13 +2915,8 @@
               content: "Administració"
             badges:
               content: "Insígnies"
-<<<<<<< HEAD
-            everything:
-              content: "Qualsevol cosa"
-=======
             topics:
               content: "Temes"
->>>>>>> 9b339bcd
             faq:
               content: "PMF"
             groups:
@@ -2933,14 +2928,11 @@
             review:
               content: "Revisa"
     until: "Fins a:"
-<<<<<<< HEAD
-=======
     form_templates:
       errors:
         typeMismatch:
           default: "Introduïu un valor vàlid."
           email: "Introduïu una adreça vàlida de correu electrònic."
->>>>>>> 9b339bcd
   admin_js:
     type_to_filter: "escriu per a filtrar..."
     admin:
