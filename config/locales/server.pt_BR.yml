--- conflicted
+++ resolved
@@ -348,11 +348,8 @@
   too_many_links:
     one: "Desculpe, usuários(as) novos(as) podem inserir apenas %{count} link em uma postagem."
     other: "Desculpe, usuários(as) novos(as) podem inserir apenas %{count} links em uma postagem."
-<<<<<<< HEAD
-=======
   contains_blocked_word: "Desculpe, você não pode publicar a palavra '%{word}'; não é permitido."
   contains_blocked_words: "Desculpe, você não pode publicar isso. Não permitido: %{words}."
->>>>>>> 3ee0a492
   spamming_host: "Desculpe, você não pode postar um link para esse host."
   user_is_suspended: "Usuários(as) suspensos(as) não têm permissão para postar."
   topic_not_found: "Ocorreu um erro. Talvez este tópico tenha sido fechado ou removido enquanto você estava visualizando."
@@ -1444,11 +1441,8 @@
     show_pinned_excerpt_mobile: "Mostre trecho de tópicos fixados na visualização para dispositivos móveis."
     show_pinned_excerpt_desktop: "Mostrar trecho de tópicos fixados na visualização para desktop."
     post_onebox_maxlength: "Tamanho máximo para uma postagem do Discourse no Onebox."
-<<<<<<< HEAD
-=======
     blocked_onebox_domains: "Uma lista de domínios que nunca serão \"oneboxed\", por exemplo, wikipedia.org\n(símbolos coringas como \"*\" e \"?\" não são suportados)"
     block_onebox_on_redirect: "Bloqueie o Onebox para URLs que redirecionam."
->>>>>>> 3ee0a492
     allowed_inline_onebox_domains: "Uma lista de domínios que serão colocados em miniatura no Onebox se forem vinculados sem um título"
     enable_inline_onebox_on_all_domains: "Ignore a configuração do site inline_onebox_domain_whitelist e permita inclusões de Onebox em todos os domínios."
     force_custom_user_agent_hosts: "Hosts para os quais usar um agente do(a) usuário(a) do Onebox em todos os pedidos. (Especialmente útil para hosts que limitam acesso do agente do(a) usuário(a).)"
