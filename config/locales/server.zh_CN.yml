--- conflicted
+++ resolved
@@ -329,11 +329,8 @@
   links_require_trust: "抱歉，您的帖子中不能包含链接。"
   too_many_links:
     other: "抱歉，新用户在一个帖子中仅能发布 %{count} 个链接。"
-<<<<<<< HEAD
-=======
   contains_blocked_word: "抱歉，您不能使用 '%{word}'；这是不被允许的。"
   contains_blocked_words: "抱歉，您不能发帖。不允许的字词：%{words}。"
->>>>>>> 3ee0a492
   spamming_host: "抱歉，您不能发布指向该主机的链接。"
   user_is_suspended: "被封禁的用户不允许发帖。"
   topic_not_found: "出了点问题。或许此话题在您查看时已被关闭或删除。"
@@ -1392,11 +1389,8 @@
     show_pinned_excerpt_mobile: "在移动视图中显示置顶话题的摘录。"
     show_pinned_excerpt_desktop: "在桌面视图中显示置顶话题的摘录。"
     post_onebox_maxlength: "Onebox Discourse 帖子的最大长度（以字符为单位）。"
-<<<<<<< HEAD
-=======
     blocked_onebox_domains: "一个永远不会被归类的域名列表，例如：wikipedia.org（不支持通配符*？）"
     block_onebox_on_redirect: "阻止重定向 URL 的归类。"
->>>>>>> 3ee0a492
     allowed_inline_onebox_domains: "如果在没有标题的情况下链接，将以微型形式进行 Onebox 处理的网域列表"
     enable_inline_onebox_on_all_domains: "忽略 inline_onebox_domain_allowlist 站点设置并在所有网域上允许内联 Onebox。"
     force_custom_user_agent_hosts: "对所有请求使用自定义 Onebox 用户代理的主机。（对于限制用户代理访问的主机特别有用）。"
