--- conflicted
+++ resolved
@@ -110,13 +110,8 @@
       google+: 'partager ce lien sur Google+'
       email: 'envoyer ce lien dans un courriel'
     action_codes:
-<<<<<<< HEAD
-      public_topic: "rendre ce sujet public %{when}"
-      private_topic: "rendre ce sujet privé %{when}"
-=======
       public_topic: "a rendu ce sujet public %{when}"
       private_topic: "a rendu ce sujet privé %{when}"
->>>>>>> 5a2e989e
       split_topic: "a scindé ce sujet %{when}"
       invited_user: "a invité %{who} %{when}"
       invited_group: "a invité %{who} %{when}"
@@ -129,13 +124,8 @@
         enabled: 'a fermé ce sujet %{when}'
         disabled: 'a ouvert ce sujet %{when}'
       archived:
-<<<<<<< HEAD
-        enabled: 'archivé %{when}'
-        disabled: 'désarchivé %{when}'
-=======
         enabled: 'a archivé ce sujet %{when}'
         disabled: 'a désarchivé ce sujet %{when}'
->>>>>>> 5a2e989e
       pinned:
         enabled: 'a épinglé ce sujet %{when}'
         disabled: 'a désépinglé ce sujet %{when}'
@@ -165,11 +155,7 @@
         ap_northeast_2: "Asie-Pacifique (Séoul)"
         sa_east_1: "Amérique du Sud (Sao Paulo)"
         cn_north_1: "Chine (Pékin)"
-<<<<<<< HEAD
-    edit: 'éditer le titre et la catégorie de ce sujet'
-=======
     edit: 'modifier le titre et la catégorie de ce sujet'
->>>>>>> 5a2e989e
     not_implemented: "Cette fonctionnalité n'a pas encore été implémentée, désolé."
     no_value: "Non"
     yes_value: "Oui"
@@ -191,11 +177,7 @@
     guidelines: "Charte"
     privacy_policy: "Politique de confidentialité"
     privacy: "Confidentialité"
-<<<<<<< HEAD
-    terms_of_service: "Conditions Générales d'Utilisation"
-=======
     terms_of_service: "Conditions générales d'utilisation"
->>>>>>> 5a2e989e
     mobile_view: "Vue mobile"
     desktop_view: "Vue bureau"
     you: "Vous"
@@ -217,13 +199,8 @@
       one: "{{count}} caractère"
       other: "{{count}} caractères"
     suggested_topics:
-<<<<<<< HEAD
-      title: "Sujets similaires"
-      pm_title: "Messages similaires"
-=======
       title: "À lire ensuite"
       pm_title: "À lire ensuite"
->>>>>>> 5a2e989e
     about:
       simple_title: "À propos"
       title: "À propos du site %{title}"
@@ -242,20 +219,6 @@
       contact: "Nous contacter"
       contact_info: "En cas de problème critique ou urgent sur ce site, veuillez nous contacter : %{contact_info}"
     bookmarked:
-<<<<<<< HEAD
-      title: "Signet"
-      clear_bookmarks: "Vider les signets"
-      help:
-        bookmark: "Cliquer pour ajouter le premier message de ce sujet à vos signets"
-        unbookmark: "Cliquer pour retirer tous les signets de ce sujet"
-    bookmarks:
-      not_logged_in: "désolé, vous devez être connecté pour ajouter des messages dans vos signets"
-      created: "vous avez ajouté ce messages à vos signets"
-      not_bookmarked: "vous avez lu ce message ; cliquez pour l’ajouter à vos signets"
-      last_read: "ceci est le dernier message que vous avez lu ; cliquez pour l'ajouter à vos signets"
-      remove: "Retirer de vos signets"
-      confirm_clear: "Êtes-vous sûr de vouloir effacer tous les signets de ce sujet ?"
-=======
       title: "Mettre un signet"
       clear_bookmarks: "Retirer les signets"
       help:
@@ -268,7 +231,6 @@
       last_read: "ceci est le dernier message que vous avez lu ; cliquez pour y mettre un signet"
       remove: "Retirer le signet"
       confirm_clear: "Êtes-vous sûr de vouloir retirer tous les signets de ce sujet ?"
->>>>>>> 5a2e989e
     topic_count_latest:
       one: "{{count}} sujet récent."
       other: "{{count}} sujets récents."
@@ -284,15 +246,9 @@
     save: "Sauvegarder"
     saving: "Sauvegarde en cours…"
     saved: "Sauvegardé !"
-<<<<<<< HEAD
-    upload: "Envoyer"
-    uploading: "Envoi en cours..."
-    uploading_filename: "Envoi de {{filename}}..."
-=======
     upload: "Joindre un fichier"
     uploading: "Envoi en cours…"
     uploading_filename: "Envoi de {{filename}}…"
->>>>>>> 5a2e989e
     uploaded: "Envoyé !"
     enable: "Activer"
     disable: "Désactiver"
@@ -308,11 +264,7 @@
       none_found: "Aucun sujet trouvé."
       title:
         search: "Rechercher un sujet par son nom, URL ou ID :"
-<<<<<<< HEAD
-        placeholder: "renseignez ici le titre du sujet"
-=======
         placeholder: "entrez ici le titre du sujet"
->>>>>>> 5a2e989e
     queue:
       topic: "Sujet :"
       approve: 'Approuver'
@@ -555,10 +507,7 @@
         each_browser_note: "Note : Vous devez changer ce paramètre sur chaque navigateur que vous utilisez."
       dismiss_notifications: "Tout ignorer"
       dismiss_notifications_tooltip: "Marquer les notifications comme lues"
-<<<<<<< HEAD
-=======
       first_notification: "Votre première notification ! Cliquez-la pour démarrer."
->>>>>>> 5a2e989e
       disable_jump_reply: "Ne pas aller à mon nouveau message après avoir répondu"
       dynamic_favicon: "Faire apparaître le nombre de sujets récemment créés ou mis à jour sur l'icône navigateur"
       external_links_in_new_tab: "Ouvrir tous les liens externes dans un nouvel onglet"
@@ -581,10 +530,7 @@
           Les sujets et catégories passés en silencieux ne sont pas inclus dans ces courriels.
         daily: "Envoyer des informations quotidiennes"
         individual: "Envoyer un courriel pour chaque nouveau message"
-<<<<<<< HEAD
-=======
         individual_no_echo: "Envoyer un courriel pour chaque nouveau message sauf les miens"
->>>>>>> 5a2e989e
         many_per_day: "M'envoyer un courriel pour chaque nouveau message (environ {{dailyEmailEstimate}} par jour)"
         few_per_day: "M'envoyer un courriel pour chaque nouveau message (environ 2 par jour)"
       tag_settings: "Tags"
@@ -594,11 +540,7 @@
       tracked_tags_instructions: "Vous allez suivre automatiquement tous les sujets avec ces tags. Le nombre de nouveaux messages apparaîtra à côté du sujet."
       muted_tags: "Silencieux"
       muted_tags_instructions: "Vous ne serez notifié de rien concernant les nouveaux sujets avec ces tags, et ils n'apparaîtront pas dans la liste des sujets récents."
-<<<<<<< HEAD
-      watched_categories: "Surveillés"
-=======
       watched_categories: "Surveillées"
->>>>>>> 5a2e989e
       watched_categories_instructions: "Vous surveillerez automatiquement tous les sujets de ces catégories. Vous serez notifié de tous les nouveaux messages et sujets, et le nombre de nouveaux messages apparaîtra à coté du sujet."
       tracked_categories: "Suivies"
       tracked_categories_instructions: "Vous allez suivre automatiquement tous les sujets dans ces catégories. Le nombre de nouveaux messages apparaîtra à côté du sujet."
@@ -617,11 +559,6 @@
       users: "Utilisateurs"
       muted_users: "Silencieux"
       muted_users_instructions: "Cacher toutes les notifications de ces utilisateurs."
-<<<<<<< HEAD
-      muted_topics_link: "Afficher les sujets en sourdine"
-      watched_topics_link: "Afficher les sujets surveillés"
-      automatically_unpin_topics: "Desépingler automatiquement quand j'arrive à la fin."
-=======
       muted_topics_link: "Afficher les sujets en silencieux"
       watched_topics_link: "Afficher les sujets surveillés"
       automatically_unpin_topics: "Désépingler automatiquement les sujets quand j'arrive à la fin."
@@ -629,7 +566,6 @@
       revoke_access: "Révoquer l'accès"
       undo_revoke_access: "Annuler la révocation d'accès"
       api_approved: "Approuvé :"
->>>>>>> 5a2e989e
       staff_counters:
         flags_given: "signalements utiles"
         flagged_posts: "messages signalés"
@@ -711,20 +647,12 @@
         not_available: "Indisponible. Essayez {{suggestion}} ?"
         too_short: "Votre pseudo est trop court"
         too_long: "Votre pseudo est trop long"
-<<<<<<< HEAD
-        checking: "Vérification de la disponibilité du pseudo..."
-=======
         checking: "Vérification de la disponibilité du pseudo…"
->>>>>>> 5a2e989e
         enter_email: 'Pseudo trouvé ; entrez l''adresse de courriel correspondante'
         prefilled: "L'adresse de courriel correspond à ce pseudo enregistré"
       locale:
         title: "Langue de l'interface"
-<<<<<<< HEAD
-        instructions: "Langue de l'interface.  Le changement sera pris en compte lorsque vous actualiserez la page."
-=======
         instructions: "Langue de l'interface utilisateur.  Le changement sera pris en compte lorsque vous actualiserez la page."
->>>>>>> 5a2e989e
         default: "(par défaut)"
         any: "tous"
       password_confirmation:
@@ -742,11 +670,7 @@
       like_notification_frequency:
         title: "Notifier lors d'un J'aime"
         always: "Toujours"
-<<<<<<< HEAD
-        first_time_and_daily: "La première fois qu'un message est aimé et quotidiennement"
-=======
         first_time_and_daily: "La première fois qu'un message est aimé puis quotidiennement"
->>>>>>> 5a2e989e
         first_time: "La première fois qu'un message est aimé"
         never: "Jamais"
       email_previous_replies:
@@ -771,11 +695,7 @@
       categories_settings: "Catégories"
       new_topic_duration:
         label: "Considérer les sujets comme nouveaux quand"
-<<<<<<< HEAD
-        not_viewed: "Je ne les ai pas encore vus"
-=======
         not_viewed: "je ne les ai pas encore vus"
->>>>>>> 5a2e989e
         last_here: "créés depuis ma dernière visite"
         after_1_day: "créés depuis hier"
         after_2_days: "créés durant les 2 derniers jours"
@@ -798,11 +718,7 @@
         title: "Invitations"
         user: "Utilisateurs"
         sent: "Envoyé"
-<<<<<<< HEAD
-        none: "Il n'y a pas d'invitation en attente à afficher."
-=======
         none: "Il n'y a pas d'invitations en attente à afficher."
->>>>>>> 5a2e989e
         truncated:
           one: "Afficher la première invitation."
           other: "Afficher les {{count}} premières invitations."
@@ -832,13 +748,7 @@
         bulk_invite:
           none: "Vous n'avez invité personne pour le moment. Vous pouvez envoyer des invitations individuelles ou inviter plusieurs personnes à la fois en <a href='https://meta.discourse.org/t/send-bulk-invites/16468'>envoyant un fichier CSV</a>."
           text: "Invitation massive depuis un fichier"
-<<<<<<< HEAD
-          uploading: "Envoi en cours..."
           success: "Le fichier a été correctement importé. Vous serez notifié par message privé lorsque le traitement sera terminé."
-          error: "Il y a eu une erreur lors de l'envoi de '{{filename}}' : {{message}}"
-=======
-          success: "Le fichier a été correctement importé. Vous serez notifié par message privé lorsque le traitement sera terminé."
->>>>>>> 5a2e989e
       password:
         title: "Mot de passe"
         too_short: "Votre mot de passe est trop court."
@@ -872,13 +782,8 @@
         bookmark_count:
           one: "signet"
           other: "signets"
-<<<<<<< HEAD
-        top_replies: "Réponses les plus référencées"
-        no_replies: "Pas encore de message."
-=======
         top_replies: "Meilleures réponses"
         no_replies: "Pas encore de réponses."
->>>>>>> 5a2e989e
         more_replies: "Plus de réponses"
         top_topics: "Meilleurs sujets"
         no_topics: "Pas encore de sujets."
@@ -886,21 +791,12 @@
         top_badges: "Meilleurs badges"
         no_badges: "Pas encore de badges."
         more_badges: "Plus de badges"
-<<<<<<< HEAD
-        top_links: "Liens les plus suivis"
-        no_links: "Pas encore de lien."
-        most_liked_by: "Les plus aimés par"
-        most_liked_users: "Plus aimé"
-        most_replied_to_users: "Ayant le plus de réponses"
-        no_likes: "Aucun J'aime."
-=======
         top_links: "Meilleurs liens"
         no_links: "Pas encore de liens."
         most_liked_by: "Le plus aimé par"
         most_liked_users: "A le plus aimé"
         most_replied_to_users: "A le plus répondu à"
         no_likes: "Pas encore de J'aime."
->>>>>>> 5a2e989e
       associated_accounts: "Connexions"
       ip_address:
         title: "Dernières adresses IP"
@@ -950,13 +846,8 @@
     too_few_topics_notice: "<a href='http://blog.discourse.org/2014/08/building-a-discourse-community/'>Démarrons cette discussion !</a> Il y a actuellement <strong>%{currentTopics} / %{requiredTopics}</strong> sujets. Les nouveaux visiteurs ont besoin de quelques conversations à lire et répondre."
     too_few_posts_notice: "<a href='http://blog.discourse.org/2014/08/building-a-discourse-community/'>Démarrons cette discussion !</a> Il y a actuellement <strong>%{currentPosts} / %{requiredPosts}</strong> messages. Les nouveaux visiteurs ont besoin de quelques conversations à lire et répondre."
     logs_error_rate_notice:
-<<<<<<< HEAD
-      reached: "<b>[%{relativeAge}]</b> Le taux actuel de <a href='%{url}' target='_blank'>%{rate}</a> a atteint la limite de %{siteSettingRate} définie dans les paramètres du site."
-      exceeded: "<b>[%{relativeAge}]</b> Le taux actuel de <a href='%{url}' target='_blank'>%{rate}</a> a dépassé la limite de %{siteSettingRate} définie dans les paramètres du site."
-=======
       reached: "<b>%{relativeAge}</b> – <a href='%{url}' target='_blank'>%{rate}</a> a atteint la limite de %{siteSettingRate} définie dans les paramètres du site."
       exceeded: "<b>%{relativeAge}</b> – <a href='%{url}' target='_blank'>%{rate}</a> a dépassé la limite de %{siteSettingRate} définie dans les paramètres du site."
->>>>>>> 5a2e989e
       rate:
         one: "1 erreur/%{duration}"
         other: "%{count} erreurs/%{duration}"
@@ -1074,13 +965,10 @@
       twitter: "Twitter"
       emoji_one: "Emoji One"
       win10: "Win10"
-<<<<<<< HEAD
-=======
     category_page_style:
       categories_only: "Catégories seules"
       categories_with_featured_topics: "Catégories et sujets sélectionnés"
       categories_and_latest_topics: "Catégories et sujets récents"
->>>>>>> 5a2e989e
     shortcut_modifier_key:
       shift: 'Maj'
       ctrl: 'Ctrl'
@@ -1183,11 +1071,7 @@
           examples: 'Saisir le nombre d''heures (24).'
     notifications:
       title: "notifications des mentions de votre @pseudo, des réponses à vos messages, à vos sujets, etc."
-<<<<<<< HEAD
-      none: "Actuellement il est impossible de montrer les notifications."
-=======
       none: "Impossible de charger les notifications pour le moment."
->>>>>>> 5a2e989e
       empty: "Aucune notification trouvée."
       more: "voir les anciennes notifications"
       total_flagged: "nombre total de messages signalés"
@@ -1258,16 +1142,10 @@
       most_liked: "Plus aimé"
       select_all: "Sélectionner tout"
       clear_all: "Tout désélectionner"
-<<<<<<< HEAD
-      result_count:
-        one: "1 résultat pour <span class='term'>\"{{term}}\"</span>"
-        other: "{{count}} résultats pour <span class='term'>\"{{term}}\"</span>"
-=======
       too_short: "Votre terme de recherche est trop court."
       result_count:
         one: "1 résultat pour « <span class='term'>{{term}}</span> »"
         other: "{{count}} résultats pour « <span class='term'>{{term}}</span> »"
->>>>>>> 5a2e989e
       title: "rechercher des sujets, messages, utilisateurs ou catégories"
       no_results: "Aucun résultat."
       no_more_results: "Aucun résultat supplémentaire."
@@ -1331,15 +1209,6 @@
         delete: "Supprimer les sujets"
         dismiss: "Ignorer"
         dismiss_read: "Ignorer tous les sujets non lus"
-<<<<<<< HEAD
-        dismiss_button: "Ignorer..."
-        dismiss_tooltip: "Ignorer les nouveaux messages ou arrêter des suivre les sujets"
-        also_dismiss_topics: "Arrêter de suivre ces sujets, ils ne s'afficheront donc plus en \"non lu\" pour moi"
-        dismiss_new: "Ignorer les nouveaux"
-        toggle: "activer la sélection multiple des sujets"
-        actions: "Actions sur sélection multiple"
-        change_category: "Modifier la Catégorie"
-=======
         dismiss_button: "Ignorer…"
         dismiss_tooltip: "Ignorer les nouveaux messages ou arrêter de suivre les sujets"
         also_dismiss_topics: "Arrêter de suivre ces sujets pour qu'ils ne soient plus jamais marqués comme non lus"
@@ -1347,7 +1216,6 @@
         toggle: "activer la sélection multiple de sujets"
         actions: "Actions sur la sélection"
         change_category: "Modifier la catégorie"
->>>>>>> 5a2e989e
         close_topics: "Fermer les sujets"
         archive_topics: "Archiver les sujets"
         notification_level: "Modifier le niveau de notification"
@@ -1371,17 +1239,6 @@
         search: "Votre recherche ne retourne aucun résultat."
         educate:
           new: '<p>Vos nouveaux sujets apparaissent ici.</p><p>Par défaut, les sujets sont considérés comme nouveaux et affichent l''indicateur <span class="badge new-topic badge-notification" style="vertical-align:middle;line-height:inherit;">nouveau</span> lorsqu''ils ont été créés depuis moins de 2 jours.</p><p>Vous pouvez modifier cela dans vos <a href="%{userPrefsUrl}">préférences</a>.</p>'
-<<<<<<< HEAD
-          unread: '<p>Vos sujets non lus apparaissent ici.</p><p>Par défaut, les sujets considérés comme non lus et qui affichent le nombre de messages non lus <span class="badge new-posts badge-notification">1</span> sont ceux :</p> <ul><li>que vous avez crées</li><li>auxquels vous avez répondus</li><li>que vous avez lus plus de 4 minutes</li></ul><p>ou que vous avez explicitement suivis ou surveillés.</p><p>Vous pouvez modifier cela dans vos <a href="%{userPrefsUrl}">préférences</a>.</p>'
-      bottom:
-        latest: "Il n'y a plus de sujet à lire."
-        hot: "Il n'y a plus de sujet populaire à lire."
-        posted: "Il n'y a plus de sujet à lire."
-        read: "Il n'y a plus de sujet à lire."
-        new: "Il n'y a plus de nouveau sujet."
-        unread: "Il n'y a plus de sujet à lire."
-        category: "Il n'y a plus de sujets dans {{category}} à lire."
-=======
           unread: '<p>Vos sujets non lus apparaissent ici.</p><p>Par défaut, les sujets considérés comme non lus et qui affichent le nombre de messages non lus <span class="badge new-posts badge-notification">1</span> sont ceux :</p> <ul><li>que vous avez créés</li><li>auxquels vous avez répondus</li><li>que vous avez lus plus de 4 minutes</li></ul><p>ou que vous avez explicitement suivis ou surveillés.</p><p>Vous pouvez modifier cela dans vos <a href="%{userPrefsUrl}">préférences</a>.</p>'
       bottom:
         latest: "Il n'y a plus de sujets à lire."
@@ -1391,7 +1248,6 @@
         new: "Il n'y a plus de nouveaux sujets."
         unread: "Il n'y a plus de sujets à lire."
         category: "Il n'y a plus de sujets à lire dans {{category}}."
->>>>>>> 5a2e989e
         top: "Il n'y a plus de meilleurs sujets."
         bookmarks: "Il n'y a plus de sujets avec des signets."
         search: "Il n'y a plus de résultats à votre recherche."
@@ -1432,11 +1288,7 @@
         title: "Sujet non trouvé"
         description: "Désolé, nous n'avons pas trouvé ce sujet. Peut-être a t-il été retiré par un modérateur ?"
       total_unread_posts:
-<<<<<<< HEAD
-        one: "vous avez 1 message non-lu dans ce sujet"
-=======
         one: "vous avez 1 message non lu dans ce sujet"
->>>>>>> 5a2e989e
         other: "vous avez {{count}} messages non lus dans ce sujet"
       unread_posts:
         one: "vous avez 1 message non lu sur ce sujet"
@@ -1470,12 +1322,7 @@
         other: "Le dernier message dans ce sujet est déjà vieux de %{count} heures donc le sujet sera immédiatement fermé."
       timeline:
         back: "Retour"
-<<<<<<< HEAD
-        back_description: "Revenir sur le dernier message non lu"
-        replies: "%{current} / %{total} réponses"
-=======
         back_description: "Revenir au dernier message non lu"
->>>>>>> 5a2e989e
         replies_short: "%{current} / %{total}"
       progress:
         title: progression dans le sujet
@@ -1483,12 +1330,8 @@
         go_bottom: "bas"
         go: "aller"
         jump_bottom: "aller au dernier message"
-<<<<<<< HEAD
-        jump_prompt: "aller au message"
-=======
         jump_prompt: "aller à…"
         jump_prompt_of: "de %{count} messages"
->>>>>>> 5a2e989e
         jump_prompt_long: "À quel message voulez-vous aller ?"
         jump_bottom_with_number: "aller au message %{post_number}"
         total: total de messages
@@ -1497,11 +1340,7 @@
         title: modifier la fréquence des notifications concernant ce sujet
         reasons:
           mailing_list_mode: "Vous avez activé la liste de diffusion, vous serez donc notifié des réponses à ce sujet par courriel."
-<<<<<<< HEAD
-          '3_10': 'Vous recevrez des notifications sur ce sujet car vous surveillez ce tag.'
-=======
           '3_10': 'Vous recevrez des notifications car vous surveillez un tag de ce sujet.'
->>>>>>> 5a2e989e
           '3_6': 'Vous recevrez des notifications parce que vous surveillez cette catégorie.'
           '3_5': 'Vous recevrez des notifications parce que vous avez commencé à surveiller ce sujet automatiquement.'
           '3_2': 'Vous recevrez des notifications car vous surveillez ce sujet.'
@@ -1650,13 +1489,8 @@
         action: "déplacer vers un sujet existant"
         error: "Il y a eu une erreur en déplaçant les messages dans ce sujet."
         instructions:
-<<<<<<< HEAD
-          one: "Merci de sélectionner le sujet dans laquelle vous souhaitez déplacer le message que vous avez sélectionné."
-          other: "Merci de sélectionner le sujet dans laquelle vous souhaitez déplacer les <b>{{count}}</b> messages que vous avez sélectionné."
-=======
           one: "Merci de sélectionner le sujet dans lequel vous souhaitez déplacer ce message."
           other: "Merci de sélectionner le sujet dans lequel vous souhaitez déplacer ces <b>{{count}}</b> messages."
->>>>>>> 5a2e989e
       merge_posts:
         title: "Fusionner les messages sélectionnés"
         action: "fusionner les messages sélectionnés"
@@ -1895,10 +1729,7 @@
       tags_allowed_tag_groups: "Groupes de tags pouvant être utilisés uniquement dans cette catégorie :"
       tags_placeholder: "(Facultatif) liste des tags autorisés"
       tag_groups_placeholder: "(Facultatif) liste des groupes de tags autorisés"
-<<<<<<< HEAD
-=======
       topic_featured_link_allowed: "Autoriser les sujets avec lien dans cette catégorie"
->>>>>>> 5a2e989e
       delete: 'Supprimer la catégorie'
       create: 'Nouvelle catégorie'
       create_long: 'Créer une nouvelle catégorie'
@@ -1946,11 +1777,7 @@
       parent: "Catégorie parente"
       notifications:
         watching:
-<<<<<<< HEAD
-          title: "S'abonner"
-=======
           title: "Surveiller"
->>>>>>> 5a2e989e
           description: "Vous surveillerez automatiquement tous les sujets dans ces catégories. Vous serez notifié des nouveaux messages dans tous les sujets, et le nombre de nouvelles réponses sera affiché."
         watching_first_post:
           title: "Surveiller les nouveaux sujets"
@@ -2015,11 +1842,7 @@
       title: "Résumé du sujet"
       participants_title: "Auteurs fréquents"
       links_title: "Liens populaires"
-<<<<<<< HEAD
-      links_shown: "afficher plus de liens..."
-=======
       links_shown: "afficher plus de liens…"
->>>>>>> 5a2e989e
       clicks:
         one: "1 clic"
         other: "%{count} clics"
@@ -2107,15 +1930,9 @@
       unread:
         title: "Non lus"
         title_with_count:
-<<<<<<< HEAD
-          one: "1 non lu"
-          other: " ({{count}}) non lus"
-        help: "sujets que vous suivez ou suivez attentivement actuiellement avec des messages non lus"
-=======
           one: "Non lu (1)"
           other: "Non lus ({{count}})"
         help: "sujets avec des messages non lus que vous suivez ou surveillez"
->>>>>>> 5a2e989e
         lower_title_with_count:
           one: "1 non lu"
           other: "{{count}} non lus"
@@ -2205,11 +2022,7 @@
       actions:
         title: 'Actions'
         bookmark_topic: '<b>f</b> Modifier le signet du sujet'
-<<<<<<< HEAD
-        pin_unpin_topic: '<b>MAJ.</b>+<b>p</b> Épingler/desépingler le sujet'
-=======
         pin_unpin_topic: '<b>MAJ.</b>+<b>p</b> Épingler/désépingler le sujet'
->>>>>>> 5a2e989e
         share_topic: '<b>MAJ.</b>+<b>s</b> Partager le sujet'
         share_post: '<b>s</b> Partager le message'
         reply_as_new_topic: '<b>t</b> Répondre en tant que sujet lié'
@@ -2218,21 +2031,14 @@
         quote_post: '<b>q</b> Citer le message'
         like: '<b>l</b> Aimer le message'
         flag: '<b>!</b> Signaler le message'
-<<<<<<< HEAD
-        bookmark: '<b>b</b> Ajouter le message aux signets'
-=======
         bookmark: '<b>b</b> Mettre un signet au message'
->>>>>>> 5a2e989e
         edit: '<b>e</b> Modifier le message'
         delete: '<b>d</b> Supprimer le message'
         mark_muted: '<b>m</b>, <b>m</b> Mettre le sujet en silencieux'
         mark_regular: '<b>m</b>, <b>r</b> Notifications par défaut pour le sujet'
         mark_tracking: '<b>m</b>, <b>t</b> Suivre le sujet'
         mark_watching: '<b>m</b>, <b>w</b> Surveiller le sujet'
-<<<<<<< HEAD
-=======
         print: '<b>Ctrl</b>+<b>p</b> Imprimer le sujet'
->>>>>>> 5a2e989e
     badges:
       earned_n_times:
         one: "A reçu ce badge 1 fois"
@@ -2252,11 +2058,7 @@
         one: "1 décerné"
         other: "%{count} décernés"
       select_badge_for_title: Sélectionner un badge comme titre
-<<<<<<< HEAD
-      none: "<none>"
-=======
       none: "<aucun>"
->>>>>>> 5a2e989e
       badge_grouping:
         getting_started:
           name: Initiation
@@ -2280,21 +2082,13 @@
     tagging:
       all_tags: "Tous les tags"
       selector_all_tags: "tous les tags"
-<<<<<<< HEAD
-      selector_no_tags: "aucun tags"
-=======
       selector_no_tags: "aucun tag"
->>>>>>> 5a2e989e
       changed: "tags modifiés :"
       tags: "Tags"
       choose_for_topic: "choisir des tags optionnels pour ce sujet"
       delete_tag: "Supprimer le tag"
       delete_confirm: "Êtes-vous sûr de vouloir supprimer ce tag ?"
-<<<<<<< HEAD
-      rename_tag: "Renommer ce tag"
-=======
       rename_tag: "Renommer le tag"
->>>>>>> 5a2e989e
       rename_instructions: "Choisir un nouveau nom pour ce tag :"
       sort_by: "Trier par :"
       sort_by_count: "nombre"
@@ -2308,11 +2102,7 @@
         untagged_with_category: "%{filter} sujets non tagués dans %{category}"
       notifications:
         watching:
-<<<<<<< HEAD
-          title: "Abonné"
-=======
           title: "Surveiller"
->>>>>>> 5a2e989e
           description: "Vous surveillerez automatiquement tous les sujets avec ce tag. Vous serez notifié de tous les nouveaux messages et sujets, et le nombre de messages non lus et nouveaux apparaîtra à côté du sujet."
         watching_first_post:
           title: "Surveiller les nouveaux sujets"
@@ -2347,11 +2137,7 @@
           posted: "Vous n'avez écrit dans aucun sujet pour le moment."
           latest: "Il n'y a pas de sujets récents."
           hot: "Il n'y a pas de sujets populaires."
-<<<<<<< HEAD
-          bookmarks: "Vous n'avez pas encore ajouté de sujets à vos signets"
-=======
           bookmarks: "Vous n'avez pas encore mis de signets à des sujets."
->>>>>>> 5a2e989e
           top: "Il n'y a pas de meilleurs sujets."
           search: "Il n'y a pas de résultats de recherche."
         bottom:
@@ -2370,11 +2156,8 @@
       custom_message_placeholder: "Entrez votre message personnalisé"
       custom_message_template_forum: "Hey, tu devrais rejoindre ce forum !"
       custom_message_template_topic: "Hey, je pensais que tu pourrais aimer ce sujet !"
-<<<<<<< HEAD
-=======
     safe_mode:
       enabled: "Le mode sans échec est activé ; fermez cette fenêtre de navigateur pour le quitter"
->>>>>>> 5a2e989e
   admin_js:
     type_to_filter: "commencez à taper pour filtrer…"
     admin:
@@ -2671,15 +2454,8 @@
             title: "Restaurer (RollBack) la base de données à l'état de travail précédent"
             confirm: "Êtes-vous sûr de vouloir restaurer la base de données à l'état de fonctionnement précédent?"
       export_csv:
-<<<<<<< HEAD
-        user_archive_confirm: "Êtes-vous sûr de vouloir télécharger vos messages?"
-        success: "L'exportation a été démarrée. Vous serez notifié par message lorsque le traitement sera terminé."
-        failed: "L'export a échoué. Veuillez consulter les logs."
-        rate_limit_error: "Les messages peuvent être téléchargés une fois par jour, veuillez ressayer demain."
-=======
         success: "L'exportation a été démarrée. Vous serez notifié par message lorsque le traitement sera terminé."
         failed: "L'exportation a échoué. Veuillez consulter les journaux."
->>>>>>> 5a2e989e
         button_text: "Exporter"
         button_title:
           user: "Exporter la liste des utilisateurs dans un fichier CSV."
@@ -3068,13 +2844,8 @@
         activate_failed: "Il y a eu un problème lors de l'activation du compte."
         deactivate_account: "Désactiver le compte"
         deactivate_failed: "Il y a eu un problème lors de la désactivation du compte."
-<<<<<<< HEAD
-        unblock_failed: 'Problème rencontré lors du déblocage de l''utilisateur.'
-        block_failed: 'Problème rencontré lors du blocage de l''utilisateur.'
-=======
         unblock_failed: 'Il y a eu un problème lors du déblocage de l''utilisateur.'
         block_failed: 'Il y a eu un problème lors du blocage de l''utilisateur.'
->>>>>>> 5a2e989e
         block_confirm: 'Êtes-vous sûr de vouloir bloquer cet utilisateur ? Il ne pourra plus créer de sujets ou messages.'
         block_accept: 'Oui, bloquer cet utilisateur'
         bounce_score: "Score de rejet"
