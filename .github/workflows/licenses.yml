--- conflicted
+++ resolved
@@ -50,15 +50,9 @@
         run: |
           gem install licensed
 
-<<<<<<< HEAD
       - name: Get pnpm cache directory
         id: node-cache-dir
-        run: echo "::set-output name=dir::$(pnpm store path --silent)"
-=======
-      - name: Get yarn cache directory
-        id: yarn-cache-dir
-        run: echo "dir=$(yarn cache dir)" >> $GITHUB_OUTPUT
->>>>>>> f1548c80
+        run: echo "dir=$(pnpm store path --silent)" >> $GITHUB_OUTPUT
 
       - name: Node cache
         uses: actions/cache@v3
