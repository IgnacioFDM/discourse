--- conflicted
+++ resolved
@@ -7,13 +7,4 @@
   .uploaded-image-preview {
     background-repeat: no-repeat;
   }
-<<<<<<< HEAD
-}
-
-.image-uploader.no-repeat {
-  .uploaded-image-preview {
-    background-repeat: no-repeat;
-  }
-=======
->>>>>>> a5d8dfb0
 }