.wrap {
  max-width: $large-width;
}

.full-width {
  margin-left: 0;
}

h1 .topic-statuses .topic-status i {
  font-size: 0.8em;
  vertical-align: middle;
}

.logo-small {
  margin-right: 8px;
  width: auto;
  max-width: 80px;
  height: auto;
  max-height: 40px;
  }

.post-cloak {
  padding: 0;

  &:first-of-type {
    border-top: none;
  }

  .reply-to-tab {
    z-index: 400;
    font-size: 0.929em;
    float: right;
    margin: 1px 25px 0 0;
    color: dark-light-choose(scale-color($primary, $lightness: 50%), scale-color($secondary, $lightness: 50%));
  }

  .gutter {
    .reply-new {
      .discourse-no-touch & {
        opacity:0;
        transition: opacity 0.7s ease-in-out;
      }
      .discourse-touch & {opacity: 1;}
    }
  }

  .actions .fade-out {
     .discourse-no-touch & {
       opacity: 0.7;
       transition: opacity 0.7s ease-in-out;
     }
     .discourse-touch & {opacity: 1;}
  }

  &:hover .actions .fade-out, .selected .actions .fade-out {
    opacity: 1;
  }

  &:hover .gutter, .selected .gutter {
      .reply-new,
      .track-link {
        opacity:1;
      }
  }

}

section.post-menu-area {
  position: relative;
}

nav.post-controls {

    .like-count {
      font-size: inherit;
      margin-right: -5px;
    }

    padding: 0;
    .highlight-action {
      color: dark-light-choose(scale-color($primary, $lightness: 60%), scale-color($secondary, $lightness: 40%));
    }
    a, button {
    color: dark-light-choose(scale-color($primary, $lightness: 75%), scale-color($secondary, $lightness: 25%));
    margin-right: 2px;
    display: inline-block;
  }

  a.toggle-likes {
    padding: 8px 0;
    margin-right: -3px;
  }

  span.badge-posts {
    margin-right: 5px;
    transition: all linear 0.15s;

  }

  .actions {
    text-align: right;
    float: right;
    display: inline-block;
    .more-actions {
      display: none;
      overflow: hidden;
    }
  }

  .show-replies {
    margin-left: -10px;
    font-size: inherit;
    span.badge-posts {color: dark-light-choose(scale-color($primary, $lightness: 60%), scale-color($secondary, $lightness: 40%)); }
    &:hover {
      background: dark-light-diff($primary, $secondary, 90%, -65%);
      span.badge-posts {color: $primary;}
    }
    i {
      margin-left: 5px;
      font-size: 90%;
    }
  }

  button.create {
    margin-right: 0;
    color: dark-light-choose(scale-color($primary, $lightness: 20%), scale-color($secondary, $lightness: 80%));
    margin-left: 10px;
  }

  .create i {
    margin-right: 5px;
  }

  button {
    font-size: 1.143em;
    padding: 8px 10px;
    vertical-align: top;
    background: transparent;
    border: none;
    margin-left: 3px;
    transition: all linear 0.15s;

        &:hover {
          background: dark-light-diff($primary, $secondary, 90%, -60%);
          color: $primary;
        }

        &:active {
          box-shadow: inset 0 1px 3px rgba(0,0,0, .4);
        }

        &.hidden {
          display: none;
        }
        &.admin {
          position: relative;
        }

        &.delete:hover {
          background: $danger;
          color: $secondary;
        }

        &.like:hover {
          color: $love;
          background: dark-light-diff($love, $secondary, 85%, -60%)
        }

        &.has-like {color: $love;}
        &.has-like[disabled]:hover {
          background: transparent;
        }
        &.has-like[disabled]:active {
          box-shadow: none;
        }

        &.bookmark {padding: 8px 11px; }

        .read-icon {
          &:before {
            font-family: "FontAwesome";
            content: "\f02e";
          }
          &.unseen {
            &:before {
              content: "\f097";
            }
          }
          &.bookmarked {
            &:before {
              color: $tertiary;
            }
          }
        }
      }

  .post-admin-menu {
    background-color: $secondary;
    width: 205px;
    padding: 10px;
    border: 1px solid dark-light-diff($primary, $secondary, 90%, -60%);
    position: absolute;
    text-align: left;
    bottom: -2px;
    right: 15px;
    z-index: 1000;
    display: none;

    h3 {
      margin-top: 0;
      color: $primary;
      font-size: 1em;
    }

    ul {
      list-style: none;
      margin: 10px 0 0 0;
    }

    li {
      width: 176px;
      margin-bottom: 5px;

      i.fa {
        width: 14px;
        margin-right: 14px;
      }
    }
  }
}

.embedded-posts {
  h1, h2, h3 { margin: 10px 0; }

  .topic-body {
    box-sizing: border-box;
    width: calc(100% - 60px); // [100% - .topic-avatar width]
    // WARNING: overflow hide is required for quoted / embedded images
    // which expect "normal" post width, but expansions are narrower
    overflow: hidden;
    padding: 15px 15px 0 15px;
  }

  // this is covered by .topic-body .regular on a normal post
  // but no such class structure exists for an embedded, expanded post
  .cooked {
    margin-top: 15px;
  }

  .topic-avatar {
    padding-left: 15px;
    padding-top: 15px;
  }

  // bottom means "reply expansion" below a post
  &.bottom {
    &.hidden {
      display: block;
      opacity: 0;
    }
  }
  &.bottom {
    .row {
      padding-top: 7px;
    }
  }

  // top means "in reply to expansion" above a post
  &.top {
    margin-left: 56px;
    width: 701px;
  }
  &.top.topic-body {
    padding-left: 0;
    padding-right: 0;
  }

<<<<<<< HEAD
  .post-date { color: scale-color($primary, $lightness: 60%); }
=======
  .post-date { color: dark-light-choose(scale-color($primary, $lightness: 60%), scale-color($secondary, $lightness: 40%)); }
>>>>>>> 7da72708
  .fa-arrow-up, .fa-arrow-down { margin-left: 5px; }
  .reply:first-of-type .row { border-top: none; }

  .topic-meta-data {
    position: relative;
  }
  .topic-meta-data h5 {
    position: absolute;
    z-index: 1;
    font-size: 0.929em;
    a {
      font-weight: bold;
      color: dark-light-choose(scale-color($primary, $lightness: 70%), scale-color($secondary, $lightness: 30%));
    }
  }
<<<<<<< HEAD
  .arrow {color: scale-color($primary, $lightness: 60%);}
=======
  .arrow {color: dark-light-choose(scale-color($primary, $lightness: 60%), scale-color($secondary, $lightness: 40%)); }
>>>>>>> 7da72708
}

.post-action {
  .relative-date {
    margin-left: 5px;
  }
  .avatar { margin-right: 2px; }
}

a.star {
  display: inline-block;
  float: left;
}

.topic-map {
  margin: 20px 0 0 0;
  background: blend-primary-secondary(5%);
  border: 1px solid dark-light-diff($primary, $secondary, 90%, -65%);
  border-top: none; // would cause double top border

  section {
    border-top: 1px solid dark-light-diff($primary, $secondary, 90%, -65%);
  }

  h3 {
    margin-bottom: 4px;
    color: dark-light-choose(scale-color($primary, $lightness: 20%), scale-color($secondary, $lightness: 80%));
    line-height: 23px;
    font-weight: normal;
    font-size: 1em;
  }

  h4 {
    margin: 1px 0 2px 0;
    color: dark-light-choose(scale-color($primary, $lightness: 50%), scale-color($secondary, $lightness: 50%));
    font-weight: normal;
    font-size: 0.857em;
    line-height: 15px;
  }

  ul {
    margin: 0;
    list-style: none;
  }

  span.domain {
    font-size: 0.714em;
    color: dark-light-choose(scale-color($primary, $lightness: 50%), scale-color($secondary, $lightness: 50%));
  }

  .avatars {
    > div {
      float: left;
      position: relative;
      margin: 3px 0;
    }
    .post-count {
      position: absolute;
      right: 3px;
      border-radius: 100px;
      padding: 4px 5px 2px 5px;
      text-align: center;
      font-weight: normal;
      font-size: 11px;
      line-height: 1;
    }
  }

  .avatar {
    float: left;
    margin-right: 4px;
  }

  .map {
    .secondary {text-align: center;}
    li {
      float: left;
      padding: 7px 10px;
      &:last-of-type {
        border-right: 0;
      }
      &:nth-child(3) { text-align:center; }
    }
    a, .number {
      line-height: 20px;
    }
    .number, i {
      color: dark-light-choose(scale-color($primary, $lightness: 20%), scale-color($secondary, $lightness: 80%));
      font-size: 130%;
    }
    .avatar  a {
      float: left;
    }
  }
  .avatars,
  .links,
  .information {
    padding: 7px 10px 15px 10px;
    color: $primary;
  }

  .participants { // PMs //
    .user {float: left; margin: 7px 20px 7px 0;}
  }

  .topic-links {
    .badge-notification {
      margin: 1px 5px 5px 0;
    }
  }

  td {
    vertical-align: top;
    padding:1px;
  }

  .buttons {
    float: right;
    .btn {
      border: 0;
      padding: 0 23px;
      color: dark-light-choose(scale-color($primary, $lightness: 60%), scale-color($secondary, $lightness: 40%));
      background: blend-primary-secondary(5%);
      border-left: 1px solid dark-light-diff($primary, $secondary, 90%, -65%);
      border-top: 1px solid dark-light-diff($primary, $secondary, 90%, -65%);
      &:hover {
        color: $primary;
        background: dark-light-diff($primary, $secondary, 90%, -80%);
      }

      &.collapsed {
        padding-bottom: 1px;
      }
      .fa {
        margin: 0;
        font-size: 1.286em;
        line-height: 52px;
      }
    }
  }
}

#topic-footer-buttons {
  padding: 10px 10px 0 0;
  p {
    line-height: 32px;
    color: $primary;
  }
  .btn {
    outline: 0;
    margin-bottom: 5px;
    margin-right: 10px;
    .fa-bookmark.bookmarked { color: $tertiary; }
  }
}

#suggested-topics {
  clear: left;
  padding: 20px 0 15px 0;
  table {
    table-layout: fixed;
    margin-top: 10px;
  }
  .topics {
    padding-bottom: 15px;
  }
  // this forces category to take less space in suggested topics
  // as the poster list is not present at all there.
  th.category {
    width: 150px;
  }
}

#suggested-topics .topic-statuses .topic-status {
  padding: 0;
  i {
    font-size:15px;
  }
}

span.post-count {
  background: $primary;
  color: $secondary;
  opacity: .8;
}

button.expand-post {
  margin-top: 10px;
}

.quote-button.visible {
  display: block;
}

iframe {
  max-width: 100%;
}

video {
  max-height: 500px;
}

@-webkit-keyframes fadein {
  from {opacity: 0;}
  to {opacity: 1;}
}

@keyframes fadein {
    from {opacity: 0;}
    to {opacity: 1;}
}

.extra-info-wrapper {
  overflow: hidden;

  .star, .badge-wrapper, i,  .topic-link:not(.loading) {
    -webkit-animation: fadein .7s;
    animation: fadein .7s;
  }

  .topic-statuses {
    i  { color: $header_primary; }
    i.fa-envelope { color: $danger; }
    .unpinned { color: $header_primary; }
  }

  .topic-link {
    color: $header_primary;
    display: block;
    white-space: nowrap;
    overflow: hidden;
    text-overflow: ellipsis;
  }
}

/* default docked header CSS for all topics, including those without categories */
.extra-info {
  h1 {
    margin: 5px 0 0 0;
    font-size: 1.6em;
    line-height: 1.3em;
  }

  .topic-statuses {
    margin-top: -2px;
  }
}

/* override docked header CSS for topics with categories */
.extra-info.two-rows {
  h1 {
    line-height: 1.1em;
    margin: 0;
  }
}


.open >.dropdown-menu {
  display: block;
}

.btn-group {
  position: relative;
}

.dropdown-toggle {
  float: left;
  position: relative;
}

a.mention {
  padding: 2px 4px;
  color: $primary;
  background: dark-light-diff($primary, $secondary, 90%, -60%);
  border-radius: 8px;
}


.moderator {
  .topic-body {
    background-color: dark-light-diff($highlight, $secondary, 70%, -80%);
  }
}

.deleted {
  .topic-body, .small-action {
    background-color: dark-light-diff(rgba($danger,.7), $secondary, 50%, -60%);
  }
}

#share-link {
  width: 365px;
  margin-left: -4px;
}

.post-select {
  float: right;
  margin-right: 20px;
  margin-top: -20px;
}

.popup-menu {
  h3 {margin-top: 0;}
}

.deleted-user-avatar {
  font-size: 2.571em;
}

.info-line {
  margin: 10px 0;
  color: $primary;
}


/* solo quotes */
blockquote {
  /* leave browser defaults for top and bottom here */
  margin-left: 0;
  margin-right: 0;
  padding: 12px;
}

/* quotes with attribution */
.quote {
  &>blockquote {
    .onebox-result {
      background-color: blend-primary-secondary(5%);
    }
  }

  aside {
    .quote, .title, blockquote, .onebox, .onebox-result {
      background: blend-primary-secondary(5%);
      border-left: 5px solid dark-light-diff($primary, $secondary, 90%, -65%);
    }

    aside.quote>blockquote, aside.quote>.title {
      border-left: 0;
    }
  }

}



.gutter {
  margin-top: 13px;
  width: 100%;
  box-sizing: border-box;
  z-index: 1;
  padding-left: 757px;

  ul {margin: 0;}
  li {margin-bottom: 10px;}
  i {font-size: 0.857em;}

  .reply-new {
    padding-left: 27px;
    display:block;
    overflow:hidden;
  }

  .track-link {
    padding-left: 10px;
    display: block;
    overflow: hidden;
    }

  .post-links {
    list-style-type: none;
    position: relative;
    line-height: 18px;
    word-wrap: break-word;
    a i {
      position: relative;
      margin-right: 7px;
      margin-top: -2px;
      margin-left: -17px;
    }

    a.toggle-more {
      display: block;
      text-align: right;
    }

  }
}

// variables are used to calculate the width of .gap
$topic-body-width: 690px;
$topic-body-width-padding: 11px;
$topic-avatar-width: 45px;
.topic-body {
  width: $topic-body-width;
  float: left;
  position: relative;
  z-index: 2;
  border-top: 1px solid dark-light-diff($primary, $secondary, 90%, -75%);
  padding: 12px $topic-body-width-padding 15px $topic-body-width-padding;
}
.topic-avatar {
  border-top: 1px solid dark-light-diff($primary, $secondary, 90%, -75%);
  padding-top: 15px;
  width: $topic-avatar-width;
  float: left;
  position: relative;
  z-index: 2;
}

.gap {
  width: calc(#{$topic-avatar-width} + #{$topic-body-width} + 2 * #{$topic-body-width-padding});
}

.small-action {
  width: 755px;
  border-top: 1px solid dark-light-diff($primary, $secondary, 90%, -75%);
}

.posts-wrapper {
  position: relative;
  -webkit-font-smoothing: subpixel-antialiased;
}

.dropdown {
  position: relative;
}
.caret {
  display: inline-block;
  width: 0;
  height: 0;
  vertical-align: middle;
  border-top: 4px solid $primary;
  border-right: 4px solid transparent;
  border-left: 4px solid transparent;
  content: "";
  margin-left: 5px;
}
.dropdown-menu {
  position: absolute;
  bottom: 115%;
  left: 0;
  z-index: 1000;
  display: none;
  float: left;
  width: 550px;
  margin: 1px 0 0;
  list-style: none;
  background-color: $secondary;
  border: 1px solid dark-light-diff($primary, $secondary, 90%, -60%);
  box-shadow: 0 1px 5px rgba(0,0,0, .4);
  background-clip: padding-box;
  span {font-size: 0.857em;}
  .title {font-weight: bold; display: block; font-size: 1em;}
}
.dropdown-menu a {
  display: block;
  padding: 9px;
  clear: both;
  font-weight: normal;
  line-height: 18px;
  color: $primary;
  transition: all linear .15s;

  & > div {
    margin-left: 26px;
  }
}
.dropdown-menu li > a:hover,
.dropdown-menu .active > a,
.dropdown-menu .active > a:hover {
  color: $primary;
  text-decoration: none;
  background-color: dark-light-diff($highlight, $secondary, 50%, -70%);

}

.dropdown-menu .disabled > a,
.dropdown-menu .disabled > a:hover {
  text-decoration: none;
  color: $primary;
  background-color: dark-light-diff($tertiary, $secondary, 85%, -65%);
  cursor: default;
}

.dropdown-menu .icon {
  margin-top: 3px;
  float: left;
  font-size: 1.286em;
}

.open > .dropdown-menu {
  display: block;
  clear: both;
}

#selected-posts {
  width: 200px;
  position: fixed;
  z-index: 1000;
  background-color: dark-light-diff($tertiary, $secondary, 85%, -65%);
  border: 1px solid $tertiary;
  padding: 5px;
  margin-bottom: 5px;
  right: 10px;

  @include large-width {
    right: auto;
    margin-left: 330px;
    left: 50%;
  }

  button {
    width: 180px;
    margin: 4px auto;
    display: inline-block;
    text-align: left;
  }

  &.hidden {
    display: none;
  }
  .controls {
    margin-top: 10px;
  }
  p {
    font-size: 0.929em;
    margin: 0 0 10px 0;
  }
  p.cancel {
    margin: 10px 0 0 0;
  }
  h3 {
    font-size: 1.786em;
    color: $primary;
    margin-bottom: 5px;
    i {
      margin-right: 7px;
    }
  }
  .btn {
    border: none;
    color: $secondary;
    font-weight: normal;
    margin-bottom: 10px;
    background: scale-color($tertiary, $lightness: 50%);

    &[href] {
      color: $secondary;
    }
    &:hover
    {
      color: $secondary;
      background: scale-color($tertiary, $lightness: 20%);
    }
    &:active {
      @include linear-gradient(darken($tertiary, 18%), darken($tertiary, 12%));
      box-shadow: inset 0 1px 3px rgba(0,0,0, 0.2);
      color: $secondary;
    }
    &[disabled] {
      text-shadow: 0 1px 0 rgba($primary, 0.2);
      @include linear-gradient($tertiary, darken($tertiary, 20%));
      @include box-shadow((inset 0 1px 0 rgba(0,0,0, 0.33), inset 0 -1px 2px rgba($primary, 0.2)));
    }
  }
}

.topic-post {
  &.selected {
    article.boxed {
      .select-posts {
        button.select-post {
          background-color: scale-color($tertiary, $lightness: 50%);
          color: $secondary;
        }
      }
      .topic-body {
        .contents:after {
          display: none;
        }
      }
    }
  }
  article.boxed {
    position: relative;

    .select-posts {
      position: absolute;
      left: 100%;
      z-index: 490;
      top: 8px;
      width: 200px;
      height: 100px;
      background-color: $secondary;

      button {
        margin-left: 8px;
        background-color: dark-light-choose(scale-color($primary, $lightness: 70%), scale-color($secondary, $lightness: 30%));
        border: 1px solid dark-light-choose(scale-color($primary, $lightness: 60%), scale-color($secondary, $lightness: 40%));
        color: $primary;
      }
    }
  }
}

a.attachment:before {
  display: inline-block;
  margin-right: 4px;
  font-family: "FontAwesome";
  content: "\f019";
}

.private_message .gutter, .deleted-topic .gutter,.read_restricted .gutter {
    position: relative;
}

.deleted-topic .gutter:before {
    display: block;
    position: absolute;
    left: 767px;
    color: rgba(dark-light-diff($primary, $secondary, 90%, -65%) , .8);
    font: 6.429em/1 FontAwesome;
    content: "\f014";
    z-index: -5;
}

.topic-meta-data {

 &:after {
    visibility: hidden;
    display: block;
    font-size: 0;
    content: " ";
    clear: both;
    height: 0;
 }

 .post-info  {
   display: inline-block;
   float: right;
   font-size: 0.929em;
   margin-top: 1px;
   a {color: dark-light-choose(scale-color($primary, $lightness: 50%), scale-color($secondary, $lightness: 50%)); }
 }

}

.who-liked {
  margin-top: 20px;
  margin-bottom: 0px;
  width: 100%;
  text-align: right;
}

span.highlighted {
  background-color: dark-light-diff($tertiary, $secondary, 85%, -65%);
}

.username.new-user a {
  color: dark-light-choose(scale-color($primary, $lightness: 70%), scale-color($secondary, $lightness: 30%));
}

.read-state {
  color: scale-color($tertiary, $lightness: 50%);
  position: absolute;
  right: -2px;
  top: 13px;
  font-size: 0.571em;
}

.read-state.read {
  opacity: 0;
  transition: opacity ease-out 1s;
}

.signup-cta {
  width: $topic-body-width;
  a {
    float: right;
    text-decoration: underline;
  }
}

/* Tablet (portrait) ----------- */


@media all
and (max-width : 870px) {

  .gutter {
    display: none;
    }

  .topic-avatar {
    width: 45px;
  }

  .post-cloak .reply-to-tab {
      right: 15%;
    }

  .topic-body {
      box-sizing: border-box;
      width: calc(100% - 47px); //100% - [width of .topic-avatar + 2px]

      padding-left: 2%;
    }

  .embedded-posts {
    // top means "in reply to expansion" above a post
    &.top {
      width: calc(100% - 56px); // [100% - margin-left]
    }
  }

}



/* below standard tablet portrait ----------- */

@media all
and (max-width : 767px) {

  .reply-to-tab {
    span {display: none;}
  }
  .names {
    span {display: block;}
  }

}<|MERGE_RESOLUTION|>--- conflicted
+++ resolved
@@ -275,11 +275,7 @@
     padding-right: 0;
   }
 
-<<<<<<< HEAD
-  .post-date { color: scale-color($primary, $lightness: 60%); }
-=======
   .post-date { color: dark-light-choose(scale-color($primary, $lightness: 60%), scale-color($secondary, $lightness: 40%)); }
->>>>>>> 7da72708
   .fa-arrow-up, .fa-arrow-down { margin-left: 5px; }
   .reply:first-of-type .row { border-top: none; }
 
@@ -295,11 +291,7 @@
       color: dark-light-choose(scale-color($primary, $lightness: 70%), scale-color($secondary, $lightness: 30%));
     }
   }
-<<<<<<< HEAD
-  .arrow {color: scale-color($primary, $lightness: 60%);}
-=======
   .arrow {color: dark-light-choose(scale-color($primary, $lightness: 60%), scale-color($secondary, $lightness: 40%)); }
->>>>>>> 7da72708
 }
 
 .post-action {
