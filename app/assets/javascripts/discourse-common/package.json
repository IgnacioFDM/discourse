{
  "name": "discourse-common",
  "version": "1.0.0",
  "description": "Shared code between discourse apps",
  "author": "Discourse",
  "license": "GPL-2.0-only",
  "keywords": [
    "ember-addon"
  ],
  "repository": "",
  "scripts": {
    "build": "ember build",
    "lint:hbs": "ember-template-lint .",
    "lint:js": "eslint .",
    "start": "ember serve"
  },
  "dependencies": {
    "@uppy/aws-s3": "^2.2.1",
    "@uppy/aws-s3-multipart": "^2.4.1",
    "@uppy/core": "^2.3.1",
    "@uppy/drop-target": "^1.1.3",
    "@uppy/utils": "^4.1.0",
    "@uppy/xhr-upload": "^2.1.2",
    "ember-auto-import": "^2.4.3",
    "ember-cli-babel": "^7.26.10",
    "ember-cli-htmlbars": "^6.1.1",
    "ember-resolver": "^8.0.3",
    "handlebars": "^4.7.0",
<<<<<<< HEAD
    "truth-helpers": "workspace:*",
    "webpack": "^5.75.0"
  },
  "devDependencies": {
    "@babel/core": "^7.19.6",
=======
    "truth-helpers": "1.0.0",
    "webpack": "^5.75.0"
  },
  "devDependencies": {
    "@babel/core": "^7.20.2",
>>>>>>> bd38b6dc
    "@ember/optional-features": "^2.0.0",
    "@embroider/test-setup": "^1.8.3",
    "@glimmer/component": "^1.1.2",
    "broccoli-asset-rev": "^3.0.0",
    "ember-cli": "~3.28.5",
    "ember-cli-dependency-checker": "^3.3.1",
    "ember-cli-inject-live-reload": "^2.1.0",
    "ember-cli-sri": "^2.1.1",
    "ember-cli-terser": "^4.0.2",
    "ember-disable-prototype-extensions": "^1.1.3",
    "ember-load-initializers": "^2.1.1",
    "ember-source": "~3.28.10",
    "ember-source-channel-url": "^3.0.0",
    "loader.js": "^4.7.0"
  },
  "engines": {
    "node": "16.* || >= 18"
  },
  "ember": {
    "edition": "default"
  }
}<|MERGE_RESOLUTION|>--- conflicted
+++ resolved
@@ -26,19 +26,11 @@
     "ember-cli-htmlbars": "^6.1.1",
     "ember-resolver": "^8.0.3",
     "handlebars": "^4.7.0",
-<<<<<<< HEAD
     "truth-helpers": "workspace:*",
     "webpack": "^5.75.0"
   },
   "devDependencies": {
-    "@babel/core": "^7.19.6",
-=======
-    "truth-helpers": "1.0.0",
-    "webpack": "^5.75.0"
-  },
-  "devDependencies": {
     "@babel/core": "^7.20.2",
->>>>>>> bd38b6dc
     "@ember/optional-features": "^2.0.0",
     "@embroider/test-setup": "^1.8.3",
     "@glimmer/component": "^1.1.2",
