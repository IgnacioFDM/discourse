<<<<<<< HEAD
=======
import { dasherize } from "@ember/string";

>>>>>>> baba1cc0
export default function(name, opts) {
  opts = opts || {};
  const container = Discourse.__container__;

  // We use the container here because modals are like singletons
  // in Discourse. Only one can be shown with a particular state.
  const route = container.lookup("route:application");
  const modalController = route.controllerFor("modal");

  modalController.set("modalClass", opts.modalClass);

  const controllerName = opts.admin ? `modals/${name}` : name;
  modalController.set("name", controllerName);

  let controller = container.lookup("controller:" + controllerName);
  const templateName = opts.templateName || dasherize(name);

  const renderArgs = { into: "modal", outlet: "modalBody" };
  if (controller) {
    renderArgs.controller = controllerName;
  } else {
    // use a basic controller
    renderArgs.controller = "basic-modal-body";
    controller = container.lookup(`controller:${renderArgs.controller}`);
  }

  if (opts.addModalBodyView) {
    renderArgs.view = "modal-body";
  }

  const modalName = `modal/${templateName}`;
  const fullName = opts.admin ? `admin/templates/${modalName}` : modalName;
  route.render(fullName, renderArgs);
  if (opts.title) {
    modalController.set("title", I18n.t(opts.title));
  }

  if (opts.panels) {
    modalController.setProperties({
      panels: opts.panels,
      selectedPanel: opts.panels[0]
    });

    if (controller.actions.onSelectPanel) {
      modalController.set("onSelectPanel", controller.actions.onSelectPanel);
    }

    modalController.set(
      "modalClass",
      `${modalController.get("modalClass")} has-tabs`
    );
  } else {
    modalController.setProperties({ panels: [], selectedPanel: null });
  }

  controller.set("modal", modalController);
  const model = opts.model;
  if (model) {
    controller.set("model", model);
  }
  if (controller.onShow) {
    controller.onShow();
  }
  controller.set("flashMessage", null);

  return controller;
}<|MERGE_RESOLUTION|>--- conflicted
+++ resolved
@@ -1,8 +1,5 @@
-<<<<<<< HEAD
-=======
 import { dasherize } from "@ember/string";
 
->>>>>>> baba1cc0
 export default function(name, opts) {
   opts = opts || {};
   const container = Discourse.__container__;
