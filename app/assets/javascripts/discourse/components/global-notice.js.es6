--- conflicted
+++ resolved
@@ -24,11 +24,7 @@
         }
       });
       if (topic_count < 5 || post_count < this.siteSettings.tl1_requires_read_posts) {
-<<<<<<< HEAD
-        notices.push([I18n.t("too_few_topics_notice", {posts: this.siteSettings.tl1_requires_read_posts}), 'alert-too-few-topics']);
-=======
         notices.push([I18n.t("too_few_topics_notice", { posts: this.siteSettings.tl1_requires_read_posts }), 'alert-too-few-topics']);
->>>>>>> 60ed7287
       }
     }
 
@@ -37,13 +33,7 @@
     }
 
     if (notices.length > 0) {
-<<<<<<< HEAD
-      buffer.push(_.map(notices, function(arr) {
-        return "<div class='row'><div class='alert alert-info " + arr[1] + "'>" + arr[0] + "</div></div>";
-      }).join(""));
-=======
       buffer.push(_.map(notices, n => "<div class='row'><div class='alert alert-info " + n[1] + "'>" + n[0] + "</div></div>").join(""));
->>>>>>> 60ed7287
     }
   }
 });