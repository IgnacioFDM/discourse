--- conflicted
+++ resolved
@@ -175,11 +175,7 @@
   // WARNING: We should only import scripts here if they are not in NPM.
   // For example: our very specific version of bootstrap-modal.
   app.import(vendorJs + "bootbox.js");
-<<<<<<< HEAD
-  app.import(vendorJs + "bootstrap-modal.js");
-=======
   app.import("node_modules/bootstrap/js/modal.js");
->>>>>>> 3ee0a492
   app.import(vendorJs + "caret_position.js");
   app.import("node_modules/ember-source/dist/ember-template-compiler.js", {
     type: "test",
