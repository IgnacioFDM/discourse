import DiscourseURL from "discourse/lib/url";

export function wantsNewWindow(e, target) {
  return (
    e.defaultPrevented ||
    e.shiftKey ||
    e.metaKey ||
    e.ctrlKey ||
    (e.button && e.button !== 0) ||
    target?.target === "_blank"
  );
}

/**
  Discourse does some server side rendering of HTML, such as the `cooked` contents of
  posts. The downside of this in an Ember app is the links will not go through the router.
  This code intercepts clicks on those links and routes them properly.
**/
export default function interceptClick(event, target) {
  if (wantsNewWindow(event, target)) {
    return;
  }

<<<<<<< HEAD
  const href = target.getAttribute("href");
=======
  const currentTarget = e.currentTarget;
  const href = currentTarget.getAttribute("href");
  const linkTarget = currentTarget.getAttribute("target");
  const targettingOtherFrame = linkTarget && linkTarget !== "_self";
>>>>>>> c6a23b90

  if (
    !href ||
    href.startsWith("#") ||
<<<<<<< HEAD
    target.getAttribute("target") ||
    target.dataset.emberAction ||
    target.dataset.autoRoute ||
    target.dataset.shareUrl ||
    target.classList.contains("widget-link") ||
    target.classList.contains("raw-link") ||
    target.classList.contains("mention") ||
    (!target.classList.contains("d-link") &&
      !target.dataset.userCard &&
      target.classList.contains("ember-view")) ||
    target.classList.contains("lightbox") ||
=======
    targettingOtherFrame ||
    currentTarget.dataset.emberAction ||
    currentTarget.dataset.autoRoute ||
    currentTarget.dataset.shareUrl ||
    currentTarget.classList.contains("widget-link") ||
    currentTarget.classList.contains("raw-link") ||
    currentTarget.classList.contains("mention") ||
    (!currentTarget.classList.contains("d-link") &&
      !currentTarget.dataset.userCard &&
      currentTarget.classList.contains("ember-view")) ||
    currentTarget.classList.contains("lightbox") ||
>>>>>>> c6a23b90
    href.startsWith("mailto:") ||
    (href.match(/^http[s]?:\/\//i) &&
      !href.match(new RegExp("^https?:\\/\\/" + window.location.hostname, "i")))
  ) {
    return;
  }

  event.preventDefault();
  event.stopPropagation();

  DiscourseURL.routeTo(href);
}<|MERGE_RESOLUTION|>--- conflicted
+++ resolved
@@ -21,19 +21,14 @@
     return;
   }
 
-<<<<<<< HEAD
   const href = target.getAttribute("href");
-=======
-  const currentTarget = e.currentTarget;
-  const href = currentTarget.getAttribute("href");
-  const linkTarget = currentTarget.getAttribute("target");
-  const targettingOtherFrame = linkTarget && linkTarget !== "_self";
->>>>>>> c6a23b90
+  const linkTarget = target.getAttribute("target");
+  const targetingOtherFrame = linkTarget && linkTarget !== "_self";
 
   if (
     !href ||
     href.startsWith("#") ||
-<<<<<<< HEAD
+    targetingOtherFrame ||
     target.getAttribute("target") ||
     target.dataset.emberAction ||
     target.dataset.autoRoute ||
@@ -45,19 +40,6 @@
       !target.dataset.userCard &&
       target.classList.contains("ember-view")) ||
     target.classList.contains("lightbox") ||
-=======
-    targettingOtherFrame ||
-    currentTarget.dataset.emberAction ||
-    currentTarget.dataset.autoRoute ||
-    currentTarget.dataset.shareUrl ||
-    currentTarget.classList.contains("widget-link") ||
-    currentTarget.classList.contains("raw-link") ||
-    currentTarget.classList.contains("mention") ||
-    (!currentTarget.classList.contains("d-link") &&
-      !currentTarget.dataset.userCard &&
-      currentTarget.classList.contains("ember-view")) ||
-    currentTarget.classList.contains("lightbox") ||
->>>>>>> c6a23b90
     href.startsWith("mailto:") ||
     (href.match(/^http[s]?:\/\//i) &&
       !href.match(new RegExp("^https?:\\/\\/" + window.location.hostname, "i")))
