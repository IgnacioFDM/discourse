<CreateAccount
  @email={{this.accountEmail}}
  @disabled={{this.submitDisabled}}
  @action={{action "createAccount"}}
>
  {{#unless this.complete}}
    <PluginOutlet
      @name="create-account-before-modal-body"
      @tagName="span"
      @connectorTagName="div"
    />
    <DModalBody
      @class={{this.modalBodyClasses}}
      @preventModalAlertHiding={{true}}
    >
      <div class="create-account-form {{this.authOptions.auth_provider}}">
        <div class="login-welcome-header" id="create-account-title">
          <h1 class="login-title">{{i18n "create_account.header_title"}}</h1>
          <img src={{this.wavingHandURL}} alt="" class="waving-hand" />
          <p class="login-subheader">{{i18n
              "create_account.subheader_title"
            }}</p>
        </div>
        {{#if this.showCreateForm}}

          <div class="login-form">
            <form>
              {{#if this.associateHtml}}
                <div class="input-group create-account-associate-link">
                  <span>{{html-safe this.associateHtml}}</span>
                </div>
              {{/if}}
              <div class="input-group create-account-email">
                <Input
                  @type="email"
                  disabled={{this.emailDisabled}}
                  @value={{this.accountEmail}}
                  id="new-account-email"
                  name="email"
                  class={{value-entered this.accountEmail}}
                  autofocus="autofocus"
                  {{on "focusout" (action "checkEmailAvailability")}}
                  aria-describedby="account-email-validation"
                  aria-invalid={{this.emailValidation.failed}}
                />
                <label class="alt-placeholder" for="new-account-email">
                  {{i18n "user.email.title"}}
                  {{~#if this.userFields~}}
                    <span class="required">*</span>
                  {{/if}}
                </label>
                <InputTip
                  @validation={{this.emailValidation}}
                  @id="account-email-validation"
                />
                <span class="more-info">{{i18n
                    "user.email.instructions"
                  }}</span>
              </div>

              <div class="input-group create-account__username">
                <Input
                  @value={{this.accountUsername}}
                  disabled={{this.usernameDisabled}}
                  class={{value-entered this.accountUsername}}
                  id="new-account-username"
                  name="username"
                  maxlength={{this.maxUsernameLength}}
                  aria-describedby="username-validation"
<<<<<<< HEAD
                  aria-invalid=usernameValidation.failed
                  autocomplete="off"
                }}
=======
                  aria-invalid={{this.usernameValidation.failed}}
                  autocomplete="off"
                />
>>>>>>> 3ee0a492
                <label class="alt-placeholder" for="new-account-username">
                  {{i18n "user.username.title"}}
                  {{~#if this.userFields~}}
                    <span class="required">*</span>
                  {{/if}}
                </label>

                <InputTip
                  @validation={{this.usernameValidation}}
                  @id="username-validation"
                />
                <span class="more-info">{{i18n
                    "user.username.instructions"
                  }}</span>
              </div>

              <div class="input-group create-account__fullname">
                {{#if this.fullnameRequired}}
                  <TextField
                    @disabled={{this.nameDisabled}}
                    @value={{this.accountName}}
                    @id="new-account-name"
                    @class={{value-entered this.accountName}}
                    @aria-describedby="fullname-validation"
                    @aria-invalid={{this.nameValidation.failed}}
                  />
                  <label class="alt-placeholder" for="new-account-name">
                    {{i18n "user.name.title"}}
                    {{#if this.siteSettings.full_name_required}}
                      {{~#if this.userFields~}}
                        <span class="required">*</span>
                      {{/if}}
                    {{/if}}
                  </label>

                  <InputTip
                    @validation={{this.nameValidation}}
                    @id="fullname-validation"
                  />
                  <span class="more-info">{{this.nameInstructions}}</span>
                {{/if}}
              </div>

              <PluginOutlet
                @name="create-account-before-password"
                @args={{hash
                  accountName=this.accountName
                  accountUsername=this.accountUsername
                  accountPassword=this.accountPassword
                  userFields=this.userFields
                  authOptions=this.authOptions
                }}
              />

              <div class="input-group create-account__password">
                {{#if this.passwordRequired}}
                  <PasswordField
                    @value={{this.accountPassword}}
                    @class={{value-entered this.accountPassword}}
                    @type={{if this.maskPassword "password" "text"}}
                    id="new-account-password"
                    @autocomplete="current-password"
                    @capsLockOn={{this.capsLockOn}}
                    @aria-describedby="password-validation"
                    @aria-invalid={{this.passwordValidation.failed}}
                  />
                  <label class="alt-placeholder" for="new-account-password">
                    {{i18n "user.password.title"}}
                    {{~#if this.userFields~}}
                      <span class="required">*</span>
                    {{/if}}
                  </label>
                  <div class="create-account__password-info">
                    <div class="create-account__password-tip-validation">
                      <InputTip
                        @validation={{this.passwordValidation}}
                        @id="password-validation"
                      />
                      <span
                        class="more-info"
                      >{{this.passwordInstructions}}</span>
                      <div
                        class="caps-lock-warning
                          {{unless this.capsLockOn 'hidden'}}"
                      >
                        {{d-icon "exclamation-triangle"}}
                        {{i18n "login.caps_lock_warning"}}
                      </div>
                    </div>
                    <TogglePasswordMask
                      @maskPassword={{this.maskPassword}}
                      @togglePasswordMask={{this.togglePasswordMask}}
                    />
                  </div>
                {{/if}}

                <div class="password-confirmation">
                  <label for="new-account-password-confirmation">{{i18n
                      "user.password_confirmation.title"
                    }}</label>
                  <HoneypotInput
                    @id="new-account-confirmation"
                    @autocomplete="new-password"
                    @value={{this.accountHoneypot}}
                  />
                  <Input
                    @value={{this.accountChallenge}}
                    id="new-account-challenge"
                  />
                </div>
              </div>

              {{#if this.requireInviteCode}}
                <div class="input-group create-account__invite-code">
                  <Input
                    @value={{this.inviteCode}}
                    class={{value-entered this.inviteCode}}
                    id="inviteCode"
                  />
                  <label class="alt-placeholder" for="invite-code">{{i18n
                      "user.invite_code.title"
                    }}</label>
                  <span class="more-info">{{i18n
                      "user.invite_code.instructions"
                    }}</span>
                </div>
              {{/if}}

              <PluginOutlet
                @name="create-account-after-password"
                @args={{hash
                  accountName=this.accountName
                  accountUsername=this.accountUsername
                  accountPassword=this.accountPassword
                  userFields=this.userFields
                }}
              />

              {{#if this.userFields}}
                <div class="user-fields">
                  {{#each this.userFields as |f|}}
                    <div class="input-group">
                      {{! adding the value-entered class here to
                      be able to detect if the user field has a value
                      entered }}
                      <UserField
                        @field={{f.field}}
                        @value={{f.value}}
                        @class={{value-entered f.value}}
                        @validation={{f.validation}}
                      />
                    </div>
                  {{/each}}
                </div>
              {{/if}}
            </form>
          </div>

          <div class="modal-footer">
            <DButton
              @class="btn-large btn-primary"
              @action={{action "createAccount"}}
              @disabled={{this.submitDisabled}}
              @label="create_account.title"
              @isLoading={{this.formSubmitted}}
            />

            {{#unless this.hasAuthOptions}}
              <DButton
                @class="btn-large"
                @id="login-link"
                @action={{route-action "showLogin"}}
                @disabled={{this.formSubmitted}}
                @label="log_in"
              />
            {{/unless}}

            <div class="disclaimer">
              {{html-safe this.disclaimerHtml}}
            </div>
          </div>

          <PluginOutlet
            @name="create-account-after-modal-footer"
            @connectorTagName="div"
          />

        {{/if}}
        {{#unless this.hasAuthOptions}}
          <div class="create-account-login-buttons">
            <LoginButtons @externalLogin={{action "externalLogin"}} />
          </div>
        {{/unless}}

        {{#if this.skipConfirmation}}
          {{loading-spinner size="large"}}
        {{/if}}
      </div>
    </DModalBody>
  {{/unless}}
</CreateAccount><|MERGE_RESOLUTION|>--- conflicted
+++ resolved
@@ -67,15 +67,9 @@
                   name="username"
                   maxlength={{this.maxUsernameLength}}
                   aria-describedby="username-validation"
-<<<<<<< HEAD
-                  aria-invalid=usernameValidation.failed
-                  autocomplete="off"
-                }}
-=======
                   aria-invalid={{this.usernameValidation.failed}}
                   autocomplete="off"
                 />
->>>>>>> 3ee0a492
                 <label class="alt-placeholder" for="new-account-username">
                   {{i18n "user.username.title"}}
                   {{~#if this.userFields~}}
