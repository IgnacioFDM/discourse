--- conflicted
+++ resolved
@@ -14,16 +14,8 @@
 import { inject as service } from "@ember/service";
 
 const DiscoveryCategoriesRoute = DiscourseRoute.extend(OpenComposer, {
-<<<<<<< HEAD
   templateName: "discovery/categories-route",
-=======
   router: service(),
-
-  renderTemplate() {
-    this.render("navigation/categories", { outlet: "navigation-bar" });
-    this.render("discovery/categories", { outlet: "list-container" });
-  },
->>>>>>> 13b13a75
 
   findCategories() {
     let style =
