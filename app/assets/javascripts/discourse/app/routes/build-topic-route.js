import {
  changeSort,
  queryParams,
  resetParams,
} from "discourse/controllers/discovery-sortable";
import DiscourseRoute from "discourse/routes/discourse";
import I18n from "I18n";
import Session from "discourse/models/session";
import Site from "discourse/models/site";
import { deepEqual } from "discourse-common/lib/object";
import { defaultHomepage } from "discourse/lib/utilities";
import { isEmpty } from "@ember/utils";
import { inject as service } from "@ember/service";
import { action } from "@ember/object";
import User from "discourse/models/user";

// A helper to build a topic route for a filter
export function filterQueryParams(params, defaultParams) {
  const findOpts = Object.assign({}, defaultParams || {});

  if (params) {
    Object.keys(queryParams).forEach(function (opt) {
      if (!isEmpty(params[opt])) {
        findOpts[opt] = params[opt];
      }
    });
  }
  return findOpts;
}

export async function findTopicList(
  store,
  tracking,
  filter,
  filterParams,
  extras = {}
) {
  let list;
  const session = Session.current();

  if (extras.cached) {
    const cachedList = session.get("topicList");

    // Try to use the cached version if it exists and is greater than the topics per page
    if (
      cachedList &&
      cachedList.get("filter") === filter &&
      (cachedList.get("topics.length") || 0) > cachedList.get("per_page") &&
      deepEqual(cachedList.get("listParams"), filterParams)
    ) {
      cachedList.set("loaded", true);

      tracking?.updateTopics(cachedList.get("topics"));
      list = cachedList;
    }

    session.set("topicList", null);
  } else {
    // Clear the cache
    session.setProperties({ topicList: null });
  }

  if (!list) {
    // Clean up any string parameters that might slip through
    filterParams ||= {};
    for (const [key, val] of Object.entries(filterParams)) {
      if (val === "undefined" || val === "null") {
        filterParams[key] = null;
      }
    }

    list = await store.findFiltered("topicList", {
      filter,
      params: filterParams,
    });
  }

  list.set("listParams", filterParams);

  if (tracking) {
    tracking.sync(list, list.filter, filterParams);
    tracking.trackIncoming(list.filter);
  }

  Session.currentProp("topicList", list);

  if (list.topic_list?.top_tags) {
    if (list.filter.startsWith("c/") || list.filter.startsWith("tags/c/")) {
      Site.currentProp("category_top_tags", list.topic_list.top_tags);
    } else {
      Site.currentProp("top_tags", list.topic_list.top_tags);
    }
  }

  return list;
}

<<<<<<< HEAD
const AbstractTopicRoute = DiscourseRoute.extend({
  screenTrack: service(),
  queryParams,
  templateName: "discovery/topic-route", // TODO change
=======
class AbstractTopicRoute extends DiscourseRoute {
  @service screenTrack;
  queryParams = queryParams;

  beforeModel() {
    this.controllerFor("navigation/default").set(
      "filterType",
      this.routeConfig.filter.split("/")[0]
    );
  }
>>>>>>> ae952606

  model(data, transition) {
    // attempt to stop early cause we need this to be called before .sync
    this.screenTrack.stop();

    const findOpts = filterQueryParams(data),
      findExtras = { cached: this.isPoppedState(transition) };

    return findTopicList(
      this.store,
      this.topicTrackingState,
      this.routeConfig.filter,
      findOpts,
      findExtras
    );
  }

  titleToken() {
    if (this.routeConfig.filter === defaultHomepage()) {
      return;
    }

    const filterText = I18n.t(
      "filters." + this.routeConfig.filter.replace("/", ".") + ".title"
    );
    return I18n.t("filters.with_topics", { filter: filterText });
  }

  setupController(controller, model) {
    // const topicOpts = {
    //   model,
    //   category: null,
    //   period: model.get("for_period") || model.get("params.period"),
    //   selected: [],
    //   expandAllPinned: false,
    //   expandGloballyPinned: true,
    // };

    // this.controllerFor("discovery/topics").setProperties(topicOpts);

    controller.setProperties({
      discovery: this.controllerFor("discovery"),
      filterType: this.routeConfig.filter.split("/")[0],
      period: model.get("for_period") || model.get("params.period"),
      // selected: [],
      expandAllPinned: false,
      expandGloballyPinned: true,
    });

<<<<<<< HEAD
    this._super(...arguments);
  },
=======
    this.controllerFor("navigation/default").set(
      "canCreateTopic",
      model.get("can_create_topic")
    );
  }
>>>>>>> ae952606

  renderTemplate() {
    // this.render("navigation/default", { outlet: "navigation-bar" });

<<<<<<< HEAD
    // this.render("discovery/topics", {
    //   controller: "discovery/topics",
    //   outlet: "list-container",
    // });
    this.render();
  },
=======
    this.render("discovery/topics", {
      controller: "discovery/topics",
      outlet: "list-container",
    });
  }
>>>>>>> ae952606

  @action
  changeSort(sortBy) {
    changeSort.call(this, sortBy);
  }

  @action
  resetParams(skipParams = []) {
    resetParams.call(this, skipParams);
  }

  @action
  willTransition() {
    if (this.routeConfig.filter === "top") {
      User.currentProp("user_option.should_be_redirected_to_top", false);
      if (User.currentProp("user_option.redirected_to_top")) {
        User.currentProp("user_option.redirected_to_top.reason", null);
      }
    }
    return super.willTransition(...arguments);
  }
}

export default function buildTopicRoute(filter) {
  return class extends AbstractTopicRoute {
    routeConfig = { filter };
  };
}<|MERGE_RESOLUTION|>--- conflicted
+++ resolved
@@ -95,23 +95,10 @@
   return list;
 }
 
-<<<<<<< HEAD
-const AbstractTopicRoute = DiscourseRoute.extend({
-  screenTrack: service(),
-  queryParams,
-  templateName: "discovery/topic-route", // TODO change
-=======
 class AbstractTopicRoute extends DiscourseRoute {
   @service screenTrack;
   queryParams = queryParams;
-
-  beforeModel() {
-    this.controllerFor("navigation/default").set(
-      "filterType",
-      this.routeConfig.filter.split("/")[0]
-    );
-  }
->>>>>>> ae952606
+  templateName = "discovery/topic-route"; // TODO change
 
   model(data, transition) {
     // attempt to stop early cause we need this to be called before .sync
@@ -161,34 +148,18 @@
       expandGloballyPinned: true,
     });
 
-<<<<<<< HEAD
-    this._super(...arguments);
-  },
-=======
-    this.controllerFor("navigation/default").set(
-      "canCreateTopic",
-      model.get("can_create_topic")
-    );
+    super.setupController(...arguments);
   }
->>>>>>> ae952606
 
   renderTemplate() {
     // this.render("navigation/default", { outlet: "navigation-bar" });
 
-<<<<<<< HEAD
     // this.render("discovery/topics", {
     //   controller: "discovery/topics",
     //   outlet: "list-container",
     // });
     this.render();
-  },
-=======
-    this.render("discovery/topics", {
-      controller: "discovery/topics",
-      outlet: "list-container",
-    });
   }
->>>>>>> ae952606
 
   @action
   changeSort(sortBy) {
