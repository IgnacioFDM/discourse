--- conflicted
+++ resolved
@@ -161,39 +161,7 @@
 
   setupController(controller, model) {
     const topics = this.topics,
-<<<<<<< HEAD
-      category = model.category,
-      canCreateTopic = topics.get("can_create_topic");
-
-    // let defaultSubcategory;
-    // let canCreateTopicOnSubCategory;
-
-    // if (this.siteSettings.default_subcategory_on_read_only_category) {
-    //   cannotCreateTopicOnCategory = false;
-
-    //   if (!canCreateTopicOnCategory && category.subcategories) {
-    //     defaultSubcategory = category.subcategories.find((subcategory) => {
-    //       return subcategory.get("permission") === PermissionType.FULL;
-    //     });
-    //     canCreateTopicOnSubCategory = !!defaultSubcategory;
-    //   }
-    // }
-
-    // this.controllerFor("navigation/category").setProperties({
-    //   // canCreateTopicOnCategory,
-    //   // cannotCreateTopicOnCategory,
-    //   canCreateTopic,
-    //   canCreateTopicOnSubCategory,
-    //   defaultSubcategory,
-    // });
-
-    controller.setProperties({
-      discovery: this.controllerFor("discovery"),
-      navigationArgs: this._navigationArgs(category),
-    });
-=======
       category = model.category;
->>>>>>> 6de4b3ac
 
     let topicOpts = {
       model: topics,
@@ -204,13 +172,6 @@
       // selected: [],
       noSubcategories: !!this.routeConfig?.no_subcategories,
       expandAllPinned: true,
-<<<<<<< HEAD
-      canCreateTopic,
-      canCreateTopicOnCategory: this.canCreateTopicOnCategory,
-      // canCreateTopicOnSubCategory,
-      // defaultSubcategory,
-=======
->>>>>>> 6de4b3ac
     };
 
     const p = category.get("params");
