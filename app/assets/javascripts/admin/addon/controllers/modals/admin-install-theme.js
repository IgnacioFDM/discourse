import { COMPONENTS, THEMES } from "admin/models/theme";
import Controller, { inject as controller } from "@ember/controller";
import { alias, equal, match } from "@ember/object/computed";
import discourseComputed, { observes } from "discourse-common/utils/decorators";
import I18n from "I18n";
import ModalFunctionality from "discourse/mixins/modal-functionality";
import { POPULAR_THEMES } from "discourse-common/helpers/popular-themes";
import { ajax } from "discourse/lib/ajax";
import { popupAjaxError } from "discourse/lib/ajax-error";
import { set } from "@ember/object";

const MIN_NAME_LENGTH = 4;

export default Controller.extend(ModalFunctionality, {
  adminCustomizeThemes: controller(),
  themesController: controller("adminCustomizeThemes"),
  popular: equal("selection", "popular"),
  local: equal("selection", "local"),
  remote: equal("selection", "remote"),
  create: equal("selection", "create"),
  directRepoInstall: equal("selection", "directRepoInstall"),
  selection: "popular",
  loading: false,
  keyGenUrl: "/admin/themes/generate_key_pair",
  importUrl: "/admin/themes/import",
  recordType: "theme",
<<<<<<< HEAD
  checkPrivate: match("uploadUrl", /^ssh\:\/\/.*\@.*\.git$|.*\@.*\:.*\.git$/),
  privateKey: null,
=======
  checkPrivate: match("uploadUrl", /^ssh:\/\/.+@.+$|.+@.+:.+$/),
>>>>>>> 3ee0a492
  localFile: null,
  uploadUrl: null,
  uploadName: null,
  advancedVisible: false,
  selectedType: alias("themesController.currentTab"),
  component: equal("selectedType", COMPONENTS),
  urlPlaceholder: "https://github.com/discourse/sample_theme",

  init() {
    this._super(...arguments);

    this.createTypes = [
      { name: I18n.t("admin.customize.theme.theme"), value: THEMES },
      { name: I18n.t("admin.customize.theme.component"), value: COMPONENTS },
    ];
  },

  @discourseComputed("themesController.installedThemes")
  themes(installedThemes) {
    return POPULAR_THEMES.map((t) => {
      if (
        installedThemes.some((theme) => this.themeHasSameUrl(theme, t.value))
      ) {
        set(t, "installed", true);
      }
      return t;
    });
  },

  @discourseComputed(
    "loading",
    "remote",
    "uploadUrl",
    "local",
    "localFile",
    "create",
    "nameTooShort"
  )
  installDisabled(
    isLoading,
    isRemote,
    uploadUrl,
    isLocal,
    localFile,
    isCreate,
    nameTooShort
  ) {
    return (
      isLoading ||
      (isRemote && !uploadUrl) ||
      (isLocal && !localFile) ||
      (isCreate && nameTooShort)
    );
  },

  @discourseComputed("name")
  nameTooShort(name) {
    return !name || name.length < MIN_NAME_LENGTH;
<<<<<<< HEAD
  },

  @discourseComputed("component")
  placeholder(component) {
    if (component) {
      return I18n.t("admin.customize.theme.component_name");
    } else {
      return I18n.t("admin.customize.theme.theme_name");
    }
  },

=======
  },

  @discourseComputed("component")
  placeholder(component) {
    if (component) {
      return I18n.t("admin.customize.theme.component_name");
    } else {
      return I18n.t("admin.customize.theme.theme_name");
    }
  },

>>>>>>> 3ee0a492
  @observes("checkPrivate")
  privateWasChecked() {
    const checked = this.checkPrivate;
    if (checked && !this._keyLoading && !this.publicKey) {
      this._keyLoading = true;
      ajax(this.keyGenUrl, { type: "POST" })
        .then((pair) => {
          this.set("publicKey", pair.public_key);
        })
        .catch(popupAjaxError)
        .finally(() => {
          this._keyLoading = false;
        });
    }
  },

  @discourseComputed("selection", "themeCannotBeInstalled")
  submitLabel(selection, themeCannotBeInstalled) {
    if (themeCannotBeInstalled) {
      return "admin.customize.theme.create_placeholder";
    }

    return `admin.customize.theme.${
      selection === "create" ? "create" : "install"
    }`;
  },

  @discourseComputed("checkPrivate", "publicKey")
  showPublicKey(checkPrivate, publicKey) {
    return checkPrivate && publicKey;
  },

  onClose() {
    this.setProperties({
      duplicateRemoteThemeWarning: null,
      localFile: null,
      uploadUrl: null,
      publicKey: null,
      privateKey: null,
      branch: null,
      selection: "popular",
    });
  },

  themeHasSameUrl(theme, url) {
    const themeUrl = theme.remote_theme && theme.remote_theme.remote_url;
    return (
      themeUrl &&
      url &&
      url.replace(/\.git$/, "") === themeUrl.replace(/\.git$/, "")
    );
  },

  actions: {
    uploadLocaleFile() {
      this.set("localFile", $("#file-input")[0].files[0]);
    },

    toggleAdvanced() {
      this.toggleProperty("advancedVisible");
    },

    installThemeFromList(url) {
      this.set("uploadUrl", url);
      this.send("installTheme");
    },

    installTheme() {
      if (this.create) {
        this.set("loading", true);
        const theme = this.store.createRecord(this.recordType);
        theme
          .save({ name: this.name, component: this.component })
          .then(() => {
            this.themesController.send("addTheme", theme);
            this.send("closeModal");
          })
          .catch(popupAjaxError)
          .finally(() => this.set("loading", false));

        return;
      }

      let options = {
        type: "POST",
      };

      if (this.local) {
        options.processData = false;
        options.contentType = false;
        options.data = new FormData();
        options.data.append("theme", this.localFile);
      }

      if (this.remote || this.popular || this.directRepoInstall) {
        const duplicate = this.themesController.model.content.find((theme) =>
          this.themeHasSameUrl(theme, this.uploadUrl)
        );
        if (duplicate && !this.duplicateRemoteThemeWarning) {
          const warning = I18n.t(
            "admin.customize.theme.duplicate_remote_theme",
            { name: duplicate.name }
          );
          this.set("duplicateRemoteThemeWarning", warning);
          return;
        }
        options.data = {
          remote: this.uploadUrl,
          branch: this.branch,
          public_key: this.publicKey,
<<<<<<< HEAD
          private_key: this.privateKey,
        };
=======
        };
      }

      // User knows that theme cannot be installed, but they want to continue
      // to force install it.
      if (this.themeCannotBeInstalled) {
        options.data["force"] = true;
>>>>>>> 3ee0a492
      }

      if (this.get("model.user_id")) {
        // Used by theme-creator
        options.data["user_id"] = this.get("model.user_id");
      }

      this.set("loading", true);
      ajax(this.importUrl, options)
        .then((result) => {
          const theme = this.store.createRecord(this.recordType, result.theme);
          this.adminCustomizeThemes.send("addTheme", theme);
          this.send("closeModal");
        })
        .then(() => {
          this.set("publicKey", null);
        })
        .catch((error) => {
          if (!this.publicKey || this.themeCannotBeInstalled) {
            return popupAjaxError(error);
          }

          this.set(
            "themeCannotBeInstalled",
            I18n.t("admin.customize.theme.force_install")
          );
        })
        .finally(() => this.set("loading", false));
    },
  },
});<|MERGE_RESOLUTION|>--- conflicted
+++ resolved
@@ -24,12 +24,7 @@
   keyGenUrl: "/admin/themes/generate_key_pair",
   importUrl: "/admin/themes/import",
   recordType: "theme",
-<<<<<<< HEAD
-  checkPrivate: match("uploadUrl", /^ssh\:\/\/.*\@.*\.git$|.*\@.*\:.*\.git$/),
-  privateKey: null,
-=======
   checkPrivate: match("uploadUrl", /^ssh:\/\/.+@.+$|.+@.+:.+$/),
->>>>>>> 3ee0a492
   localFile: null,
   uploadUrl: null,
   uploadName: null,
@@ -88,7 +83,6 @@
   @discourseComputed("name")
   nameTooShort(name) {
     return !name || name.length < MIN_NAME_LENGTH;
-<<<<<<< HEAD
   },
 
   @discourseComputed("component")
@@ -100,19 +94,6 @@
     }
   },
 
-=======
-  },
-
-  @discourseComputed("component")
-  placeholder(component) {
-    if (component) {
-      return I18n.t("admin.customize.theme.component_name");
-    } else {
-      return I18n.t("admin.customize.theme.theme_name");
-    }
-  },
-
->>>>>>> 3ee0a492
   @observes("checkPrivate")
   privateWasChecked() {
     const checked = this.checkPrivate;
@@ -151,7 +132,6 @@
       localFile: null,
       uploadUrl: null,
       publicKey: null,
-      privateKey: null,
       branch: null,
       selection: "popular",
     });
@@ -223,10 +203,6 @@
           remote: this.uploadUrl,
           branch: this.branch,
           public_key: this.publicKey,
-<<<<<<< HEAD
-          private_key: this.privateKey,
-        };
-=======
         };
       }
 
@@ -234,7 +210,6 @@
       // to force install it.
       if (this.themeCannotBeInstalled) {
         options.data["force"] = true;
->>>>>>> 3ee0a492
       }
 
       if (this.get("model.user_id")) {
