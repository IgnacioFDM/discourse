<DModalBody @class="install-theme" @title="admin.customize.theme.install">
  {{#unless this.directRepoInstall}}
    <div class="install-theme-items">
      <InstallThemeItem
        @value="popular"
        @selection={{this.selection}}
        @label="admin.customize.theme.install_popular"
      />
      <InstallThemeItem
        @value="local"
        @selection={{this.selection}}
        @label="admin.customize.theme.install_upload"
      />
      <InstallThemeItem
        @value="remote"
        @selection={{this.selection}}
        @label="admin.customize.theme.install_git_repo"
      />
      <InstallThemeItem
        @value="create"
        @selection={{this.selection}}
        @label="admin.customize.theme.install_create"
        @showIcon={{true}}
      />
    </div>
  {{/unless}}
  <div class="install-theme-content">
    {{#if this.popular}}
      <div class="popular-theme-items">
        {{#each this.themes as |theme|}}
          <div class="popular-theme-item" data-name={{theme.name}}>
            <div class="popular-theme-name">
              <a
                href={{theme.meta_url}}
                rel="noopener noreferrer"
                target="_blank"
              >
                {{#if theme.component}}
                  {{d-icon
                    "puzzle-piece"
                    title="admin.customize.theme.component"
                  }}
                {{/if}}
                {{theme.name}}
              </a>
              <div class="popular-theme-description">
                {{theme.description}}
              </div>
            </div>

            <div class="popular-theme-buttons">
              {{#if theme.installed}}
                <span>{{i18n "admin.customize.theme.installed"}}</span>
              {{else}}
                <DButton
                  @class="btn-small"
                  @label="admin.customize.theme.install"
                  @disabled={{this.installDisabled}}
                  @icon="upload"
                  @action={{action "installThemeFromList" theme.value}}
                />

                {{#if theme.preview}}
                  <a
                    href={{theme.preview}}
                    rel="noopener noreferrer"
                    target="_blank"
                  >{{d-icon "desktop"}}
                    {{i18n "admin.customize.theme.preview"}}</a>
                {{/if}}
              {{/if}}
            </div>
          </div>
        {{/each}}
      </div>
    {{/if}}

    {{#if this.local}}
      <div class="inputs">
        <input
          onchange={{action "uploadLocaleFile"}}
          type="file"
          id="file-input"
          accept=".dcstyle.json,application/json,.tar.gz,application/x-gzip,.zip,application/zip"
        /><br />
        <span class="description">{{i18n
            "admin.customize.theme.import_file_tip"
          }}</span>
      </div>
    {{/if}}

    {{#if this.remote}}
      <div class="inputs">
        <div class="repo">
          <div class="label">{{i18n
              "admin.customize.theme.import_web_tip"
            }}</div>
          <Input
            @value={{this.uploadUrl}}
            placeholder={{this.urlPlaceholder}}
          />
        </div>

        <DButton
          @class="btn-small advanced-repo"
          @action={{action "toggleAdvanced"}}
          @label="admin.customize.theme.import_web_advanced"
        />

        {{#if this.advancedVisible}}
          <div class="branch">
            <div class="label">{{i18n
                "admin.customize.theme.remote_branch"
              }}</div>
            <Input @value={{this.branch}} placeholder="main" />
          </div>
        {{/if}}

        {{#if this.showPublicKey}}
          <div class="public-key">
            <div class="label">{{i18n "admin.customize.theme.public_key"}}</div>
            <div class="public-key-text-wrapper">
<<<<<<< HEAD
              <Textarea class="public-key-value" readonly={{true}} @value={{this.publicKey}} />
=======
              <Textarea
                class="public-key-value"
                readonly={{true}}
                @value={{this.publicKey}}
              />
>>>>>>> 3ee0a492
              <CopyButton @selector="textarea.public-key-value" />
            </div>
          </div>
        {{/if}}
      </div>
    {{/if}}

    {{#if this.create}}
      <div class="inputs">
        <div class="label">{{i18n "admin.customize.theme.create_name"}}</div>
        <Input @value={{this.name}} placeholder={{this.placeholder}} />

        <div class="label">{{i18n "admin.customize.theme.create_type"}}</div>
        <ComboBox
          @valueProperty="value"
          @content={{this.createTypes}}
          @value={{this.selectedType}}
          @onChange={{action (mut this.selectedType)}}
        />
      </div>
    {{/if}}

    {{#if this.directRepoInstall}}
      <div class="repo">
        <div class="label">{{html-safe
            (i18n
              "admin.customize.theme.direct_install_tip" name=this.uploadName
            )
          }}</div>
        <pre><code>{{this.uploadUrl}}</code></pre>
      </div>
    {{/if}}
  </div>

</DModalBody>

{{#unless this.popular}}
  <div class="modal-footer">
    {{#if this.duplicateRemoteThemeWarning}}
      <div class="install-theme-warning">
        ⚠️
        {{this.duplicateRemoteThemeWarning}}
      </div>
    {{/if}}
    {{#if this.themeCannotBeInstalled}}
      <div class="install-theme-warning">
        ⚠️
        {{this.themeCannotBeInstalled}}
      </div>
    {{/if}}
    <DButton
      @action={{action "installTheme"}}
      @disabled={{this.installDisabled}}
      @class="btn {{if this.themeCannotBeInstalled 'btn-danger' 'btn-primary'}}"
      @label={{this.submitLabel}}
    />
    <DModalCancel @close={{route-action "closeModal"}} />
  </div>
{{/unless}}<|MERGE_RESOLUTION|>--- conflicted
+++ resolved
@@ -120,15 +120,11 @@
           <div class="public-key">
             <div class="label">{{i18n "admin.customize.theme.public_key"}}</div>
             <div class="public-key-text-wrapper">
-<<<<<<< HEAD
-              <Textarea class="public-key-value" readonly={{true}} @value={{this.publicKey}} />
-=======
               <Textarea
                 class="public-key-value"
                 readonly={{true}}
                 @value={{this.publicKey}}
               />
->>>>>>> 3ee0a492
               <CopyButton @selector="textarea.public-key-value" />
             </div>
           </div>
