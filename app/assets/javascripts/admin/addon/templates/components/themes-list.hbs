<div class="themes-list-header">
  <DButton
    @action={{action "changeView"}}
    @actionParam={{this.THEMES}}
    @class={{concat "themes-tab " "tab " (if this.themesTabActive "active" "")}}
    @label="admin.customize.theme.title"
  />
  <DButton
    @action={{action "changeView"}}
    @actionParam={{this.COMPONENTS}}
    @class={{concat
      "components-tab "
      "tab "
      (if this.componentsTabActive "active" "")
    }}
    @label="admin.customize.theme.components"
    @icon="puzzle-piece"
  />
</div>

<div class="themes-list-container">
  {{#if this.showFilter}}
    <div class="themes-list-filter themes-list-item">
      <Input
        class="filter-input"
<<<<<<< HEAD
        placeholder=(i18n "admin.customize.theme.filter_placeholder")
        autocomplete="off"
        type="search"
        value=(mut filterTerm)
      }}
=======
        placeholder={{i18n "admin.customize.theme.filter_placeholder"}}
        autocomplete="off"
        @type="search"
        @value={{mut this.filterTerm}}
      />
>>>>>>> 3ee0a492
      {{d-icon "search"}}
    </div>
  {{/if}}
  {{#if this.hasThemes}}
    {{#if this.hasActiveThemes}}
      {{#each this.activeThemes as |theme|}}
        <ThemesListItem
          @theme={{theme}}
          @navigateToTheme={{action "navigateToTheme" theme}}
        />
      {{/each}}

      {{#if this.hasInactiveThemes}}
        <div class="themes-list-item inactive-indicator">
          <span class="empty">
            {{#if this.themesTabActive}}
              {{i18n "admin.customize.theme.inactive_themes"}}
            {{else}}
              {{i18n "admin.customize.theme.inactive_components"}}
            {{/if}}
          </span>
        </div>
      {{/if}}
    {{/if}}

    {{#if this.hasInactiveThemes}}
      {{#each this.inactiveThemes as |theme|}}
        <ThemesListItem
          @theme={{theme}}
          @navigateToTheme={{action "navigateToTheme" theme}}
        />
      {{/each}}
    {{/if}}
  {{else}}
    <div class="themes-list-item">
      <span class="empty">{{i18n "admin.customize.theme.empty"}}</span>
    </div>
  {{/if}}
</div>

<div class="create-actions">
  <DButton
    @action={{this.installModal}}
    @icon="upload"
    @label="admin.customize.install"
    @class="btn-primary"
  />
</div><|MERGE_RESOLUTION|>--- conflicted
+++ resolved
@@ -23,19 +23,11 @@
     <div class="themes-list-filter themes-list-item">
       <Input
         class="filter-input"
-<<<<<<< HEAD
-        placeholder=(i18n "admin.customize.theme.filter_placeholder")
-        autocomplete="off"
-        type="search"
-        value=(mut filterTerm)
-      }}
-=======
         placeholder={{i18n "admin.customize.theme.filter_placeholder"}}
         autocomplete="off"
         @type="search"
         @value={{mut this.filterTerm}}
       />
->>>>>>> 3ee0a492
       {{d-icon "search"}}
     </div>
   {{/if}}
