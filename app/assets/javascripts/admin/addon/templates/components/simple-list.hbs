{{#if this.collection}}
  <div class="values">
    {{#each this.collection as |value index|}}
      <div data-index={{index}} class="value">
        <DButton
          @action={{action "removeValue"}}
          @actionParam={{value}}
          @icon="times"
          @class="remove-value-btn btn-small"
        />

        <Input
          title={{value}}
          @value={{value}}
          class="value-input"
          {{on "focusout" (fn (action "changeValue") index)}}
        />

        {{#if this.showUpDownButtons}}
          <DButton
            @action={{action "shift" -1 index}}
            @icon="arrow-up"
            @class="shift-up-value-btn btn-small"
          />
          <DButton
            @action={{action "shift" 1 index}}
            @icon="arrow-down"
            @class="shift-down-value-btn btn-small"
          />
        {{/if}}
      </div>
    {{/each}}
  </div>
{{/if}}

<div class="simple-list-input">
  <Input
    @type="text"
    @value={{this.newValue}}
    placeholder={{i18n "admin.site_settings.simple_list.add_item"}}
    class="add-value-input"
    autocomplete="off"
    autocorrect="off"
    autocapitalize="off"
<<<<<<< HEAD
  }}
=======
  />
>>>>>>> 3ee0a492

  <DButton
    @action={{action "addValue"}}
    @actionParam={{this.newValue}}
    @disabled={{this.inputEmpty}}
    @icon="plus"
    @class="add-value-btn btn-small"
  />
</div><|MERGE_RESOLUTION|>--- conflicted
+++ resolved
@@ -42,11 +42,7 @@
     autocomplete="off"
     autocorrect="off"
     autocapitalize="off"
-<<<<<<< HEAD
-  }}
-=======
   />
->>>>>>> 3ee0a492
 
   <DButton
     @action={{action "addValue"}}
