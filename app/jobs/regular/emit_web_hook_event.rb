--- conflicted
+++ resolved
@@ -127,17 +127,6 @@
         end
 
       headers = {
-<<<<<<< HEAD
-        'Accept' => '*/*',
-        'Connection' => 'close',
-        'Content-Length' => web_hook_body.bytesize.to_s,
-        'Content-Type' => content_type,
-        'Host' => uri.host,
-        'User-Agent' => "Discourse/#{Discourse::VERSION::STRING}",
-        'X-Discourse-Instance' => Discourse.base_url,
-        'X-Discourse-Event-Id' => web_hook_event.id.to_s,
-        'X-Discourse-Event-Type' => @arguments[:event_type]
-=======
         "Accept" => "*/*",
         "Connection" => "close",
         "Content-Length" => web_hook_body.bytesize.to_s,
@@ -147,7 +136,6 @@
         "X-Discourse-Instance" => Discourse.base_url,
         "X-Discourse-Event-Id" => web_hook_event.id.to_s,
         "X-Discourse-Event-Type" => @arguments[:event_type],
->>>>>>> 3ee0a492
       }
 
       headers["X-Discourse-Event"] = @arguments[:event_name] if @arguments[:event_name].present?
