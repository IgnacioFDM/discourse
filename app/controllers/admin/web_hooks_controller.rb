# frozen_string_literal: true

class Admin::WebHooksController < Admin::AdminController
  before_action :fetch_web_hook, only: %i[show update destroy list_events bulk_events ping]

  def index
    limit = 50
    offset = params[:offset].to_i

    web_hooks =
      WebHook
        .limit(limit)
        .offset(offset)
        .includes(:web_hook_event_types)
        .includes(:categories)
        .includes(:groups)

    json = {
      web_hooks: serialize_data(web_hooks, AdminWebHookSerializer),
      extras: {
        event_types: WebHookEventType.active,
        default_event_types: WebHook.default_event_types,
        content_types: WebHook.content_types.map { |name, id| { id: id, name: name } },
        delivery_statuses:
          WebHook.last_delivery_statuses.map { |name, id| { id: id, name: name.to_s } },
      },
      total_rows_web_hooks: WebHook.count,
      load_more_web_hooks:
        admin_web_hooks_path(limit: limit, offset: offset + limit, format: :json),
    }

    render json: MultiJson.dump(json), status: 200
  end

  def show
    render_serialized(@web_hook, AdminWebHookSerializer, root: "web_hook")
  end

  def edit
    render_serialized(@web_hook, AdminWebHookSerializer, root: "web_hook")
  end

  def create
    web_hook = WebHook.new(web_hook_params)

    if web_hook.save
      StaffActionLogger.new(current_user).log_web_hook(
        web_hook,
        UserHistory.actions[:web_hook_create],
      )
      render_serialized(web_hook, AdminWebHookSerializer, root: "web_hook")
    else
      render_json_error web_hook.errors.full_messages
    end
  end

  def update
    if @web_hook.update(web_hook_params)
      StaffActionLogger.new(current_user).log_web_hook(
        @web_hook,
        UserHistory.actions[:web_hook_update],
        changes: @web_hook.saved_changes,
      )
      render_serialized(@web_hook, AdminWebHookSerializer, root: "web_hook")
    else
      render_json_error @web_hook.errors.full_messages
    end
  end

  def destroy
    @web_hook.destroy!
    StaffActionLogger.new(current_user).log_web_hook(
      @web_hook,
      UserHistory.actions[:web_hook_destroy],
    )
    render json: success_json
  end

  def list_events
    limit = 50
    offset = params[:offset].to_i

    json = {
      web_hook_events:
        serialize_data(
          @web_hook.web_hook_events.limit(limit).offset(offset),
          AdminWebHookEventSerializer,
        ),
      total_rows_web_hook_events: @web_hook.web_hook_events.count,
      load_more_web_hook_events:
        web_hook_events_admin_api_index_path(limit: limit, offset: offset + limit, format: :json),
      extras: {
        web_hook_id: @web_hook.id,
      },
    }

    render json: MultiJson.dump(json), status: 200
  end

  def bulk_events
    params.require(:ids)
    web_hook_events = @web_hook.web_hook_events.where(id: params[:ids])
    render_serialized(web_hook_events, AdminWebHookEventSerializer)
  end

  def redeliver_event
    web_hook_event = WebHookEvent.find_by(id: params[:event_id])

    if web_hook_event
      web_hook = web_hook_event.web_hook
      emitter = WebHookEmitter.new(web_hook, web_hook_event)
      emitter.emit!(headers: MultiJson.load(web_hook_event.headers), body: web_hook_event.payload)
<<<<<<< HEAD
      render_serialized(web_hook_event, AdminWebHookEventSerializer, root: 'web_hook_event')
=======
      render_serialized(web_hook_event, AdminWebHookEventSerializer, root: "web_hook_event")
>>>>>>> 3ee0a492
    else
      render json: failed_json
    end
  end

  def ping
    Jobs.enqueue(
      :emit_web_hook_event,
      web_hook_id: @web_hook.id,
      event_type: "ping",
      event_name: "ping",
    )
    render json: success_json
  end

  private

  def web_hook_params
    params.require(:web_hook).permit(
      :payload_url,
      :content_type,
      :secret,
      :wildcard_web_hook,
      :active,
      :verify_certificate,
      web_hook_event_type_ids: [],
      group_ids: [],
      tag_names: [],
      category_ids: [],
    )
  end

  def fetch_web_hook
    @web_hook = WebHook.find(params[:id])
  end
end<|MERGE_RESOLUTION|>--- conflicted
+++ resolved
@@ -110,11 +110,7 @@
       web_hook = web_hook_event.web_hook
       emitter = WebHookEmitter.new(web_hook, web_hook_event)
       emitter.emit!(headers: MultiJson.load(web_hook_event.headers), body: web_hook_event.payload)
-<<<<<<< HEAD
-      render_serialized(web_hook_event, AdminWebHookEventSerializer, root: 'web_hook_event')
-=======
       render_serialized(web_hook_event, AdminWebHookEventSerializer, root: "web_hook_event")
->>>>>>> 3ee0a492
     else
       render json: failed_json
     end
