--- conflicted
+++ resolved
@@ -116,11 +116,7 @@
     )
 
     url = fd.resolve
-<<<<<<< HEAD
-    raise URI::InvalidURIError if url.blank?
-=======
     return if url.blank?
->>>>>>> 8e07ee7e
 
     opts = {
       tags: %w[div p code pre h1 h2 h3 b em i strong a img ul li ol blockquote],
