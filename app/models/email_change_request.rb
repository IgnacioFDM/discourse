--- conflicted
+++ resolved
@@ -1,11 +1,6 @@
 # frozen_string_literal: true
 
 class EmailChangeRequest < ActiveRecord::Base
-<<<<<<< HEAD
-  belongs_to :old_email_token, class_name: 'EmailToken', dependent: :destroy
-  belongs_to :new_email_token, class_name: 'EmailToken', dependent: :destroy
-=======
->>>>>>> 332266cb
   belongs_to :user
   belongs_to :old_email_token, class_name: 'EmailToken', dependent: :destroy
   belongs_to :new_email_token, class_name: 'EmailToken', dependent: :destroy
