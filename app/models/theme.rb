# frozen_string_literal: true

require "csv"
require "json_schemer"

class Theme < ActiveRecord::Base
  include GlobalPath

  BASE_COMPILER_VERSION = 69

  attr_accessor :child_components

  @cache = DistributedCache.new("theme:compiler#{BASE_COMPILER_VERSION}")

  belongs_to :user
  belongs_to :color_scheme
  has_many :theme_fields, dependent: :destroy
  has_many :theme_settings, dependent: :destroy
  has_many :theme_translation_overrides, dependent: :destroy
  has_many :child_theme_relation,
           class_name: "ChildTheme",
           foreign_key: "parent_theme_id",
           dependent: :destroy
  has_many :parent_theme_relation,
           class_name: "ChildTheme",
           foreign_key: "child_theme_id",
           dependent: :destroy
  has_many :child_themes, -> { order(:name) }, through: :child_theme_relation, source: :child_theme
  has_many :parent_themes,
           -> { order(:name) },
           through: :parent_theme_relation,
           source: :parent_theme
  has_many :color_schemes
  belongs_to :remote_theme, dependent: :destroy
  has_one :theme_modifier_set, dependent: :destroy

  has_one :settings_field,
          -> { where(target_id: Theme.targets[:settings], name: "yaml") },
          class_name: "ThemeField"
  has_one :javascript_cache, dependent: :destroy
  has_many :locale_fields,
           -> { filter_locale_fields(I18n.fallbacks[I18n.locale]) },
           class_name: "ThemeField"
  has_many :upload_fields,
           -> { where(type_id: ThemeField.types[:theme_upload_var]).preload(:upload) },
           class_name: "ThemeField"
  has_many :extra_scss_fields,
           -> { where(target_id: Theme.targets[:extra_scss]) },
           class_name: "ThemeField"
  has_many :yaml_theme_fields,
           -> { where("name = 'yaml' AND type_id = ?", ThemeField.types[:yaml]) },
           class_name: "ThemeField"
  has_many :var_theme_fields,
           -> { where("type_id IN (?)", ThemeField.theme_var_type_ids) },
           class_name: "ThemeField"
  has_many :builder_theme_fields,
           -> { where("name IN (?)", ThemeField.scss_fields) },
           class_name: "ThemeField"

  validate :component_validations

  after_create :update_child_components

  scope :user_selectable, -> { where("user_selectable OR id = ?", SiteSetting.default_theme_id) }

  scope :include_relations,
        -> {
          includes(
            :child_themes,
            :parent_themes,
            :remote_theme,
            :theme_settings,
            :settings_field,
            :locale_fields,
            :user,
            :color_scheme,
            :theme_translation_overrides,
            theme_fields: :upload,
          )
        }

  def notify_color_change(color, scheme: nil)
    scheme ||= color.color_scheme
    changed_colors << color if color
    changed_schemes << scheme if scheme
  end

  def theme_modifier_set
    super || build_theme_modifier_set
  end

  after_save do
    changed_colors.each(&:save!)
    changed_schemes.each(&:save!)

    changed_colors.clear
    changed_schemes.clear

    changed_fields.each(&:save!)
    changed_fields.clear

    theme_modifier_set.save!

    theme_fields.select(&:basic_html_field?).each(&:invalidate_baked!) if saved_change_to_name?

    if saved_change_to_color_scheme_id? || saved_change_to_user_selectable? || saved_change_to_name?
      Theme.expire_site_cache!
    end
    notify_with_scheme = saved_change_to_color_scheme_id?

    reload
    settings_field&.ensure_baked! # Other fields require setting to be **baked**
    theme_fields.each(&:ensure_baked!)

    update_javascript_cache!

    remove_from_cache!
    DB.after_commit { ColorScheme.hex_cache.clear }
    notify_theme_change(with_scheme: notify_with_scheme)

    if theme_setting_requests_refresh
      DB.after_commit do
        Discourse.request_refresh!
        self.theme_setting_requests_refresh = false
      end
    end
  end

  def update_child_components
    if !component? && child_components.present?
      child_components.each do |url|
        url = ThemeStore::GitImporter.new(url.strip).url
        theme = RemoteTheme.find_by(remote_url: url)&.theme
        theme ||= RemoteTheme.import_theme(url, user)
        child_themes << theme
      end
    end
  end

  def update_javascript_cache!
<<<<<<< HEAD
    all_extra_js = theme_fields
      .where(target_id: Theme.targets[:extra_js])
      .order(:name, :id)
      .pluck(:value_baked)
      .join("\n")
=======
    all_extra_js =
      theme_fields
        .where(target_id: Theme.targets[:extra_js])
        .order(:name, :id)
        .pluck(:name, :value)
        .to_h
>>>>>>> 3ee0a492

    if all_extra_js.present?
      js_compiler = ThemeJavascriptCompiler.new(id, name)
      js_compiler.append_tree(all_extra_js)
      settings_hash = build_settings_hash
      js_compiler.prepend_settings(settings_hash) if settings_hash.present?
      javascript_cache || build_javascript_cache
      javascript_cache.update!(content: js_compiler.content, source_map: js_compiler.source_map)
    else
      javascript_cache&.destroy!
    end
  end

  after_destroy do
    remove_from_cache!
    Theme.clear_default! if SiteSetting.default_theme_id == self.id

    if self.id
      ColorScheme
        .where(theme_id: self.id)
        .where("id NOT IN (SELECT color_scheme_id FROM themes where color_scheme_id IS NOT NULL)")
        .destroy_all

      ColorScheme.where(theme_id: self.id).update_all(theme_id: nil)
    end

    Theme.expire_site_cache!
  end

  def self.compiler_version
    get_set_cache "compiler_version" do
      dependencies = [
        BASE_COMPILER_VERSION,
        EmberCli.ember_version,
        GlobalSetting.cdn_url,
        GlobalSetting.s3_cdn_url,
        GlobalSetting.s3_endpoint,
        GlobalSetting.s3_bucket,
        Discourse.current_hostname,
      ]
      Digest::SHA1.hexdigest(dependencies.join)
    end
  end

  def self.get_set_cache(key, &blk)
    @cache.defer_get_set(key, &blk)
  end

  def self.theme_ids
    get_set_cache "theme_ids" do
      Theme.pluck(:id)
    end
  end

  def self.parent_theme_ids
    get_set_cache "parent_theme_ids" do
      Theme.where(component: false).pluck(:id)
    end
  end

  def self.is_parent_theme?(id)
    self.parent_theme_ids.include?(id)
  end

  def self.user_theme_ids
    get_set_cache "user_theme_ids" do
      Theme.user_selectable.pluck(:id)
    end
  end

  def self.allowed_remote_theme_ids
    return nil if GlobalSetting.allowed_theme_repos.blank?

    get_set_cache "allowed_remote_theme_ids" do
      urls = GlobalSetting.allowed_theme_repos.split(",").map(&:strip)
      Theme.joins(:remote_theme).where("remote_themes.remote_url in (?)", urls).pluck(:id)
    end
  end

  def self.components_for(theme_id)
    get_set_cache "theme_components_for_#{theme_id}" do
      ChildTheme.where(parent_theme_id: theme_id).pluck(:child_theme_id)
    end
  end

  def self.expire_site_cache!
    Site.clear_anon_cache!
    clear_cache!
    ApplicationSerializer.expire_cache_fragment!("user_themes")
    ColorScheme.hex_cache.clear
    CSP::Extension.clear_theme_extensions_cache!
    SvgSprite.expire_cache
  end

  def self.clear_default!
    SiteSetting.default_theme_id = -1
    expire_site_cache!
  end

  def self.transform_ids(id)
    return [] if id.blank?
    id = id.to_i

    get_set_cache "transformed_ids_#{id}" do
      all_ids =
        if self.is_parent_theme?(id)
          components = components_for(id).tap { |c| c.sort!.uniq! }
          [id, *components]
        else
          [id]
        end

      disabled_ids =
        Theme
          .where(id: all_ids)
          .includes(:remote_theme)
          .select { |t| !t.supported? || !t.enabled? }
          .map(&:id)

      all_ids - disabled_ids
    end
  end

  def set_default!
    if component
      raise Discourse::InvalidParameters.new(I18n.t("themes.errors.component_no_default"))
    end
    SiteSetting.default_theme_id = id
    Theme.expire_site_cache!
  end

  def default?
    SiteSetting.default_theme_id == id
  end

  def supported?
    if minimum_version = remote_theme&.minimum_discourse_version
      return false unless Discourse.has_needed_version?(Discourse::VERSION::STRING, minimum_version)
    end

    if maximum_version = remote_theme&.maximum_discourse_version
      return false unless Discourse.has_needed_version?(maximum_version, Discourse::VERSION::STRING)
    end

    true
  end

  def component_validations
    return unless component

    errors.add(:base, I18n.t("themes.errors.component_no_color_scheme")) if color_scheme_id.present?
    errors.add(:base, I18n.t("themes.errors.component_no_user_selectable")) if user_selectable
    errors.add(:base, I18n.t("themes.errors.component_no_default")) if default?
  end

  def switch_to_component!
    return if component

    Theme.transaction do
      self.component = true

      self.color_scheme_id = nil
      self.user_selectable = false
      Theme.clear_default! if default?

      ChildTheme.where("parent_theme_id = ?", id).destroy_all
      self.save!
    end
  end

  def switch_to_theme!
    return unless component

    Theme.transaction do
      self.enabled = true
      self.component = false
      ChildTheme.where("child_theme_id = ?", id).destroy_all
      self.save!
    end
  end

  def self.lookup_field(theme_id, target, field, skip_transformation: false)
    return "" if theme_id.blank?

    theme_ids = !skip_transformation ? transform_ids(theme_id) : [theme_id]
    cache_key = "#{theme_ids.join(",")}:#{target}:#{field}:#{Theme.compiler_version}"
    lookup = @cache[cache_key]
    return lookup.html_safe if lookup

    target = target.to_sym
    val = resolve_baked_field(theme_ids, target, field)

    get_set_cache(cache_key) { val || "" }.html_safe
  end

  def self.lookup_modifier(theme_ids, modifier_name)
    theme_ids = [theme_ids] unless theme_ids.is_a?(Array)

    get_set_cache("#{theme_ids.join(",")}:modifier:#{modifier_name}:#{Theme.compiler_version}") do
      ThemeModifierSet.resolve_modifier_for_themes(theme_ids, modifier_name)
    end
  end

  def self.remove_from_cache!
    clear_cache!
  end

  def self.clear_cache!
    DB.after_commit { @cache.clear }
  end

  def self.targets
    @targets ||=
      Enum.new(
        common: 0,
        desktop: 1,
        mobile: 2,
        settings: 3,
        translations: 4,
        extra_scss: 5,
        extra_js: 6,
        tests_js: 7,
      )
  end

  def self.lookup_target(target_id)
    self.targets.invert[target_id]
  end

  def self.notify_theme_change(
    theme_ids,
    with_scheme: false,
    clear_manager_cache: true,
    all_themes: false
  )
    Stylesheet::Manager.clear_theme_cache!
    targets = %i[mobile_theme desktop_theme]

    if with_scheme
      targets.prepend(:desktop, :mobile, :admin)
      targets.append(*Discourse.find_plugin_css_assets(mobile_view: true, desktop_view: true))
      Stylesheet::Manager.cache.clear if clear_manager_cache
    end

    if all_themes
      message = theme_ids.map { |id| refresh_message_for_targets(targets, id) }.flatten
    else
      message = refresh_message_for_targets(targets, theme_ids).flatten
    end

    MessageBus.publish("/file-change", message)
  end

  def notify_theme_change(with_scheme: false)
    DB.after_commit do
      theme_ids = Theme.transform_ids(id)
      self.class.notify_theme_change(theme_ids, with_scheme: with_scheme)
    end
  end

  def self.refresh_message_for_targets(targets, theme_ids)
    theme_ids = [theme_ids] unless theme_ids.is_a?(Array)

    targets.each_with_object([]) do |target, data|
      theme_ids.each do |theme_id|
        data << Stylesheet::Manager.new(theme_id: theme_id).stylesheet_data(target.to_sym)
      end
    end
  end

  def self.resolve_baked_field(theme_ids, target, name)
    if target == :extra_js
      require_rebake =
        ThemeField.where(theme_id: theme_ids, target_id: Theme.targets[:extra_js]).where(
          "compiler_version <> ?",
          Theme.compiler_version,
        )
      require_rebake.each { |tf| tf.ensure_baked! }
      require_rebake
        .map(&:theme_id)
        .uniq
        .each { |theme_id| Theme.find(theme_id).update_javascript_cache! }
      caches = JavascriptCache.where(theme_id: theme_ids)
      caches = caches.sort_by { |cache| theme_ids.index(cache.theme_id) }
      return caches.map { |c| <<~HTML.html_safe }.join("\n")
          <link rel="preload" href="#{c.url}" as="script">
          <script defer src='#{c.url}' data-theme-id='#{c.theme_id}'></script>
        HTML
    end
    list_baked_fields(theme_ids, target, name).map { |f| f.value_baked || f.value }.join("\n")
  end

  def self.list_baked_fields(theme_ids, target, name)
    target = target.to_sym
    name = name&.to_sym

    if target == :translations
      fields = ThemeField.find_first_locale_fields(theme_ids, I18n.fallbacks[name])
    else
      target = :mobile if target == :mobile_theme
      target = :desktop if target == :desktop_theme
      fields =
        ThemeField.find_by_theme_ids(theme_ids).where(
          target_id: [Theme.targets[target], Theme.targets[:common]],
        )
      fields = fields.where(name: name.to_s) unless name.nil?
      fields = fields.order(:target_id)
    end

    fields.each(&:ensure_baked!)
    fields
  end

  def resolve_baked_field(target, name)
    list_baked_fields(target, name).map { |f| f.value_baked || f.value }.join("\n")
  end

  def list_baked_fields(target, name)
    theme_ids = Theme.transform_ids(id)
    theme_ids = [theme_ids.first] if name != :color_definitions
    self.class.list_baked_fields(theme_ids, target, name)
  end

  def remove_from_cache!
    self.class.remove_from_cache!
  end

  def changed_fields
    @changed_fields ||= []
  end

  def changed_colors
    @changed_colors ||= []
  end

  def changed_schemes
    @changed_schemes ||= Set.new
  end

  def set_field(target:, name:, value: nil, type: nil, type_id: nil, upload_id: nil)
    name = name.to_s

    target_id = Theme.targets[target.to_sym]
    raise "Unknown target #{target} passed to set field" unless target_id

    type_id ||=
      type ? ThemeField.types[type.to_sym] : ThemeField.guess_type(name: name, target: target)
    raise "Unknown type #{type} passed to set field" unless type_id

    value ||= ""

    field =
      theme_fields.find { |f| f.name == name && f.target_id == target_id && f.type_id == type_id }
    if field
      if value.blank? && !upload_id
        theme_fields.delete field.destroy
      else
        if field.value != value || field.upload_id != upload_id
          field.value = value
          field.upload_id = upload_id
          changed_fields << field
        end
      end
      field
    else
      if value.present? || upload_id.present?
        theme_fields.build(
          target_id: target_id,
          value: value,
          name: name,
          type_id: type_id,
          upload_id: upload_id,
        )
      end
    end
  end

  def add_relative_theme!(kind, theme)
    new_relation =
      if kind == :child
        child_theme_relation.new(child_theme_id: theme.id)
      else
        parent_theme_relation.new(parent_theme_id: theme.id)
      end
    if new_relation.save
      child_themes.reload
      parent_themes.reload
      save!
      Theme.clear_cache!
    else
      raise Discourse::InvalidParameters.new(new_relation.errors.full_messages.join(", "))
    end
  end

  def internal_translations
    @internal_translations ||= translations(internal: true)
  end

  def translations(internal: false)
    fallbacks = I18n.fallbacks[I18n.locale]
    begin
      data =
        locale_fields.first&.translation_data(
          with_overrides: false,
          internal: internal,
          fallback_fields: locale_fields,
        )
      return {} if data.nil?
      best_translations = {}
      fallbacks.reverse.each { |locale| best_translations.deep_merge! data[locale] if data[locale] }
      ThemeTranslationManager.list_from_hash(
        theme: self,
        hash: best_translations,
        locale: I18n.locale,
      )
    rescue ThemeTranslationParser::InvalidYaml
      {}
    end
  end

  def settings
    field = settings_field
    return [] unless field && field.error.nil?

    settings = []
    ThemeSettingsParser
      .new(field)
      .load do |name, default, type, opts|
        settings << ThemeSettingsManager.create(name, default, type, self, opts)
      end
    settings
  end

  def cached_settings
    Theme.get_set_cache "settings_for_theme_#{self.id}" do
      build_settings_hash
    end
  end

  def cached_default_settings
    Theme.get_set_cache "default_settings_for_theme_#{self.id}" do
      settings_hash = {}
      self.settings.each { |setting| settings_hash[setting.name] = setting.default }

      theme_uploads = build_theme_uploads_hash
      settings_hash["theme_uploads"] = theme_uploads if theme_uploads.present?

      theme_uploads_local = build_local_theme_uploads_hash
      settings_hash["theme_uploads_local"] = theme_uploads_local if theme_uploads_local.present?

      settings_hash
    end
  end

  def build_settings_hash
    hash = {}
    self.settings.each { |setting| hash[setting.name] = setting.value }

    theme_uploads = build_theme_uploads_hash
    hash["theme_uploads"] = theme_uploads if theme_uploads.present?

    theme_uploads_local = build_local_theme_uploads_hash
    hash["theme_uploads_local"] = theme_uploads_local if theme_uploads_local.present?

    hash
  end

  def build_theme_uploads_hash
    hash = {}
    upload_fields.each do |field|
      hash[field.name] = Discourse.store.cdn_url(field.upload.url) if field.upload&.url
    end
    hash
  end

  def build_local_theme_uploads_hash
    hash = {}
    upload_fields.each do |field|
      hash[field.name] = field.javascript_cache.local_url if field.javascript_cache
    end
    hash
  end

  def update_setting(setting_name, new_value)
    target_setting = settings.find { |setting| setting.name == setting_name }
    raise Discourse::NotFound unless target_setting

    target_setting.value = new_value

    self.theme_setting_requests_refresh = true if target_setting.requests_refresh?
  end

  def update_translation(translation_key, new_value)
    target_translation = translations.find { |translation| translation.key == translation_key }
    raise Discourse::NotFound unless target_translation
    target_translation.value = new_value
  end

  def translation_override_hash
    hash = {}
    theme_translation_overrides.each do |override|
      cursor = hash
      path = [override.locale] + override.translation_key.split(".")
      path[0..-2].each { |key| cursor = (cursor[key] ||= {}) }
      cursor[path[-1]] = override.value
    end
    hash
  end

  def generate_metadata_hash
    {}.tap do |meta|
      meta[:name] = name
      meta[:component] = component

      RemoteTheme::METADATA_PROPERTIES.each do |property|
        meta[property] = remote_theme&.public_send(property)
        meta[property] = nil if meta[property] == "URL" # Clean up old discourse_theme CLI placeholders
      end

      meta[:assets] = {}.tap do |hash|
        theme_fields
          .where(type_id: ThemeField.types[:theme_upload_var])
          .each { |field| hash[field.name] = field.file_path }
      end

      meta[:color_schemes] = {}.tap do |hash|
        schemes = self.color_schemes
        # The selected color scheme may not belong to the theme, so include it anyway
        schemes = [self.color_scheme] + schemes if self.color_scheme
        schemes.uniq.each do |scheme|
          hash[scheme.name] = {}.tap do |colors|
            scheme.colors.each { |color| colors[color.name] = color.hex }
          end
        end
      end

      meta[:modifiers] = {}.tap do |hash|
        ThemeModifierSet.modifiers.keys.each do |modifier|
          value = self.theme_modifier_set.public_send(modifier)
          hash[modifier] = value if !value.nil?
        end
      end

      meta[
        :learn_more
      ] = "https://meta.discourse.org/t/beginners-guide-to-using-discourse-themes/91966"
    end
  end

  def disabled_by
    find_disable_action_log&.acting_user
  end

  def disabled_at
    find_disable_action_log&.created_at
  end

  def with_scss_load_paths
    return yield([]) if self.extra_scss_fields.empty?

    ThemeStore::ZipExporter
      .new(self)
      .with_export_dir(extra_scss_only: true) { |dir| yield ["#{dir}/stylesheets"] }
  end

  def scss_variables
    settings_hash = build_settings_hash
    theme_variable_fields = var_theme_fields

    return if theme_variable_fields.empty? && settings_hash.empty?

    contents = +""

    theme_variable_fields&.each do |field|
      if field.type_id == ThemeField.types[:theme_upload_var]
        if upload = field.upload
          url = upload_cdn_path(upload.url)
          contents << "$#{field.name}: unquote(\"#{url}\");"
        end
      else
        contents << to_scss_variable(field.name, field.value)
      end
    end

    settings_hash&.each do |name, value|
      next if name == "theme_uploads" || name == "theme_uploads_local"
      contents << to_scss_variable(name, value)
    end

    contents
  end

  def convert_settings
    settings.each do |setting|
      setting_row = ThemeSetting.where(theme_id: self.id, name: setting.name.to_s).first

      if setting_row && setting_row.data_type != setting.type
        if (
             setting_row.data_type == ThemeSetting.types[:list] &&
               setting.type == ThemeSetting.types[:string] && setting.json_schema.present?
           )
          convert_list_to_json_schema(setting_row, setting)
        else
          Rails.logger.warn(
            "Theme setting type has changed but cannot be converted. \n\n #{setting.inspect}",
          )
        end
      end
    end
  end

  def convert_list_to_json_schema(setting_row, setting)
    schema = setting.json_schema
    return if !schema
    keys = schema["items"]["properties"].keys
    return if !keys

    current_values = CSV.parse(setting_row.value, **{ col_sep: "|" }).flatten
    new_values = []
    current_values.each do |item|
      parts = CSV.parse(item, **{ col_sep: "," }).flatten
      props = parts.map.with_index { |p, idx| [keys[idx], p] }.to_h
      new_values << props
    end

    schemer = JSONSchemer.schema(schema)
    raise "Schema validation failed" if !schemer.valid?(new_values)

    setting_row.value = new_values.to_json
    setting_row.data_type = setting.type
    setting_row.save!
  end

  def baked_js_tests_with_digest
    tests_tree =
      theme_fields
        .where(target_id: Theme.targets[:tests_js])
        .order(name: :asc)
        .pluck(:name, :value)
        .to_h

    return nil, nil if tests_tree.blank?

    compiler = ThemeJavascriptCompiler.new(id, name)
    compiler.append_tree(tests_tree, for_tests: true)
    compiler.append_raw_script "test_setup.js", <<~JS
      (function() {
        require("discourse/lib/theme-settings-store").registerSettings(#{self.id}, #{cached_default_settings.to_json}, { force: true });
      })();
    JS
    content = compiler.content

    if compiler.source_map
      content +=
        "\n//# sourceMappingURL=data:application/json;base64,#{Base64.strict_encode64(compiler.source_map)}\n"
    end

    [content, Digest::SHA1.hexdigest(content)]
  end

  private

  attr_accessor :theme_setting_requests_refresh

  def to_scss_variable(name, value)
    escaped = SassC::Script::Value::String.quote(value.to_s, sass: true)
    "$#{name}: unquote(#{escaped});"
  end

  def find_disable_action_log
    if component? && !enabled?
      @disable_log ||=
        UserHistory
          .where(context: id.to_s, action: UserHistory.actions[:disable_theme_component])
          .order("created_at DESC")
          .first
    end
  end
end

# == Schema Information
#
# Table name: themes
#
#  id               :integer          not null, primary key
#  name             :string           not null
#  user_id          :integer          not null
#  created_at       :datetime         not null
#  updated_at       :datetime         not null
#  compiler_version :integer          default(0), not null
#  user_selectable  :boolean          default(FALSE), not null
#  hidden           :boolean          default(FALSE), not null
#  color_scheme_id  :integer
#  remote_theme_id  :integer
#  component        :boolean          default(FALSE), not null
#  enabled          :boolean          default(TRUE), not null
#  auto_update      :boolean          default(TRUE), not null
#
# Indexes
#
#  index_themes_on_remote_theme_id  (remote_theme_id) UNIQUE
#<|MERGE_RESOLUTION|>--- conflicted
+++ resolved
@@ -138,20 +138,12 @@
   end
 
   def update_javascript_cache!
-<<<<<<< HEAD
-    all_extra_js = theme_fields
-      .where(target_id: Theme.targets[:extra_js])
-      .order(:name, :id)
-      .pluck(:value_baked)
-      .join("\n")
-=======
     all_extra_js =
       theme_fields
         .where(target_id: Theme.targets[:extra_js])
         .order(:name, :id)
         .pluck(:name, :value)
         .to_h
->>>>>>> 3ee0a492
 
     if all_extra_js.present?
       js_compiler = ThemeJavascriptCompiler.new(id, name)
