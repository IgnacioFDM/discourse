--- conflicted
+++ resolved
@@ -200,11 +200,7 @@
     end
 
     return if uri&.path.blank?
-<<<<<<< HEAD
-    data = uri.path.match(/(\/original\/\dX[\/\.\w]*\/([a-zA-Z0-9]+)[\.\w]*)/)
-=======
     data = extract_upload_url(uri.path)
->>>>>>> 6bfd2b6e
     return if data.blank?
     sha1 = data[2]
     upload = nil
