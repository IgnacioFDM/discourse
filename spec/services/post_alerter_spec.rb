# frozen_string_literal: true

require 'rails_helper'

RSpec::Matchers.define :add_notification do |user, notification_type|
  match(notify_expectation_failures: true) do |actual|
    notifications = user.notifications
    before = notifications.count

    actual.call

    expect(notifications.count).to eq(before + 1), "expected 1 new notification, got #{notifications.count - before}"

    last_notification_type = notifications.last.notification_type
    expect(last_notification_type).to eq(Notification.types[notification_type]),
                                      "expected notification type to be '#{notification_type}', got '#{Notification.types.key(last_notification_type)}'"
  end

  match_when_negated do |actual|
    expect { actual.call }.to_not change { user.notifications.where(notification_type: Notification.types[notification_type]).count }
  end

  supports_block_expectations
end

RSpec::Matchers.define_negated_matcher :not_add_notification, :add_notification

describe PostAlerter do
  fab!(:category) { Fabricate(:category) }

  fab!(:topic) { Fabricate(:topic) }
  fab!(:post) { Fabricate(:post) }

  fab!(:private_message_topic) { Fabricate(:private_message_topic) }
  fab!(:private_message_topic_post1) { Fabricate(:post, topic: private_message_topic) }
  fab!(:private_message_topic_post2) { Fabricate(:post, topic: private_message_topic) }

  fab!(:group) { Fabricate(:group) }

  fab!(:admin) { Fabricate(:admin) }
  fab!(:evil_trout) { Fabricate(:evil_trout) }
  fab!(:coding_horror) { Fabricate(:coding_horror) }
  fab!(:walterwhite) { Fabricate(:walter_white) }
  fab!(:user) { Fabricate(:user) }
  fab!(:tl2_user) { Fabricate(:user, trust_level: TrustLevel[2]) }

  def create_post_with_alerts(args = {})
    post = Fabricate(:post, args)
    PostAlerter.post_created(post)
  end

  context "private message" do
    it "notifies for pms correctly" do
      pm = Fabricate(:topic, archetype: 'private_message', category_id: nil)
      op = Fabricate(:post, user: pm.user)
      pm.allowed_users << pm.user
      PostAlerter.post_created(op)

      reply = Fabricate(:post, user: pm.user, topic: pm, reply_to_post_number: 1)
      PostAlerter.post_created(reply)

      reply2 = Fabricate(:post, topic: pm, reply_to_post_number: 1)
      PostAlerter.post_created(reply2)

      # we get a green notification for a reply
      expect(Notification.where(user_id: pm.user_id).pluck_first(:notification_type)).to eq(Notification.types[:private_message])

      TopicUser.change(pm.user_id, pm.id, notification_level: TopicUser.notification_levels[:tracking])

      Notification.destroy_all

      reply3 = Fabricate(:post, topic: pm)
      PostAlerter.post_created(reply3)

      # no notification cause we are tracking
      expect(Notification.where(user_id: pm.user_id).count).to eq(0)

      Notification.destroy_all

      reply4 = Fabricate(:post, topic: pm, reply_to_post_number: 1)
      PostAlerter.post_created(reply4)

      # yes notification cause we were replied to
      expect(Notification.where(user_id: pm.user_id).count).to eq(1)

    end

    context "group inboxes" do
      fab!(:user1) { Fabricate(:user) }
      fab!(:user2) { Fabricate(:user) }
      fab!(:group) { Fabricate(:group, users: [user2], name: "TestGroup") }
      fab!(:pm) { Fabricate(:topic, archetype: 'private_message', category_id: nil, allowed_groups: [group]) }
      fab!(:op) { Fabricate(:post, user: pm.user, topic: pm) }

      it "triggers :before_create_notifications_for_users" do
        pm.allowed_users << user1
        events = DiscourseEvent.track_events do
          PostAlerter.post_created(op)
        end

        expect(events).to include(event_name: :before_create_notifications_for_users, params: [[user1], op])
        expect(events).to include(event_name: :before_create_notifications_for_users, params: [[user2], op])

      end

      it "triggers group summary notification" do
        TopicUser.change(user2.id, pm.id, notification_level: TopicUser.notification_levels[:tracking])

        PostAlerter.post_created(op)
        group_summary_notification = Notification.where(user_id: user2.id)

        expect(group_summary_notification.count).to eq(1)
        expect(group_summary_notification.first.notification_type).to eq(Notification.types[:group_message_summary])

        notification_payload = JSON.parse(group_summary_notification.first.data)
        expect(notification_payload["group_name"]).to eq(group.name)
      end

      it 'updates the consolidated group summary inbox count and bumps the notification' do
        user2.update!(last_seen_at: 5.minutes.ago)
        TopicUser.change(user2.id, pm.id, notification_level: TopicUser.notification_levels[:tracking])
        PostAlerter.post_created(op)

        starting_count = Notification.where(
          user_id: user2.id,
          notification_type: Notification.types[:group_message_summary]
        ).pluck("data::json ->> 'inbox_count'").last.to_i

        another_pm = Fabricate(:topic, archetype: 'private_message', category_id: nil, allowed_groups: [group])
        another_post = Fabricate(:post, user: another_pm.user, topic: another_pm)
        TopicUser.change(user2.id, another_pm.id, notification_level: TopicUser.notification_levels[:tracking])

        message_data = MessageBus.track_publish("/notification/#{user2.id}") do
          PostAlerter.post_created(another_post)
        end.first.data

        expect(Notification.where(user: user2).count).to eq(1)
        expect(message_data.dig(:last_notification, :notification, :data, :inbox_count)).to eq(starting_count + 1)
        expect(message_data[:unread_notifications]).to eq(1)
      end

      it 'sends a PM notification when replying to a member tracking the topic' do
        group.add(user1)

        post = Fabricate(:post, topic: pm, user: user1)
        TopicUser.change(user1.id, pm.id, notification_level: TopicUser.notification_levels[:tracking])

        expect {
          create_post_with_alerts(
            raw: 'this is a reply to your post...', topic: pm, user: user2,
            reply_to_post_number: post.post_number
          )
        }.to change(
          user1.notifications.where(notification_type: Notification.types[:private_message]),
          :count
        ).by(1)
      end

      it 'notifies a group member if someone replies to their post' do
        group.add(user1)

        post = Fabricate(:post, topic: pm, user: user1)
        TopicUser.change(user1.id, pm.id, notification_level: TopicUser.notification_levels[:regular])

        expect {
          create_post_with_alerts(
            raw: 'this is a reply to your post...', topic: pm, user: user2,
            reply_to_post_number: post.post_number
          )
        }.to change(user1.notifications, :count).by(1)
      end

      it 'nofies a group member if someone quotes their post' do
        group.add(user1)

        post = Fabricate(:post, topic: pm, user: user1)
        TopicUser.change(user1.id, pm.id, notification_level: TopicUser.notification_levels[:regular])
        quote_raw = <<~STRING
          [quote="#{user1.username}, post:1, topic:#{pm.id}"]#{post.raw}[/quote]
        STRING

        expect {
          create_post_with_alerts(
            raw: quote_raw, topic: pm, user: user2,
          )
        }.to change(user1.notifications, :count).by(1)
      end

      it "Doesn't notify non-admin users when their post is quoted inside a whisper" do
        group.add(admin)

        TopicUser.change(user2.id, pm.id, notification_level: TopicUser.notification_levels[:regular])
        quote_raw = <<~STRING
          [quote="#{user2.username}, post:1, topic:#{pm.id}"]#{op.raw}[/quote]
        STRING

        expect {
          create_post_with_alerts(
            raw: quote_raw, topic: pm, user: admin, post_type: Post.types[:whisper]
          )
        }.to change(user2.notifications, :count).by(0)
      end
    end
  end

  context "unread" do
    it "does not return whispers as unread posts" do
      _whisper = Fabricate(:post, raw: 'this is a whisper post',
                                  user: admin,
                                  topic: post.topic,
                                  reply_to_post_number: post.post_number,
                                  post_type: Post.types[:whisper])

      expect(PostAlerter.new.first_unread_post(post.user, post.topic)).to be_blank
    end
  end

  context 'edits' do
    it 'notifies correctly on edits' do
      Jobs.run_immediately!
      PostActionNotifier.enable

      post = Fabricate(:post, raw: 'I love waffles')

      expect do
        post.revise(admin, raw: 'I made a revision')
      end.to add_notification(post.user, :edited)

      # lets also like this post which should trigger a notification
      expect do
        PostActionCreator.new(
          admin,
          post,
          PostActionType.types[:like]
        ).perform
      end.to add_notification(post.user, :liked)

      # skip this notification cause we already notified on an edit by the same user
      # in the previous edit
      freeze_time 2.hours.from_now

      expect do
        post.revise(admin, raw: 'I made another revision')
      end.to_not change { Notification.count }

      # this we do not skip cause 1 day has passed
      freeze_time 23.hours.from_now

      expect do
        post.revise(admin, raw: 'I made another revision xyz')
      end.to add_notification(post.user, :edited)

      expect do
        post.revise(Fabricate(:admin), raw: 'I made a revision')
      end.to add_notification(post.user, :edited)

      freeze_time 2.hours.from_now

      expect do
        post.revise(admin, raw: 'I made another revision')
      end.to add_notification(post.user, :edited)
    end

    it 'notifies flaggers when flagged post gets unhidden by edit' do
      post = create_post

      PostActionNotifier.enable
      Reviewable.set_priorities(high: 4.0)
      SiteSetting.hide_post_sensitivity = Reviewable.sensitivity[:low]

      PostActionCreator.spam(evil_trout, post)
      PostActionCreator.spam(walterwhite, post)

      post.reload
      expect(post.hidden).to eq(true)

      expect {
        post.revise(post.user, raw: post.raw + " ha I edited it ")
      }.to add_notification(evil_trout, :edited)
        .and add_notification(walterwhite, :edited)

      post.reload
      expect(post.hidden).to eq(false)

      notification = walterwhite.notifications.last
      expect(notification.topic_id).to eq(post.topic.id)
      expect(notification.post_number).to eq(post.post_number)
      expect(notification.data_hash["display_username"]).to eq(post.user.username)

      PostActionCreator.create(coding_horror, post, :spam)
      PostActionCreator.create(walterwhite, post, :off_topic)

      post.reload
      expect(post.hidden).to eq(true)

      expect {
        post.revise(post.user, raw: post.raw + " ha I edited it again ")
      }.to not_add_notification(evil_trout, :edited)
        .and not_add_notification(coding_horror, :edited)
        .and not_add_notification(walterwhite, :edited)
    end
  end

  context 'quotes' do
    fab!(:category) { Fabricate(:category) }
    fab!(:topic) { Fabricate(:topic, category: category) }

    it 'does not notify for muted users' do
      post = Fabricate(:post, raw: '[quote="EvilTrout, post:1"]whatup[/quote]', topic: topic)
      MutedUser.create!(user_id: evil_trout.id, muted_user_id: post.user_id)

      expect {
        PostAlerter.post_created(post)
      }.to change(evil_trout.notifications, :count).by(0)
    end

    it 'does not notify for ignored users' do
      post = Fabricate(:post, raw: '[quote="EvilTrout, post:1"]whatup[/quote]', topic: topic)
      Fabricate(:ignored_user, user: evil_trout, ignored_user: post.user)

      expect {
        PostAlerter.post_created(post)
      }.to change(evil_trout.notifications, :count).by(0)
    end

    it 'does not notify for users with new reply notification' do
      post = Fabricate(:post, raw: '[quote="EvilTrout, post:1"]whatup[/quote]', topic: topic)
      notification = Notification.create!(topic: post.topic,
                                          post_number: post.post_number,
                                          read: false,
                                          notification_type: Notification.types[:replied],
                                          user: evil_trout,
                                          data: { topic_title: "test topic" }.to_json
                                         )
      expect {
        PostAlerter.post_edited(post)
      }.to change(evil_trout.notifications, :count).by(0)

      notification.destroy
      expect {
        PostAlerter.post_edited(post)
      }.to change(evil_trout.notifications, :count).by(1)
    end

    it 'does not collapse quote notifications' do
      expect {
        2.times do
          create_post_with_alerts(
            raw: '[quote="EvilTrout, post:1"]whatup[/quote]',
            topic: topic
          )
        end
      }.to change(evil_trout.notifications, :count).by(2)
    end

    it "won't notify the user a second time on revision" do
      p1 = create_post_with_alerts(raw: '[quote="Evil Trout, post:1"]whatup[/quote]')
      expect {
        p1.revise(p1.user, raw: '[quote="Evil Trout, post:1"]whatup now?[/quote]')
      }.not_to change(evil_trout.notifications, :count)
    end

    it "doesn't notify the poster" do
      topic = create_post_with_alerts.topic
      expect {
        Fabricate(:post, topic: topic, user: topic.user, raw: '[quote="Bruce Wayne, post:1"]whatup[/quote]')
      }.not_to change(topic.user.notifications, :count)
    end

    it "triggers :before_create_notifications_for_users" do
      post = Fabricate(:post, raw: '[quote="EvilTrout, post:1"]whatup[/quote]')
      events = DiscourseEvent.track_events do
        PostAlerter.post_created(post)
      end
      expect(events).to include(event_name: :before_create_notifications_for_users, params: [[evil_trout], post])
    end
  end

  context 'linked' do
    let(:post1) { create_post }
    let(:user) { post1.user }
    let(:linking_post) { create_post(raw: "my magic topic\n##{Discourse.base_url}#{post1.url}") }

    before do
      Jobs.run_immediately!
    end

    it "will notify correctly on linking" do
      linking_post

      expect(user.notifications.count).to eq(1)

      watcher = Fabricate(:user)
      TopicUser.create!(user_id: watcher.id, topic_id: topic.id, notification_level: TopicUser.notification_levels[:watching])

      create_post(topic_id: topic.id, user: user, raw: "my magic topic\n##{Discourse.base_url}#{post1.url}")

      user.reload
      expect(user.notifications.where(notification_type: Notification.types[:linked]).count).to eq(1)

      expect(watcher.notifications.count).to eq(1)

      # don't notify on reflection
      post1.reload
      expect(PostAlerter.new.extract_linked_users(post1).length).to eq(0)
    end

    it "triggers :before_create_notifications_for_users" do
      events = DiscourseEvent.track_events do
        linking_post
      end
      expect(events).to include(event_name: :before_create_notifications_for_users, params: [[user], linking_post])
    end

    it "doesn't notify the linked user if the user is staged and the category is restricted and allows strangers" do
      staged_user = Fabricate(:staged)
      group_member = Fabricate(:user)
      group.add(group_member)

      private_category = Fabricate(
        :private_category, group: group,
                           email_in: 'test@test.com', email_in_allow_strangers: true
      )

      staged_user_post = create_post(user: staged_user, category: private_category)

      linking = create_post(
        user: group_member,
        category: private_category,
        raw: "my magic topic\n##{Discourse.base_url}#{staged_user_post.url}")

      staged_user.reload
      expect(staged_user.notifications.where(notification_type: Notification.types[:linked]).count).to eq(0)
    end
  end

  context '@here' do
    let(:post) { create_post_with_alerts(raw: "Hello @here how are you?", user: tl2_user, topic: topic) }
    fab!(:other_post) { Fabricate(:post, topic: topic) }

    before do
      Jobs.run_immediately!
    end

    it 'does not notify unrelated users' do
      expect { post }.to change(evil_trout.notifications, :count).by(0)
    end

    it 'does not work if user here exists' do
      Fabricate(:user, username: SiteSetting.here_mention)
      expect { post }.to change(other_post.user.notifications, :count).by(0)
    end

    it 'notifies users who replied' do
      post2 = Fabricate(:post, topic: topic, post_type: Post.types[:whisper])
      post3 = Fabricate(:post, topic: topic)

      expect { post }
        .to change(other_post.user.notifications, :count).by(1)
        .and change(post2.user.notifications, :count).by(0)
        .and change(post3.user.notifications, :count).by(1)
    end

    it 'notifies users who whispered' do
      post2 = Fabricate(:post, topic: topic, post_type: Post.types[:whisper])
      post3 = Fabricate(:post, topic: topic)

      tl2_user.grant_admin!

      expect { post }
        .to change(other_post.user.notifications, :count).by(1)
        .and change(post2.user.notifications, :count).by(1)
        .and change(post3.user.notifications, :count).by(1)
    end

    it 'notifies only last max_here_mentioned users' do
      SiteSetting.max_here_mentioned = 2
      3.times { Fabricate(:post, topic: topic) }
      expect { post }.to change { Notification.count }.by(2)
    end
  end

  context '@group mentions' do

    fab!(:group) { Fabricate(:group, name: 'group', mentionable_level: Group::ALIAS_LEVELS[:everyone]) }
    let(:post) { create_post_with_alerts(raw: "Hello @group how are you?") }
    before { group.add(evil_trout) }

    it 'notifies users correctly' do
      expect {
        post
      }.to change(evil_trout.notifications, :count).by(1)

      expect(GroupMention.count).to eq(1)

      Fabricate(:group, name: 'group-alt', mentionable_level: Group::ALIAS_LEVELS[:everyone])

      expect {
        create_post_with_alerts(raw: "Hello, @group-alt should not trigger a notification?")
      }.to change(evil_trout.notifications, :count).by(0)

      expect(GroupMention.count).to eq(2)

      group.update_columns(mentionable_level: Group::ALIAS_LEVELS[:members_mods_and_admins])
      expect {
        create_post_with_alerts(raw: "Hello @group you are not mentionable")
      }.to change(evil_trout.notifications, :count).by(0)

      expect(GroupMention.count).to eq(3)

      group.update_columns(mentionable_level: Group::ALIAS_LEVELS[:owners_mods_and_admins])
      group.add_owner(user)
      expect {
        create_post_with_alerts(raw: "Hello @group the owner can mention you", user: user)
      }.to change(evil_trout.notifications, :count).by(1)

      expect(GroupMention.count).to eq(4)
    end

    it 'takes private mention as precedence' do
      expect {
        create_post_with_alerts(raw: "Hello @group and @eviltrout, nice to meet you")
      }.to change(evil_trout.notifications, :count).by(1)
      expect(evil_trout.notifications.last.notification_type).to eq(Notification.types[:mentioned])
    end

    it "triggers :before_create_notifications_for_users" do
      events = DiscourseEvent.track_events do
        post
      end
      expect(events).to include(event_name: :before_create_notifications_for_users, params: [[evil_trout], post])
    end
  end

  context '@mentions' do

    let(:mention_post) { create_post_with_alerts(user: user, raw: 'Hello @eviltrout') }
    let(:topic) { mention_post.topic }

    before do
      Jobs.run_immediately!
    end

    it 'notifies a user' do
      expect {
        mention_post
      }.to change(evil_trout.notifications, :count).by(1)
    end

    it "won't notify the user a second time on revision" do
      mention_post
      expect {
        mention_post.revise(mention_post.user, raw: "New raw content that still mentions @eviltrout")
      }.not_to change(evil_trout.notifications, :count)
    end

    it "doesn't notify the user who created the topic in regular mode" do
      topic.notify_regular!(user)
      mention_post
      expect {
        create_post_with_alerts(user: user, raw: 'second post', topic: topic)
      }.not_to change(user.notifications, :count)
    end

    it "triggers :before_create_notifications_for_users" do
      events = DiscourseEvent.track_events do
        mention_post
      end
      expect(events).to include(event_name: :before_create_notifications_for_users, params: [[evil_trout], mention_post])
    end

    it "notification comes from editor if mention is added later" do
      post = create_post_with_alerts(user: user, raw: 'No mention here.')
      expect {
        post.revise(admin, raw: "Mention @eviltrout in this edit.")
      }.to change(evil_trout.notifications, :count)
      n = evil_trout.notifications.last
      expect(n.data_hash["original_username"]).to eq(admin.username)
    end

    it "doesn't notify the last post editor if they mention themselves" do
      post = create_post_with_alerts(user: user, raw: 'Post without a mention.')
      expect {
        post.revise(evil_trout, raw: "O hai, @eviltrout!")
      }.not_to change(evil_trout.notifications, :count)
    end

    fab!(:alice) { Fabricate(:user, username: 'alice') }
    fab!(:bob) { Fabricate(:user, username: 'bob') }
    fab!(:carol) { Fabricate(:admin, username: 'carol') }
    fab!(:dave) { Fabricate(:user, username: 'dave') }
    fab!(:eve) { Fabricate(:user, username: 'eve') }
    fab!(:group) { Fabricate(:group, name: 'group', mentionable_level: Group::ALIAS_LEVELS[:everyone]) }

    before do
      group.bulk_add([alice.id, eve.id])
    end

    def create_post_with_alerts(args = {})
      post = Fabricate(:post, args)
      PostAlerter.post_created(post)
    end

    def set_topic_notification_level(user, topic, level_name)
      TopicUser.change(user.id, topic.id, notification_level: TopicUser.notification_levels[level_name])
    end

    context "topic" do
      fab!(:topic) { Fabricate(:topic, user: alice) }

      [:watching, :tracking, :regular].each do |notification_level|
        context "when notification level is '#{notification_level}'" do
          before do
            set_topic_notification_level(alice, topic, notification_level)
          end

          it "notifies about @username mention" do
            args = { user: bob, topic: topic, raw: 'Hello @alice' }
            expect { create_post_with_alerts(args) }.to add_notification(alice, :mentioned)
          end
        end
      end

      context "when notification level is 'muted'" do
        before do
          set_topic_notification_level(alice, topic, :muted)
        end

        it "does not notify about @username mention" do
          args = { user: bob, topic: topic, raw: 'Hello @alice' }
          expect { create_post_with_alerts(args) }.to_not add_notification(alice, :mentioned)
        end
      end
    end

    context "message to users" do
      fab!(:pm_topic) do
        Fabricate(:private_message_topic,
                  user: alice,
                  topic_allowed_users: [
                    Fabricate.build(:topic_allowed_user, user: alice),
                    Fabricate.build(:topic_allowed_user, user: bob),
                    Fabricate.build(:topic_allowed_user, user: Discourse.system_user)
                  ]
        )
      end

      context "when user is part of conversation" do
        [:watching, :tracking, :regular].each do |notification_level|
          context "when notification level is '#{notification_level}'" do
            before do
              set_topic_notification_level(alice, pm_topic, notification_level)
            end

            it "notifies about @username mention" do
              args = { user: bob, topic: pm_topic, raw: 'Hello @alice' }
              expect { create_post_with_alerts(args) }.to add_notification(alice, :mentioned)
            end

            it "notifies about @username mentions by non-human users" do
              args = { user: Discourse.system_user, topic: pm_topic, raw: 'Hello @alice' }
              expect { create_post_with_alerts(args) }.to add_notification(alice, :mentioned)
            end

            it "notifies about @group mention when allowed user is part of group" do
              args = { user: bob, topic: pm_topic, raw: 'Hello @group' }
              expect { create_post_with_alerts(args) }.to add_notification(alice, :group_mentioned)
            end
          end
        end

        context "when notification level is 'muted'" do
          before do
            set_topic_notification_level(alice, pm_topic, :muted)
          end

          it "does not notify about @username mention" do
            args = { user: bob, topic: pm_topic, raw: 'Hello @alice' }
            expect { create_post_with_alerts(args) }.to_not add_notification(alice, :mentioned)
          end
        end
      end

      context "when user is not part of conversation" do
        it "does not notify about @username mention even though mentioned user is an admin" do
          args = { user: bob, topic: pm_topic, raw: 'Hello @carol' }
          expect { create_post_with_alerts(args) }.to_not add_notification(carol, :mentioned)
        end

        it "does not notify about @username mention by non-human user even though mentioned user is an admin" do
          args = { user: Discourse.system_user, topic: pm_topic, raw: 'Hello @carol' }
          expect { create_post_with_alerts(args) }.to_not add_notification(carol, :mentioned)
        end

        it "does not notify about @username mention when mentioned user is not allowed to see message" do
          args = { user: bob, topic: pm_topic, raw: 'Hello @dave' }
          expect { create_post_with_alerts(args) }.to_not add_notification(dave, :mentioned)
        end

        it "does not notify about @group mention when user is not an allowed user" do
          args = { user: bob, topic: pm_topic, raw: 'Hello @group' }
          expect { create_post_with_alerts(args) }.to_not add_notification(eve, :group_mentioned)
        end
      end
    end

    context "message to group" do

      fab!(:some_group) { Fabricate(:group, name: 'some_group', mentionable_level: Group::ALIAS_LEVELS[:everyone]) }
      fab!(:pm_topic) do
        Fabricate(:private_message_topic,
                  user: alice,
                  topic_allowed_groups: [
                    Fabricate.build(:topic_allowed_group, group: group)
                  ],
                  topic_allowed_users: [
                    Fabricate.build(:topic_allowed_user, user: Discourse.system_user)
                  ]
        )
      end

      before do
        some_group.bulk_add([alice.id, carol.id])
      end

      context "when group is part of conversation" do
        [:watching, :tracking, :regular].each do |notification_level|
          context "when notification level is '#{notification_level}'" do
            before do
              set_topic_notification_level(alice, pm_topic, notification_level)
            end

            it "notifies about @group mention" do
              args = { user: bob, topic: pm_topic, raw: 'Hello @group' }
              expect { create_post_with_alerts(args) }.to add_notification(alice, :group_mentioned)
            end

            it "notifies about @group mentions by non-human users" do
              args = { user: Discourse.system_user, topic: pm_topic, raw: 'Hello @group' }
              expect { create_post_with_alerts(args) }.to add_notification(alice, :group_mentioned)
            end

            it "notifies about @username mention when user belongs to allowed group" do
              args = { user: bob, topic: pm_topic, raw: 'Hello @alice' }
              expect { create_post_with_alerts(args) }.to add_notification(alice, :mentioned)
            end
          end
        end

        context "when notification level is 'muted'" do
          before do
            set_topic_notification_level(alice, pm_topic, :muted)
          end

          it "does not notify about @group mention" do
            args = { user: bob, topic: pm_topic, raw: 'Hello @group' }
            expect { create_post_with_alerts(args) }.to_not add_notification(alice, :group_mentioned)
          end
        end
      end

      context "when group is not part of conversation" do
        it "does not notify about @group mention even though mentioned user is an admin" do
          args = { user: bob, topic: pm_topic, raw: 'Hello @some_group' }
          expect { create_post_with_alerts(args) }.to_not add_notification(carol, :group_mentioned)
        end

        it "does not notify about @group mention by non-human user even though mentioned user is an admin" do
          args = { user: Discourse.system_user, topic: pm_topic, raw: 'Hello @some_group' }
          expect { create_post_with_alerts(args) }.to_not add_notification(carol, :group_mentioned)
        end

        it "does not notify about @username mention when user doesn't belong to allowed group" do
          args = { user: bob, topic: pm_topic, raw: 'Hello @dave' }
          expect { create_post_with_alerts(args) }.to_not add_notification(dave, :mentioned)
        end
      end
    end
  end

  describe ".create_notification" do
    fab!(:topic) { Fabricate(:private_message_topic, user: user, created_at: 1.hour.ago) }
    fab!(:post) { Fabricate(:post, topic: topic, created_at: 1.hour.ago) }
    let(:type) { Notification.types[:private_message] }

    it "creates a notification for PMs" do
      post.revise(user, { raw: 'This is the revised post' }, revised_at: Time.zone.now)

      expect {
        PostAlerter.new.create_notification(user, type, post)
      }.to change { user.notifications.count }.by(1)

      expect(user.notifications.last.data_hash["topic_title"]).to eq(topic.title)
    end

    it "keeps the original title for PMs" do
      original_title = topic.title

      post.revise(user, { title: "This is the revised title" }, revised_at: Time.now)

      expect {
        PostAlerter.new.create_notification(user, type, post)
      }.to change { user.notifications.count }.by(1)

      expect(user.notifications.last.data_hash["topic_title"]).to eq(original_title)
    end

    it "triggers :pre_notification_alert" do
      events = DiscourseEvent.track_events do
        PostAlerter.new.create_notification(user, type, post)
      end

      payload = {
       notification_type: type,
       post_number: post.post_number,
       topic_title: post.topic.title,
       topic_id: post.topic.id,
       excerpt: post.excerpt(400, text_entities: true, strip_links: true, remap_emoji: true),
       username: post.username,
       post_url: post.url
      }

      expect(events).to include(event_name: :pre_notification_alert, params: [user, payload])
    end

    it "does not alert when revising and changing notification type" do
      PostAlerter.new.create_notification(user, type, post)

      post.revise(user, { raw: "Editing post to fake include a mention of @eviltrout" }, revised_at: Time.now)

      events = DiscourseEvent.track_events do
        PostAlerter.new.create_notification(user, Notification.types[:mentioned], post)
      end

      payload = {
       notification_type: type,
       post_number: post.post_number,
       topic_title: post.topic.title,
       topic_id: post.topic.id,
       excerpt: post.excerpt(400, text_entities: true, strip_links: true, remap_emoji: true),
       username: post.username,
       post_url: post.url
      }

      expect(events).not_to include(event_name: :pre_notification_alert, params: [user, payload])
    end

    it "triggers :before_create_notification" do
      type = Notification.types[:private_message]
      events = DiscourseEvent.track_events do
        PostAlerter.new.create_notification(user, type, post, {})
      end
      expect(events).to include(event_name: :before_create_notification, params: [user, type, post, {}])
    end
  end

  describe "push_notification" do
    let(:mention_post) { create_post_with_alerts(user: user, raw: 'Hello @eviltrout :heart:') }
    let(:topic) { mention_post.topic }
    before do
      SiteSetting.allowed_user_api_push_urls = "https://site.com/push|https://site2.com/push"
      2.times do |i|
        UserApiKey.create!(user_id: evil_trout.id,
                           client_id: "xxx#{i}",
                           application_name: "iPhone#{i}",
                           scopes: ['notifications'].map { |name| UserApiKeyScope.new(name: name) },
                           push_url: "https://site2.com/push")
      end
    end

    describe "DiscoursePluginRegistry#push_notification_filters" do
      it "sends push notifications when all filters pass" do
        Plugin::Instance.new.register_push_notification_filter do |user, payload|
          true
        end

        expect { mention_post }.to change { Jobs::PushNotification.jobs.count }.by(1)
        DiscoursePluginRegistry.reset!
      end

      it "does not send push notifications when a filters returns false" do
        Plugin::Instance.new.register_push_notification_filter do |user, payload|
          false
        end
        expect { mention_post }.not_to change { Jobs::PushNotification.jobs.count }
        DiscoursePluginRegistry.reset!
      end
    end

    it "pushes nothing to suspended users" do
      evil_trout.update_columns(suspended_till: 1.year.from_now)
      expect { mention_post }.to_not change { Jobs::PushNotification.jobs.count }
    end

    it "pushes nothing when the user is in 'do not disturb'" do
      Fabricate(:do_not_disturb_timing, user: evil_trout, starts_at: Time.zone.now, ends_at: 1.day.from_now)

      expect { mention_post }.to_not change { Jobs::PushNotification.jobs.count }
    end

    it "correctly pushes notifications if configured correctly" do
      Jobs.run_immediately!
      body = nil
      headers = nil

      stub_request(:post, "https://site2.com/push")
        .to_return do |request|
          body = request.body
          headers = request.headers
          { status: 200, body: "OK" }
        end

      set_subfolder "/subpath"
      payload = {
        "secret_key" => SiteSetting.push_api_secret_key,
        "url" => Discourse.base_url,
        "title" => SiteSetting.title,
        "description" => SiteSetting.site_description,
        "notifications" => [
        {
          'notification_type' => 1,
          'post_number' => 1,
          'topic_title' => topic.title,
          'topic_id' => topic.id,
          'excerpt' => 'Hello @eviltrout ❤',
          'username' => user.username,
          'url' => UrlHelper.absolute(Discourse.base_path + mention_post.url),
          'client_id' => 'xxx0'
        },
        {
          'notification_type' => 1,
          'post_number' => 1,
          'topic_title' => topic.title,
          'topic_id' => topic.id,
          'excerpt' => 'Hello @eviltrout ❤',
          'username' => user.username,
          'url' => UrlHelper.absolute(Discourse.base_path + mention_post.url),
          'client_id' => 'xxx1'
        }
        ]
      }

      post = mention_post

      expect(JSON.parse(body)).to eq(payload)
      expect(headers["Content-Type"]).to eq('application/json')

      TopicUser.change(evil_trout.id, topic.id, notification_level: TopicUser.notification_levels[:watching])

      post = Fabricate(:post, topic: post.topic, user_id: evil_trout.id)
      user2 = Fabricate(:user)

      # if we collapse a reply notification we should get notified on the correct post
      new_post = create_post_with_alerts(topic: post.topic, user_id: user.id, reply_to_post_number: post.post_number, raw: 'this is my first reply')

      changes = {
        "notification_type" => Notification.types[:posted],
        "post_number" => new_post.post_number,
        "username" => new_post.user.username,
        "excerpt" => new_post.raw,
        "url" => UrlHelper.absolute(Discourse.base_path + new_post.url)
      }

      payload["notifications"][0].merge! changes
      payload["notifications"][1].merge! changes

      expect(JSON.parse(body)).to eq(payload)

      new_post = create_post_with_alerts(topic: post.topic, user_id: user2.id, reply_to_post_number: post.post_number, raw: 'this is my second reply')

      changes = {
        "post_number" => new_post.post_number,
        "username" => new_post.user.username,
        "excerpt" => new_post.raw,
        "url" => UrlHelper.absolute(Discourse.base_path + new_post.url)
      }

      payload["notifications"][0].merge! changes
      payload["notifications"][1].merge! changes

      expect(JSON.parse(body)).to eq(payload)

    end
  end

  describe "create_notification_alert" do
    it "does nothing for suspended users" do
      evil_trout.update_columns(suspended_till: 1.year.from_now)

      events = nil
      messages = MessageBus.track_publish do
        events = DiscourseEvent.track_events do
          PostAlerter.create_notification_alert(
            user: evil_trout,
            post: post,
            notification_type: Notification.types[:custom],
            excerpt: "excerpt",
            username: "username"
          )
        end
      end

      expect(events.size).to eq(0)
      expect(messages.size).to eq(0)
      expect(Jobs::PushNotification.jobs.size).to eq(0)
    end

    it "does not publish to MessageBus /notification-alert if the user has not been seen for > 30 days, but still sends a push notification" do
      evil_trout.update_columns(last_seen_at: 31.days.ago)

      SiteSetting.allowed_user_api_push_urls = "https://site2.com/push"
      UserApiKey.create!(user_id: evil_trout.id,
                         client_id: "xxx#1",
                         application_name: "iPhone1",
                         scopes: ['notifications'].map { |name| UserApiKeyScope.new(name: name) },
                         push_url: "https://site2.com/push")

      events = nil
      messages = MessageBus.track_publish do
        events = DiscourseEvent.track_events do
          PostAlerter.create_notification_alert(
            user: evil_trout,
            post: post,
            notification_type: Notification.types[:custom],
            excerpt: "excerpt",
            username: "username"
          )
        end
      end

      expect(events.size).to eq(2)
      expect(messages.size).to eq(0)
      expect(Jobs::PushNotification.jobs.size).to eq(1)
    end
  end

  describe "watching_first_post" do
    fab!(:user) { Fabricate(:user) }
    fab!(:category) { Fabricate(:category) }
    fab!(:tag)  { Fabricate(:tag) }
    fab!(:topic) { Fabricate(:topic, category: category, tags: [tag]) }
    fab!(:post) { Fabricate(:post, topic: topic) }

    it "doesn't notify people who aren't watching" do
      PostAlerter.post_created(post)
      expect(user.notifications.where(notification_type: Notification.types[:watching_first_post]).count).to eq(0)
    end

    it "notifies the user who is following the first post category" do
      level = CategoryUser.notification_levels[:watching_first_post]
      CategoryUser.set_notification_level_for_category(user, level, category.id)
      PostAlerter.new.after_save_post(post, true)
      expect(user.notifications.where(notification_type: Notification.types[:watching_first_post]).count).to eq(1)
    end

    it "doesn't notify when the record is not new" do
      level = CategoryUser.notification_levels[:watching_first_post]
      CategoryUser.set_notification_level_for_category(user, level, category.id)
      PostAlerter.new.after_save_post(post, false)
      expect(user.notifications.where(notification_type: Notification.types[:watching_first_post]).count).to eq(0)
    end

    it "notifies the user who is following the first post tag" do
      level = TagUser.notification_levels[:watching_first_post]
      TagUser.change(user.id, tag.id, level)
      PostAlerter.post_created(post)
      expect(user.notifications.where(notification_type: Notification.types[:watching_first_post]).count).to eq(1)
    end

    it "notifies the user who is following the first post group" do
      GroupUser.create(group_id: group.id, user_id: user.id)
      GroupUser.create(group_id: group.id, user_id: post.user.id)
      topic.topic_allowed_groups.create(group_id: group.id)

      level = GroupUser.notification_levels[:watching_first_post]
      GroupUser.where(user_id: user.id, group_id: group.id).update_all(notification_level: level)

      PostAlerter.post_created(post)
      expect(user.notifications.where(notification_type: Notification.types[:watching_first_post]).count).to eq(1)
    end

    it "triggers :before_create_notifications_for_users" do
      level = CategoryUser.notification_levels[:watching_first_post]
      CategoryUser.set_notification_level_for_category(user, level, category.id)
      events = DiscourseEvent.track_events do
        PostAlerter.new.after_save_post(post, true)
      end
      expect(events).to include(event_name: :before_create_notifications_for_users, params: [[user], post])
    end
  end

  context "replies" do
    it "triggers :before_create_notifications_for_users" do
      _post = Fabricate(:post, user: user, topic: topic)
      reply = Fabricate(:post, topic: topic, reply_to_post_number: 1)
      events = DiscourseEvent.track_events do
        PostAlerter.post_created(reply)
      end
      expect(events).to include(event_name: :before_create_notifications_for_users, params: [[user], reply])
    end

    it "notifies about regular reply" do
      _post = Fabricate(:post, user: user, topic: topic)

      reply = Fabricate(:post, topic: topic, reply_to_post_number: 1)
      PostAlerter.post_created(reply)

      expect(user.notifications.where(notification_type: Notification.types[:replied]).count).to eq(1)
    end

    it "doesn't notify regular user about whispered reply" do
      _post = Fabricate(:post, user: user, topic: topic)

      whispered_reply = Fabricate(:post, user: admin, topic: topic, post_type: Post.types[:whisper], reply_to_post_number: 1)
      PostAlerter.post_created(whispered_reply)

      expect(user.notifications.where(notification_type: Notification.types[:replied]).count).to eq(0)
    end

    it "notifies staff user about whispered reply" do
      admin1 = Fabricate(:admin)
      admin2 = Fabricate(:admin)

      _post = Fabricate(:post, user: user, topic: topic)

      whispered_reply1 = Fabricate(:post, user: admin1, topic: topic, post_type: Post.types[:whisper], reply_to_post_number: 1)
      whispered_reply2 = Fabricate(:post, user: admin2, topic: topic, post_type: Post.types[:whisper], reply_to_post_number: 2)
      PostAlerter.post_created(whispered_reply1)
      PostAlerter.post_created(whispered_reply2)

      expect(admin1.notifications.where(notification_type: Notification.types[:replied]).count).to eq(1)

      TopicUser.change(admin1.id, topic.id, notification_level: TopicUser.notification_levels[:watching])

      # this should change nothing cause the moderator post has an action code
      # if we have an action code then we should never have notifications, this is rare but
      # assign whispers are like this
      whispered_reply3 = topic.add_moderator_post(admin2, "i am a reply", post_type: Post.types[:whisper], action_code: 'moderator_thing')
      PostAlerter.post_created(whispered_reply3)

      # if this whisper is not ignored like it should we would see a posted notification and no replied notifications
      notifications = admin1.notifications.where(topic_id: topic.id).to_a

      expect(notifications.first.notification_type).to eq(Notification.types[:replied])
      expect(notifications.length).to eq(1)
      expect(notifications.first.post_number).to eq(whispered_reply2.post_number)
    end

    it "sends email notifications only to users not on CC list of incoming email" do
      alice = Fabricate(:user, username: "alice", email: "alice@example.com")
      bob = Fabricate(:user, username: "bob", email: "bob@example.com")
      carol = Fabricate(:user, username: "carol", email: "carol@example.com", staged: true)
      dave = Fabricate(:user, username: "dave", email: "dave@example.com", staged: true)
      erin = Fabricate(:user, username: "erin", email: "erin@example.com")

      topic = Fabricate(:private_message_topic, topic_allowed_users: [
        Fabricate.build(:topic_allowed_user, user: alice),
        Fabricate.build(:topic_allowed_user, user: bob),
        Fabricate.build(:topic_allowed_user, user: carol),
        Fabricate.build(:topic_allowed_user, user: dave),
        Fabricate.build(:topic_allowed_user, user: erin)
      ])
      _post = Fabricate(:post, user: alice, topic: topic)

      TopicUser.change(alice.id, topic.id, notification_level: TopicUser.notification_levels[:watching])
      TopicUser.change(bob.id, topic.id, notification_level: TopicUser.notification_levels[:watching])
      TopicUser.change(erin.id, topic.id, notification_level: TopicUser.notification_levels[:watching])

      email = Fabricate(:incoming_email,
                        raw: <<~RAW,
                          Return-Path: <bob@example.com>
                          From: Bob <bob@example.com>
                          To: meta+1234@discoursemail.com, dave@example.com
                          CC: carol@example.com, erin@example.com
                          Subject: Hello world
                          Date: Fri, 15 Jan 2016 00:12:43 +0100
                          Message-ID: <12345@example.com>
                          Mime-Version: 1.0
                          Content-Type: text/plain; charset=UTF-8
                          Content-Transfer-Encoding: quoted-printable

                          This post was created by email.
                        RAW
                        from_address: "bob@example.com",
                        to_addresses: "meta+1234@discoursemail.com;dave@example.com",
                        cc_addresses: "carol@example.com;erin@example.com")
      reply = Fabricate(:post_via_email, user: bob, topic: topic, incoming_email: email, reply_to_post_number: 1)

      NotificationEmailer.expects(:process_notification).with { |n| n.user_id == alice.id }.once
      NotificationEmailer.expects(:process_notification).with { |n| n.user_id == bob.id }.never
      NotificationEmailer.expects(:process_notification).with { |n| n.user_id == carol.id }.never
      NotificationEmailer.expects(:process_notification).with { |n| n.user_id == dave.id }.never
      NotificationEmailer.expects(:process_notification).with { |n| n.user_id == erin.id }.never

      PostAlerter.post_created(reply)

      expect(alice.notifications.count).to eq(1)
      expect(bob.notifications.count).to eq(0)
      expect(carol.notifications.count).to eq(1)
      expect(dave.notifications.count).to eq(1)
      expect(erin.notifications.count).to eq(1)
    end

    it "does not send email notifications to staged users when notification originates in mailinglist mirror category" do
      category = Fabricate(:mailinglist_mirror_category)
      topic = Fabricate(:topic, category: category)
      user = Fabricate(:staged)
      _post = Fabricate(:post, user: user, topic: topic)
      reply = Fabricate(:post, topic: topic, reply_to_post_number: 1)

      NotificationEmailer.expects(:process_notification).never
      expect { PostAlerter.post_created(reply) }.to change(user.notifications, :count).by(0)

      category.mailinglist_mirror = false
      NotificationEmailer.expects(:process_notification).once
      expect { PostAlerter.post_created(reply) }.to change(user.notifications, :count).by(1)
    end
  end

  context "category" do
    context "watching" do
      it "triggers :before_create_notifications_for_users" do
        topic = Fabricate(:topic, category: category)
        post = Fabricate(:post, topic: topic)
        level = CategoryUser.notification_levels[:watching]
        CategoryUser.set_notification_level_for_category(user, level, category.id)
        events = DiscourseEvent.track_events do
          PostAlerter.post_created(post)
        end
        expect(events).to include(event_name: :before_create_notifications_for_users, params: [[user], post])
      end

      it "notifies staff about whispered post" do
        topic = Fabricate(:topic, category: category)
        level = CategoryUser.notification_levels[:watching]
        CategoryUser.set_notification_level_for_category(admin, level, category.id)
        CategoryUser.set_notification_level_for_category(user, level, category.id)
        whispered_post = Fabricate(:post, user: Fabricate(:admin), topic: topic, post_type: Post.types[:whisper])
        expect {
          PostAlerter.post_created(whispered_post)
        }.to add_notification(admin, :posted)
        expect {
          PostAlerter.post_created(whispered_post)
        }.not_to add_notification(user, :posted)
      end

      it "notifies a staged user about a private post, but only if the user has access" do
        staged_member = Fabricate(:staged)
        staged_non_member = Fabricate(:staged)
        group_member = Fabricate(:user)

        group.add(group_member)
        group.add(staged_member)

        private_category = Fabricate(
          :private_category, group: group,
                             email_in: 'test@test.com', email_in_allow_strangers: false
        )

        level = CategoryUser.notification_levels[:watching]
        CategoryUser.set_notification_level_for_category(group_member, level, private_category.id)
        CategoryUser.set_notification_level_for_category(staged_member, level, private_category.id)
        CategoryUser.set_notification_level_for_category(staged_non_member, level, private_category.id)

        topic = Fabricate(:topic, category: private_category, user: group_member)
        post = Fabricate(:post, topic: topic)

        expect {
          PostAlerter.post_created(post)
        }.to add_notification(staged_member, :posted)
          .and not_add_notification(staged_non_member, :posted)
      end

      it "does not update existing unread notification" do
        CategoryUser.set_notification_level_for_category(user, CategoryUser.notification_levels[:watching], category.id)
        topic = Fabricate(:topic, category: category)

        post = Fabricate(:post, topic: topic)
        PostAlerter.post_created(post)
        notification = Notification.last
        expect(notification.topic_id).to eq(topic.id)
        expect(notification.post_number).to eq(1)

        post = Fabricate(:post, topic: topic)
        PostAlerter.post_created(post)
        notification = Notification.last
        expect(notification.topic_id).to eq(topic.id)
        expect(notification.post_number).to eq(1)
        notification_data = JSON.parse(notification.data)
        expect(notification_data["display_username"]).to eq(I18n.t("embed.replies", count: 2))
      end
    end
  end

  context "tags" do
    context "watching" do
      it "triggers :before_create_notifications_for_users" do
        tag = Fabricate(:tag)
        topic = Fabricate(:topic, tags: [tag])
        post = Fabricate(:post, topic: topic)
        level = TagUser.notification_levels[:watching]
        TagUser.change(user.id, tag.id, level)
        events = DiscourseEvent.track_events do
          PostAlerter.post_created(post)
        end
        expect(events).to include(event_name: :before_create_notifications_for_users, params: [[user], post])
      end

      it "does not update existing unread notification" do
        tag = Fabricate(:tag)
        TagUser.change(user.id, tag.id, TagUser.notification_levels[:watching])
        topic = Fabricate(:topic, tags: [tag])

        post = Fabricate(:post, topic: topic)
        PostAlerter.post_created(post)
        notification = Notification.last
        expect(notification.topic_id).to eq(topic.id)
        expect(notification.post_number).to eq(1)

        post = Fabricate(:post, topic: topic)
        PostAlerter.post_created(post)
        notification = Notification.last
        expect(notification.topic_id).to eq(topic.id)
        expect(notification.post_number).to eq(1)
        notification_data = JSON.parse(notification.data)
        expect(notification_data["display_username"]).to eq(I18n.t("embed.replies", count: 2))
      end

      it "does not add notification if user does not belong to tag group with permissions" do
        tag = Fabricate(:tag)
        topic = Fabricate(:topic, tags: [tag])
        post = Fabricate(:post, topic: topic)
        tag_group = Fabricate(:tag_group, tags: [tag])
<<<<<<< HEAD
        group = Fabricate(:group)
=======
>>>>>>> 332266cb
        Fabricate(:tag_group_permission, tag_group: tag_group, group: group)

        TagUser.change(user.id, tag.id, TagUser.notification_levels[:watching])

        expect { PostAlerter.post_created(post) }.not_to change { Notification.count }
      end

      it "adds notification if user belongs to tag group with permissions" do
        tag = Fabricate(:tag)
        topic = Fabricate(:topic, tags: [tag])
        post = Fabricate(:post, topic: topic)
        tag_group = Fabricate(:tag_group, tags: [tag])
<<<<<<< HEAD
        group = Fabricate(:group)
=======
>>>>>>> 332266cb
        Fabricate(:group_user, group: group, user: user)
        Fabricate(:tag_group_permission, tag_group: tag_group, group: group)

        TagUser.change(user.id, tag.id, TagUser.notification_levels[:watching])

        expect { PostAlerter.post_created(post) }.to change { Notification.count }.by(1)
      end
    end

    context "on change" do
      fab!(:user) { Fabricate(:user) }
      fab!(:other_tag) { Fabricate(:tag) }
      fab!(:watched_tag) { Fabricate(:tag) }

      before do
        SiteSetting.tagging_enabled = true
        Jobs.run_immediately!
        TagUser.change(user.id, watched_tag.id, TagUser.notification_levels[:watching_first_post])
        TopicUser.change(Fabricate(:user).id, post.topic.id, notification_level: TopicUser.notification_levels[:watching])
      end

      it "triggers a notification" do
        expect(user.notifications.where(notification_type: Notification.types[:watching_first_post]).count).to eq(0)

        expect { PostRevisor.new(post).revise!(Fabricate(:user), tags: [other_tag.name, watched_tag.name]) }.to change { Notification.where(user_id: user.id).count }.by(1)
        expect(user.notifications.where(notification_type: Notification.types[:watching_first_post]).count).to eq(1)

        expect { PostRevisor.new(post).revise!(Fabricate(:user), tags: [watched_tag.name, other_tag.name]) }.to change { Notification.count }.by(0)
        expect(user.notifications.where(notification_type: Notification.types[:watching_first_post]).count).to eq(1)
      end

      it "doesn't trigger a notification if topic is unlisted" do
        post.topic.update_column(:visible, false)

        expect(user.notifications.where(notification_type: Notification.types[:watching_first_post]).count).to eq(0)

        PostRevisor.new(post).revise!(Fabricate(:user), tags: [other_tag.name, watched_tag.name])
        expect(user.notifications.where(notification_type: Notification.types[:watching_first_post]).count).to eq(0)
      end
    end

    context "private message" do
      fab!(:post) { Fabricate(:private_message_post) }
      fab!(:other_tag) { Fabricate(:tag) }
      fab!(:other_tag2) { Fabricate(:tag) }
      fab!(:other_tag3) { Fabricate(:tag) }
      fab!(:user) { Fabricate(:user) }
      fab!(:staged) { Fabricate(:staged) }

      before do
        SiteSetting.tagging_enabled = true
        SiteSetting.allow_staff_to_tag_pms = true
        Jobs.run_immediately!
        TopicUser.change(user.id, post.topic.id, notification_level: TopicUser.notification_levels[:watching])
        TopicUser.change(staged.id, post.topic.id, notification_level: TopicUser.notification_levels[:watching])
        TopicUser.change(admin.id, post.topic.id, notification_level: TopicUser.notification_levels[:watching])
        TagUser.change(staged.id, other_tag.id, TagUser.notification_levels[:watching])
        TagUser.change(admin.id, other_tag3.id, TagUser.notification_levels[:watching])
        post.topic.allowed_users << user
        post.topic.allowed_users << staged
      end

      it "only notifies staff watching added tag" do
        expect(PostRevisor.new(post).revise!(Fabricate(:admin), tags: [other_tag.name])).to be true
        expect(Notification.where(user_id: staged.id).count).to eq(0)
        expect(PostRevisor.new(post).revise!(Fabricate(:admin), tags: [other_tag2.name])).to be true
        expect(Notification.where(user_id: admin.id).count).to eq(0)
        expect(PostRevisor.new(post).revise!(Fabricate(:admin), tags: [other_tag3.name])).to be true
        expect(Notification.where(user_id: admin.id).count).to eq(1)
      end
    end

    context "with tag groups" do
      fab!(:tag)  { Fabricate(:tag) }
<<<<<<< HEAD
      fab!(:group) { Fabricate(:group) }
=======
>>>>>>> 332266cb
      fab!(:user) { Fabricate(:user) }
      fab!(:topic) { Fabricate(:topic, tags: [tag]) }
      fab!(:post) { Fabricate(:post, topic: topic) }

      shared_examples "tag user with notification level" do |notification_level, notification_type|
        it "notifies a user who is watching a tag that does not belong to a tag group" do
          TagUser.change(user.id, tag.id, TagUser.notification_levels[notification_level])
          PostAlerter.post_created(post)
          expect(user.notifications.where(notification_type: Notification.types[notification_type]).count).to eq(1)
        end

        it "does not notify a user watching a tag with tag group permissions that he does not belong to" do
<<<<<<< HEAD
          tag_group = Fabricate(:tag_group, tags: [tag])
          Fabricate(:tag_group_permission, tag_group: tag_group, group: group)
=======
          tag_group = Fabricate(:tag_group, tags: [tag], permissions: { group.name => 1 })
>>>>>>> 332266cb

          TagUser.change(user.id, tag.id, TagUser.notification_levels[notification_level])

          PostAlerter.post_created(post)

          expect(user.notifications.where(notification_type: Notification.types[notification_type]).count).to eq(0)
        end

        it "notifies a user watching a tag with tag group permissions that he belongs to" do
          Fabricate(:group_user, group: group, user: user)

          TagUser.change(user.id, tag.id, TagUser.notification_levels[notification_level])

          PostAlerter.post_created(post)

          expect(user.notifications.where(notification_type: Notification.types[notification_type]).count).to eq(1)
        end

        it "notifies a staff watching a tag with tag group permissions that he does not belong to" do
          tag_group = Fabricate(:tag_group, tags: [tag])
          Fabricate(:tag_group_permission, tag_group: tag_group, group: group)
          staff_group = Group.find(Group::AUTO_GROUPS[:staff])
          Fabricate(:group_user, group: staff_group, user: user)

          TagUser.change(user.id, tag.id, TagUser.notification_levels[notification_level])

          PostAlerter.post_created(post)

          expect(user.notifications.where(notification_type: Notification.types[notification_type]).count).to eq(1)
        end
      end

      context "with :watching notification level" do
        include_examples "tag user with notification level", :watching, :posted
      end

      context "with :watching_first_post notification level" do
        include_examples "tag user with notification level", :watching_first_post, :watching_first_post
      end
    end
  end

  describe '#extract_linked_users' do
    fab!(:post) { Fabricate(:post, topic: topic) }
    fab!(:post2) { Fabricate(:post) }

    describe 'when linked post has been deleted' do
      let(:topic_link) do
        TopicLink.create!(
          url: "/t/#{topic.id}",
          topic_id: topic.id,
          link_topic_id: post2.topic.id,
          link_post_id: nil,
          post_id: post.id,
          user: user,
          domain: 'test.com'
        )
      end

      it 'should use the first post of the topic' do
        topic_link
        expect(PostAlerter.new.extract_linked_users(post.reload)).to eq([post2.user])
      end
    end
  end

  describe '#notify_post_users' do
    fab!(:post) { Fabricate(:post, topic: topic) }
    fab!(:last_editor) { Fabricate(:user) }
    fab!(:tag) { Fabricate(:tag) }
    fab!(:category) { Fabricate(:category) }

    it 'creates single edit notification when post is modified' do
      TopicUser.create!(
        user_id: user.id,
        topic_id: topic.id,
        notification_level: TopicUser.notification_levels[:watching],
        last_read_post_number: post.post_number
      )

      PostRevisor.new(post).revise!(last_editor, tags: [tag.name])
      PostAlerter.new.notify_post_users(post, [])
      expect(Notification.count).to eq(1)
      expect(Notification.last.notification_type).to eq(Notification.types[:edited])
      expect(JSON.parse(Notification.last.data)["display_username"]).to eq(last_editor.username)

      PostAlerter.new.notify_post_users(post, [])
      expect(Notification.count).to eq(1)
    end

    it 'creates posted notification when Sidekiq is slow' do
      CategoryUser.set_notification_level_for_category(user, CategoryUser.notification_levels[:watching], category.id)

      post = PostCreator.create!(
        Fabricate(:user),
        title: "one of my first topics",
        raw: "one of my first posts",
        category: category.id
      )

      TopicUser.change(user, post.topic_id, last_read_post_number: post.post_number)

      # Manually run job after the user read the topic to simulate a slow
      # Sidekiq.
      job_args = Jobs::PostAlert.jobs[0]['args'][0]
      expect { Jobs::PostAlert.new.execute(job_args.with_indifferent_access) }
        .to change { Notification.count }.by(1)

      expect(Notification.last.notification_type).to eq(Notification.types[:posted])
    end
  end

  context "SMTP (group_smtp_email)" do
    before do
      SiteSetting.enable_smtp = true
      SiteSetting.email_in = true
      Jobs.run_immediately!
    end

    fab!(:group) do
      Fabricate(
        :group,
        smtp_server: "smtp.gmail.com",
        smtp_port: 587,
        smtp_ssl: true,
        imap_server: "imap.gmail.com",
        imap_port: 993,
        imap_ssl: true,
        email_username: "discourse@example.com",
        email_password: "password",
        smtp_enabled: true,
        imap_enabled: true
      )
    end

    def create_post_with_incoming
      raw_mail = <<~MAIL
      From: Foo <foo@discourse.org>
      To: discourse@example.com
      Cc: bar@discourse.org, jim@othersite.com
      Subject: Full email group username flow
      Date: Fri, 15 Jan 2021 00:12:43 +0100
      Message-ID: <u4w8c9r4y984yh98r3h69873@example.com.mail>
      Mime-Version: 1.0
      Content-Type: text/plain
      Content-Transfer-Encoding: 7bit

      This is the first email.
      MAIL

      Email::Receiver.new(raw_mail, {}).process!
    end

    it "does not error if SMTP is enabled and the topic has no incoming email or allowed groups" do
      expect { PostAlerter.new.after_save_post(post, true) }.not_to raise_error
    end

    it "does not error if SMTP is enabled and the topic has no incoming email but does have an allowed group" do
      TopicAllowedGroup.create(topic: private_message_topic, group: group)
      expect { PostAlerter.new.after_save_post(post, true) }.not_to raise_error
    end

    it "does not error if SMTP is enabled and the topic has no incoming email but has multiple allowed groups" do
      TopicAllowedGroup.create(topic: private_message_topic, group: group)
      TopicAllowedGroup.create(topic: private_message_topic, group: Fabricate(:group))
      expect { PostAlerter.new.after_save_post(post, true) }.not_to raise_error
    end

    it "sends a group smtp email because SMTP is enabled for the site and the group" do
      incoming_email_post = create_post_with_incoming
      topic = incoming_email_post.topic
      post = Fabricate(:post, topic: topic)
      expect { PostAlerter.new.after_save_post(post, true) }.to change { ActionMailer::Base.deliveries.size }.by(1)
      email = ActionMailer::Base.deliveries.last
      expect(email.from).to include(group.email_username)
      expect(email.to).to contain_exactly(topic.reload.topic_allowed_users.order(:created_at).first.user.email)
      expect(email.cc).to match_array(["bar@discourse.org", "jim@othersite.com"])
      expect(email.subject).to eq("Re: #{topic.title}")
    end

    it "sends a group smtp email when the original group has had SMTP disabled and there is an additional topic allowed group" do
      incoming_email_post = create_post_with_incoming
      topic = incoming_email_post.topic
      other_allowed_group = Fabricate(:smtp_group)
      TopicAllowedGroup.create(group: other_allowed_group, topic: topic)
      post = Fabricate(:post, topic: topic)
      group.update!(smtp_enabled: false)

      expect { PostAlerter.new.after_save_post(post, true) }.to change { ActionMailer::Base.deliveries.size }.by(1)

      email = ActionMailer::Base.deliveries.last
      expect(email.from).to include(other_allowed_group.email_username)
      expect(email.to).to contain_exactly(topic.reload.topic_allowed_users.order(:created_at).first.user.email)
      expect(email.cc).to match_array(["bar@discourse.org", "jim@othersite.com"])
      expect(email.subject).to eq("Re: #{topic.title}")
    end

    it "does not send a group smtp email if smtp is not enabled for the group" do
      group.update!(smtp_enabled: false)
      incoming_email_post = create_post_with_incoming
      topic = incoming_email_post.topic
      post = Fabricate(:post, topic: topic)
      expect { PostAlerter.new.after_save_post(post, true) }.to change { ActionMailer::Base.deliveries.size }.by(0)
    end

    it "does not send a group smtp email if SiteSetting.enable_smtp is false" do
      SiteSetting.enable_smtp = false
      incoming_email_post = create_post_with_incoming
      topic = incoming_email_post.topic
      post = Fabricate(:post, topic: topic)
      expect { PostAlerter.new.after_save_post(post, true) }.to change { ActionMailer::Base.deliveries.size }.by(0)
    end

    it "does not send group smtp emails for a whisper" do
      incoming_email_post = create_post_with_incoming
      topic = incoming_email_post.topic
      post = Fabricate(:post, topic: topic, post_type: Post.types[:whisper])
      expect { PostAlerter.new.after_save_post(post, true) }.to change { ActionMailer::Base.deliveries.size }.by(0)
    end

    it "sends the group smtp email job with a delay of personal_email_time_window_seconds" do
      freeze_time
      incoming_email_post = create_post_with_incoming
      topic = incoming_email_post.topic
      post = Fabricate(:post, topic: topic)
      PostAlerter.new.after_save_post(post, true)
      job_enqueued?(
        job: :group_smtp_email,
        args: {
          group_id: group.id,
          post_id: post.id,
          email: topic.reload.topic_allowed_users.order(:created_at).first.user.email,
          cc_emails: ["bar@discourse.org", "jim@othersite.com"]
        },
        at: Time.zone.now + SiteSetting.personal_email_time_window_seconds.seconds
      )
    end

    it "skips sending a notification email to the group and all other email addresses that are _not_ members of the group,
    sends a group_smtp_email instead" do
      NotificationEmailer.enable

      incoming_email_post = create_post_with_incoming
      topic = incoming_email_post.topic

      group_user1 = Fabricate(:group_user, group: group)
      group_user2 = Fabricate(:group_user, group: group)
      TopicUser.create(user: group_user1.user, notification_level: TopicUser.notification_levels[:watching], topic: topic)
      post = Fabricate(:post, topic: topic.reload)

      # Sends an email for:
      #
      # 1. the group user that is watching the post (but does not send this email with group SMTO)
      # 2. the group smtp email to notify all topic_users not in the group
      expect { PostAlerter.new.after_save_post(post, true) }.to change {
        ActionMailer::Base.deliveries.size
      }.by(2).and change { Notification.count }.by(2)

      # The group smtp email
      email = ActionMailer::Base.deliveries.first
      expect(email.from).to eq([group.email_username])
      expect(email.to).to contain_exactly("foo@discourse.org")
      expect(email.cc).to match_array(["bar@discourse.org", "jim@othersite.com"])
      expect(email.subject).to eq("Re: #{topic.title}")

      # The watching group user notification email
      email = ActionMailer::Base.deliveries.last
      expect(email.from).to eq([SiteSetting.notification_email])
      expect(email.to).to contain_exactly(group_user1.user.email)
      expect(email.cc).to eq(nil)
      expect(email.subject).to eq("[Discourse] [PM] #{topic.title}")
    end

    it "skips sending a notification email to the cc address that was added on the same post with an incoming email" do
      NotificationEmailer.enable

      incoming_email_post = create_post_with_incoming
      topic = incoming_email_post.topic

      post = Fabricate(:post, topic: topic.reload)
      expect { PostAlerter.new.after_save_post(post, true) }.to change {
        ActionMailer::Base.deliveries.size
      }.by(1).and change { Notification.count }.by(1)
      email = ActionMailer::Base.deliveries.last

      # the reply post from someone who was emailed
      reply_raw_mail = <<~MAIL
      From: Bar <bar@discourse.org>
      To: discourse@example.com
      Cc: someothernewcc@baz.com, finalnewcc@doom.com
      Subject: #{email.subject}
      Date: Fri, 16 Jan 2021 00:12:43 +0100
      Message-ID: <sdugj3o4iyu4832x3487@discourse.org.mail>
      In-Reply-To: #{email.message_id}
      Mime-Version: 1.0
      Content-Type: text/plain
      Content-Transfer-Encoding: 7bit

      Hey here is my reply!
      MAIL

      reply_post_from_email = nil
      expect {
        reply_post_from_email = Email::Receiver.new(reply_raw_mail, {}).process!
      }.to change {
        User.count # the two new cc addresses have users created
      }.by(2).and change {
        TopicAllowedUser.where(topic: topic).count # and they are added as topic allowed users
      }.by(2).and change {
        # but they are not sent emails because they were cc'd on an email, only jim@othersite.com
        # is emailed because he is a topic allowed user cc'd on the _original_ email and he is not
        # the one creating the post, and foo@discourse.org, who is the OP of the topic
        ActionMailer::Base.deliveries.size
      }.by(1).and change {
        Notification.count # and they are still sent their normal discourse notification
      }.by(2)

      email = ActionMailer::Base.deliveries.last

      expect(email.to).to eq(["foo@discourse.org"])
      expect(email.cc).to eq(["jim@othersite.com"])
      expect(email.from).to eq([group.email_username])
      expect(email.subject).to eq("Re: #{topic.title}")
    end

    it "handles the OP of the topic replying by email and sends a group email to the other topic allowed users successfully" do
      NotificationEmailer.enable

      incoming_email_post = create_post_with_incoming
      topic = incoming_email_post.topic
      post = Fabricate(:post, topic: topic.reload)
      expect { PostAlerter.new.after_save_post(post, true) }.to change {
        ActionMailer::Base.deliveries.size
      }.by(1).and change { Notification.count }.by(1)
      email = ActionMailer::Base.deliveries.last

      # the reply post from someone who was emailed
      reply_raw_mail = <<~MAIL
      From: Foo <foo@discourse.org>
      To: discourse@example.com
      Cc: someothernewcc@baz.com, finalnewcc@doom.com
      Subject: #{email.subject}
      Date: Fri, 16 Jan 2021 00:12:43 +0100
      Message-ID: <sgk094238uc0348c334483@discourse.org.mail>
      In-Reply-To: #{email.message_id}
      Mime-Version: 1.0
      Content-Type: text/plain
      Content-Transfer-Encoding: 7bit

      I am ~~Commander Shepherd~~ the OP and I approve of this message.
      MAIL

      reply_post_from_email = nil
      expect {
        reply_post_from_email = Email::Receiver.new(reply_raw_mail, {}).process!
      }.to change {
        User.count # the two new cc addresses have users created
      }.by(2).and change {
        TopicAllowedUser.where(topic: topic).count # and they are added as topic allowed users
      }.by(2).and change {
        # but they are not sent emails because they were cc'd on an email, only jim@othersite.com
        # is emailed because he is a topic allowed user cc'd on the _original_ email and he is not
        # the one creating the post
        ActionMailer::Base.deliveries.size
      }.by(1).and change {
        Notification.count # and they are still sent their normal discourse notification
      }.by(2)

      email = ActionMailer::Base.deliveries.last

      expect(email.to).to eq(["bar@discourse.org"])
      expect(email.cc).to eq(["jim@othersite.com"])
      expect(email.from).to eq([group.email_username])
      expect(email.subject).to eq("Re: #{topic.title}")
    end

    it "handles the OP of the topic replying by email and cc'ing new people, and does not send a group SMTP email to those newly cc'd users" do
      NotificationEmailer.enable

      # this is a special case where we are not CC'ing on the original email,
      # only on the follow up email
      raw_mail = <<~MAIL
      From: Foo <foo@discourse.org>
      To: discourse@example.com
      Subject: Full email group username flow
      Date: Fri, 14 Jan 2021 00:12:43 +0100
      Message-ID: <f4832ujfc3498u398i3@example.com.mail>
      Mime-Version: 1.0
      Content-Type: text/plain
      Content-Transfer-Encoding: 7bit

      This is the first email.
      MAIL

      incoming_email_post = Email::Receiver.new(raw_mail, {}).process!
      topic = incoming_email_post.topic
      post = Fabricate(:post, topic: topic.reload)
      expect { PostAlerter.new.after_save_post(post, true) }.to change {
        ActionMailer::Base.deliveries.size
      }.by(1).and change { Notification.count }.by(1)
      email = ActionMailer::Base.deliveries.last

      # the reply post from the OP, cc'ing new people in
      reply_raw_mail = <<~MAIL
      From: Foo <foo@discourse.org>
      To: discourse@example.com
      Cc: someothernewcc@baz.com, finalnewcc@doom.com
      Subject: #{email.subject}
      Date: Fri, 16 Jan 2021 00:12:43 +0100
      Message-ID: <3849cu9843yncr9834yr9348x934@discourse.org.mail>
      In-Reply-To: #{email.message_id}
      Mime-Version: 1.0
      Content-Type: text/plain
      Content-Transfer-Encoding: 7bit

      I am inviting my mates to this email party.
      MAIL

      reply_post_from_email = nil
      expect {
        reply_post_from_email = Email::Receiver.new(reply_raw_mail, {}).process!
      }.to change {
        User.count # the two new cc addresses have users created
      }.by(2).and change {
        TopicAllowedUser.where(topic: topic).count # and they are added as topic allowed users
      }.by(2).and change {
        # but they are not sent emails because they were cc'd on an email.
        # no group smtp message is sent because the OP is not sent an email,
        # they made this post.
        ActionMailer::Base.deliveries.size
      }.by(0).and change {
        Notification.count # and they are still sent their normal discourse notification
      }.by(2)

      last_email = ActionMailer::Base.deliveries.last
      expect(email).to eq(last_email)
    end
  end

  describe 'storing custom data' do
    let(:custom_data) { 'custom_string' }

    it 'stores custom data inside a notification' do
      PostAlerter.new.create_notification(
        admin,
        Notification.types[:liked],
        post,
        custom_data: { custom_key: custom_data }
      )

      liked_notification = Notification.where(notification_type: Notification.types[:liked]).last

      expect(liked_notification.data_hash[:custom_key]).to eq(custom_data)
    end
  end
end<|MERGE_RESOLUTION|>--- conflicted
+++ resolved
@@ -1331,10 +1331,6 @@
         topic = Fabricate(:topic, tags: [tag])
         post = Fabricate(:post, topic: topic)
         tag_group = Fabricate(:tag_group, tags: [tag])
-<<<<<<< HEAD
-        group = Fabricate(:group)
-=======
->>>>>>> 332266cb
         Fabricate(:tag_group_permission, tag_group: tag_group, group: group)
 
         TagUser.change(user.id, tag.id, TagUser.notification_levels[:watching])
@@ -1347,10 +1343,6 @@
         topic = Fabricate(:topic, tags: [tag])
         post = Fabricate(:post, topic: topic)
         tag_group = Fabricate(:tag_group, tags: [tag])
-<<<<<<< HEAD
-        group = Fabricate(:group)
-=======
->>>>>>> 332266cb
         Fabricate(:group_user, group: group, user: user)
         Fabricate(:tag_group_permission, tag_group: tag_group, group: group)
 
@@ -1425,10 +1417,6 @@
 
     context "with tag groups" do
       fab!(:tag)  { Fabricate(:tag) }
-<<<<<<< HEAD
-      fab!(:group) { Fabricate(:group) }
-=======
->>>>>>> 332266cb
       fab!(:user) { Fabricate(:user) }
       fab!(:topic) { Fabricate(:topic, tags: [tag]) }
       fab!(:post) { Fabricate(:post, topic: topic) }
@@ -1441,12 +1429,7 @@
         end
 
         it "does not notify a user watching a tag with tag group permissions that he does not belong to" do
-<<<<<<< HEAD
-          tag_group = Fabricate(:tag_group, tags: [tag])
-          Fabricate(:tag_group_permission, tag_group: tag_group, group: group)
-=======
           tag_group = Fabricate(:tag_group, tags: [tag], permissions: { group.name => 1 })
->>>>>>> 332266cb
 
           TagUser.change(user.id, tag.id, TagUser.notification_levels[notification_level])
 
