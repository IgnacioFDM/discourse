--- conflicted
+++ resolved
@@ -49,17 +49,8 @@
         has_css?(SEARCH_PAGE_SELECTOR)
       end
 
-<<<<<<< HEAD
-      def has_warning_message?
-        within(".search-results") { page.has_selector?(".warning", visible: true) }
-      end
-
-      def is_search_page
-        has_css?("body.search-page")
-=======
       def not_active?
         has_no_css?(SEARCH_PAGE_SELECTOR)
->>>>>>> 9b339bcd
       end
     end
   end
