--- conflicted
+++ resolved
@@ -1,12 +1,6 @@
 # frozen_string_literal: true
 
-<<<<<<< HEAD
-require 'rails_helper'
-
-describe CategorySerializer do
-=======
 RSpec.describe CategorySerializer do
->>>>>>> 3ee0a492
   fab!(:user) { Fabricate(:user) }
   fab!(:admin) { Fabricate(:admin) }
   fab!(:group) { Fabricate(:group) }
@@ -52,13 +46,6 @@
     end
   end
 
-<<<<<<< HEAD
-  describe '#group_permissions' do
-    fab!(:private_group) { Fabricate(:group, visibility_level: Group.visibility_levels[:staff], name: 'bbb') }
-
-    fab!(:user_group) do
-      Fabricate(:group, visibility_level: Group.visibility_levels[:members], name: 'ccc').tap do |g|
-=======
   describe "#group_permissions" do
     fab!(:private_group) do
       Fabricate(:group, visibility_level: Group.visibility_levels[:staff], name: "bbb")
@@ -66,17 +53,12 @@
 
     fab!(:user_group) do
       Fabricate(:group, visibility_level: Group.visibility_levels[:members], name: "ccc").tap do |g|
->>>>>>> 3ee0a492
         g.add(user)
       end
     end
 
     before do
-<<<<<<< HEAD
-      group.update!(name: 'aaa')
-=======
       group.update!(name: "aaa")
->>>>>>> 3ee0a492
 
       category.set_permissions(
         :everyone => :readonly,
@@ -93,27 +75,6 @@
 
       expect(json[:group_permissions]).to eq(nil)
     end
-<<<<<<< HEAD
-
-    it "does not include the attribute for a regular user" do
-      json = described_class.new(category, scope: Guardian.new(user), root: false).as_json
-
-      expect(json[:group_permissions]).to eq(nil)
-    end
-
-    it "returns the right category group permissions for a user that can edit the category" do
-      SiteSetting.moderators_manage_categories_and_groups = true
-      user.update!(moderator: true)
-
-      json = described_class.new(category, scope: Guardian.new(user), root: false).as_json
-
-      expect(json[:group_permissions]).to eq([
-        { permission_type: CategoryGroup.permission_types[:readonly], group_name: group.name },
-        { permission_type: CategoryGroup.permission_types[:full], group_name: private_group.name },
-        { permission_type: CategoryGroup.permission_types[:full], group_name: user_group.name },
-        { permission_type: CategoryGroup.permission_types[:readonly], group_name: 'everyone' },
-      ])
-=======
 
     it "does not include the attribute for a regular user" do
       json = described_class.new(category, scope: Guardian.new(user), root: false).as_json
@@ -138,7 +99,6 @@
           { permission_type: CategoryGroup.permission_types[:readonly], group_name: "everyone" },
         ],
       )
->>>>>>> 3ee0a492
     end
   end
 
