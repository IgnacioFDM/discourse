--- conflicted
+++ resolved
@@ -118,11 +118,7 @@
 
   context "with a hidden post with add_raw enabled" do
     let(:user) { Fabricate(:user) }
-<<<<<<< HEAD
-    let(:raw)  { "Raw contents of the post." }
-=======
     let(:raw) { "Raw contents of the post." }
->>>>>>> 3ee0a492
 
     context "with a public post" do
       let(:post) { Fabricate(:post, raw: raw, user: user) }
@@ -135,9 +131,6 @@
     end
 
     context "with a hidden post" do
-<<<<<<< HEAD
-      let(:post) { Fabricate(:post, raw: raw, user: user, hidden: true, hidden_reason_id: Post.hidden_reasons[:flag_threshold_reached]) }
-=======
       let(:post) do
         Fabricate(
           :post,
@@ -147,7 +140,6 @@
           hidden_reason_id: Post.hidden_reasons[:flag_threshold_reached],
         )
       end
->>>>>>> 3ee0a492
 
       it "shows the raw post only if authorized to see it" do
         expect(serialized_post_for_user(nil)[:raw]).to eq(nil)
@@ -199,13 +191,8 @@
       end
     end
 
-<<<<<<< HEAD
-    context "a hidden wiki post" do
-      let(:post) {
-=======
     context "with a hidden wiki post" do
       let(:post) do
->>>>>>> 3ee0a492
         Fabricate(
           :post,
           raw: raw,
