require 'rails_helper'

describe SiteController do
  describe '#basic_info' do
    it 'is visible always even for sites requiring login' do
      upload = Fabricate(:upload)

      SiteSetting.login_required = true
      SiteSetting.title = "Hammer Time"
      SiteSetting.site_description = "A time for Hammer"
      SiteSetting.logo = upload
      SiteSetting.logo_small = upload
      SiteSetting.apple_touch_icon = upload
      SiteSetting.mobile_logo = upload
      Theme.clear_default!

      get "/site/basic-info.json"
      json = JSON.parse(response.body)

      expected_url = UrlHelper.absolute(upload.url)

      expect(json["title"]).to eq("Hammer Time")
      expect(json["description"]).to eq("A time for Hammer")
<<<<<<< HEAD
      expect(json["logo_url"]).to eq("http://test.localhost/uploads/logo.png")
      expect(json["apple_touch_icon_url"]).to eq("https://boom.com/apple/logo.png")
      expect(json["logo_small_url"]).to eq("http://boom.com/uploads/logo_small.png")
      expect(json["mobile_logo_url"]).to eq("https://a.a/a.png")
=======
      expect(json["logo_url"]).to eq(expected_url)
      expect(json["apple_touch_icon_url"]).to eq(expected_url)
      expect(json["logo_small_url"]).to eq(expected_url)
      expect(json["mobile_logo_url"]).to eq(expected_url)
>>>>>>> 6bfd2b6e
      expect(json["header_primary_color"]).to eq("333333")
      expect(json["header_background_color"]).to eq("ffffff")
    end
  end

  describe '#statistics' do
    it 'is visible for sites requiring login' do
      SiteSetting.login_required = true
      SiteSetting.share_anonymized_statistics = true

      get "/site/statistics.json"
      json = JSON.parse(response.body)

      expect(response.status).to eq(200)
      expect(json["topic_count"]).to be_present
      expect(json["post_count"]).to be_present
      expect(json["user_count"]).to be_present
      expect(json["topics_7_days"]).to be_present
      expect(json["topics_30_days"]).to be_present
      expect(json["posts_7_days"]).to be_present
      expect(json["posts_30_days"]).to be_present
      expect(json["users_7_days"]).to be_present
      expect(json["users_30_days"]).to be_present
      expect(json["active_users_7_days"]).to be_present
      expect(json["active_users_30_days"]).to be_present
      expect(json["like_count"]).to be_present
      expect(json["likes_7_days"]).to be_present
      expect(json["likes_30_days"]).to be_present
    end

    it 'is not visible if site setting share_anonymized_statistics is disabled' do
      SiteSetting.share_anonymized_statistics = false

      get "/site/statistics.json"
      expect(response).to redirect_to '/'
    end
  end

  describe '.selectable_avatars' do
    before do
      SiteSetting.selectable_avatars = "https://www.discourse.org\nhttps://meta.discourse.org"
    end

    it 'returns empty array when selectable avatars is disabled' do
      SiteSetting.selectable_avatars_enabled = false

      get "/site/selectable-avatars.json"
      json = JSON.parse(response.body)

      expect(response.status).to eq(200)
      expect(json).to eq([])
    end

    it 'returns an array when selectable avatars is enabled' do
      SiteSetting.selectable_avatars_enabled = true

      get "/site/selectable-avatars.json"
      json = JSON.parse(response.body)

      expect(response.status).to eq(200)
      expect(json).to contain_exactly("https://www.discourse.org", "https://meta.discourse.org")
    end
  end
end<|MERGE_RESOLUTION|>--- conflicted
+++ resolved
@@ -21,17 +21,10 @@
 
       expect(json["title"]).to eq("Hammer Time")
       expect(json["description"]).to eq("A time for Hammer")
-<<<<<<< HEAD
-      expect(json["logo_url"]).to eq("http://test.localhost/uploads/logo.png")
-      expect(json["apple_touch_icon_url"]).to eq("https://boom.com/apple/logo.png")
-      expect(json["logo_small_url"]).to eq("http://boom.com/uploads/logo_small.png")
-      expect(json["mobile_logo_url"]).to eq("https://a.a/a.png")
-=======
       expect(json["logo_url"]).to eq(expected_url)
       expect(json["apple_touch_icon_url"]).to eq(expected_url)
       expect(json["logo_small_url"]).to eq(expected_url)
       expect(json["mobile_logo_url"]).to eq(expected_url)
->>>>>>> 6bfd2b6e
       expect(json["header_primary_color"]).to eq("333333")
       expect(json["header_background_color"]).to eq("ffffff")
     end
