--- conflicted
+++ resolved
@@ -671,27 +671,6 @@
     end
   end
 
-<<<<<<< HEAD
-  describe '#payload_url_safety' do
-    fab!(:post_hook) { Fabricate(:web_hook, payload_url: "https://example.com") }
-
-    it 'errors if payload_url resolves to a blocked IP' do
-      SiteSetting.blocked_ip_blocks = "92.110.0.0/16"
-      FinalDestination::SSRFDetector.stubs(:lookup_ips).with { |h| h == "badhostname.com" }.returns(["92.110.44.17"])
-      post_hook.payload_url = "https://badhostname.com"
-      post_hook.save
-      expect(post_hook.errors.full_messages).to contain_exactly(
-        I18n.t("webhooks.payload_url.blocked_or_internal")
-      )
-    end
-
-    it 'errors if payload_url resolves to an internal IP' do
-      FinalDestination::SSRFDetector.stubs(:lookup_ips).with { |h| h == "badhostname.com" }.returns(["172.18.11.39"])
-      post_hook.payload_url = "https://badhostname.com"
-      post_hook.save
-      expect(post_hook.errors.full_messages).to contain_exactly(
-        I18n.t("webhooks.payload_url.blocked_or_internal")
-=======
   describe "#payload_url_safety" do
     fab!(:post_hook) { Fabricate(:web_hook, payload_url: "https://example.com") }
 
@@ -717,19 +696,14 @@
       post_hook.save
       expect(post_hook.errors.full_messages).to contain_exactly(
         I18n.t("webhooks.payload_url.blocked_or_internal"),
->>>>>>> 3ee0a492
       )
     end
 
     it "doesn't error if payload_url resolves to an allowed IP" do
-<<<<<<< HEAD
-      FinalDestination::SSRFDetector.stubs(:lookup_ips).with { |h| h == "goodhostname.com" }.returns(["172.32.11.39"])
-=======
       FinalDestination::SSRFDetector
         .stubs(:lookup_ips)
         .with { |h| h == "goodhostname.com" }
         .returns(["172.32.11.39"])
->>>>>>> 3ee0a492
       post_hook.payload_url = "https://goodhostname.com"
       post_hook.save!
     end
