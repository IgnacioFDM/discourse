# frozen_string_literal: true

RSpec.describe UserNotifications do
  let(:user) { Fabricate(:admin) }

  describe "#get_context_posts" do
    it "does not include hidden/deleted/user_deleted posts in context" do
      post1 = create_post
      _post2 = Fabricate(:post, topic: post1.topic, deleted_at: 1.day.ago)
      _post3 = Fabricate(:post, topic: post1.topic, user_deleted: true)
      _post4 = Fabricate(:post, topic: post1.topic, hidden: true)
      _post5 = Fabricate(:post, topic: post1.topic, post_type: Post.types[:moderator_action])
      _post6 = Fabricate(:post, topic: post1.topic, post_type: Post.types[:small_action])
      _post7 = Fabricate(:post, topic: post1.topic, post_type: Post.types[:whisper])
      last = Fabricate(:post, topic: post1.topic)

      post1.user.user_option.email_previous_replies = UserOption.previous_replies_type[:always]

      # default is only post #1
      expect(UserNotifications.get_context_posts(last, nil, post1.user).count).to eq(1)
      # staff members can also see the whisper
      moderator = build(:moderator)
      moderator.user_option = UserOption.new
      moderator.user_option.email_previous_replies = UserOption.previous_replies_type[:always]
      tu = TopicUser.new(topic: post1.topic, user: moderator)
      expect(UserNotifications.get_context_posts(last, tu, tu.user).count).to eq(2)
    end

    it "allows users to control context" do
      post1 = create_post
      _post2 = Fabricate(:post, topic: post1.topic)
      post3 = Fabricate(:post, topic: post1.topic)

      user = Fabricate(:user)
      TopicUser.change(user.id, post1.topic_id, last_emailed_post_number: 1)
      topic_user = TopicUser.find_by(user_id: user.id, topic_id: post1.topic_id)
      # to avoid reloads after update_columns
      user = topic_user.user
      user.user_option.update_columns(
        email_previous_replies: UserOption.previous_replies_type[:unless_emailed],
      )

      expect(UserNotifications.get_context_posts(post3, topic_user, user).count).to eq(1)

      user.user_option.update_columns(
        email_previous_replies: UserOption.previous_replies_type[:never],
      )
      expect(UserNotifications.get_context_posts(post3, topic_user, user).count).to eq(0)

      user.user_option.update_columns(
        email_previous_replies: UserOption.previous_replies_type[:always],
      )
      expect(UserNotifications.get_context_posts(post3, topic_user, user).count).to eq(2)

      SiteSetting.private_email = true
      expect(UserNotifications.get_context_posts(post3, topic_user, user).count).to eq(0)
    end
  end

  describe ".signup" do
    subject { UserNotifications.signup(user) }

    it "works" do
      expect(subject.to).to eq([user.email])
      expect(subject.subject).to be_present
      expect(subject.from).to eq([SiteSetting.notification_email])
      expect(subject.body).to be_present
    end
  end

  describe ".forgot_password" do
    subject { UserNotifications.forgot_password(user) }

    it "works" do
      expect(subject.to).to eq([user.email])
      expect(subject.subject).to be_present
      expect(subject.from).to eq([SiteSetting.notification_email])
      expect(subject.body).to be_present
    end
  end

  describe ".post_approved" do
    fab!(:post) { Fabricate(:post) }

    it "works" do
      subject =
        UserNotifications.post_approved(user, { notification_data_hash: { post_url: post.url } })

      expect(subject.to).to eq([user.email])
      expect(subject.subject).to be_present
      expect(subject.from).to eq([SiteSetting.notification_email])
      expect(subject.body).to be_present
    end
  end

  describe ".confirm_new_email" do
    let(:opts) { { requested_by_admin: requested_by_admin, email_token: token } }
    let(:token) { "test123" }

    context "when requested by admin" do
      let(:requested_by_admin) { true }

      it "uses the requested by admin template" do
        expect(UserNotifications.confirm_new_email(user, opts).body).to include(
          "This email change was requested by a site admin.",
        )
      end
    end

    context "when not requested by admin" do
      let(:requested_by_admin) { false }

      it "uses the normal template" do
        expect(UserNotifications.confirm_new_email(user, opts).body).not_to include(
          "This email change was requested by a site admin.",
        )
      end
    end
  end

  describe ".email_login" do
    let(:email_token) do
      Fabricate(:email_token, user: user, scope: EmailToken.scopes[:email_login]).token
    end
    subject { UserNotifications.email_login(user, email_token: email_token) }

    it "generates the right email" do
      expect(subject.to).to eq([user.email])
      expect(subject.from).to eq([SiteSetting.notification_email])

      expect(subject.subject).to eq(
        I18n.t("user_notifications.email_login.subject_template", email_prefix: SiteSetting.title),
      )

      expect(subject.body.to_s).to match(
        I18n.t(
          "user_notifications.email_login.text_body_template",
          site_name: SiteSetting.title,
          base_url: Discourse.base_url,
          email_token: email_token,
        ),
      )
    end
  end

  describe ".digest" do
    subject { UserNotifications.digest(user) }

    after { Discourse.redis.keys("summary-new-users:*").each { |key| Discourse.redis.del(key) } }

    context "without new topics" do
      it "doesn't send the email" do
        expect(subject.to).to be_blank
      end
    end

    context "with topics only from new users" do
      let!(:new_today) do
        Fabricate(
          :topic,
          user: Fabricate(:user, trust_level: TrustLevel[0], created_at: 10.minutes.ago),
          title: "Hey everyone look at me",
        )
      end
      let!(:new_yesterday) do
        Fabricate(
          :topic,
          user: Fabricate(:user, trust_level: TrustLevel[0], created_at: 25.hours.ago),
          created_at: 25.hours.ago,
          title: "This topic is of interest to you",
        )
      end

      it "returns topics from new users if they're more than 24 hours old" do
        expect(subject.to).to eq([user.email])
        html = subject.html_part.body.to_s
        expect(html).to include(new_yesterday.title)
        expect(html).to_not include(new_today.title)
      end
    end

    context "with new topics" do
      let!(:popular_topic) do
        Fabricate(:topic, user: Fabricate(:coding_horror), created_at: 1.hour.ago)
      end

      it "works" do
        expect(subject.to).to eq([user.email])
        expect(subject.subject).to be_present
        expect(subject.from).to eq([SiteSetting.notification_email])
        expect(subject.html_part.body.to_s).to be_present
        expect(subject.text_part.body.to_s).to be_present
        expect(subject.header["List-Unsubscribe"].to_s).to match(/\/email\/unsubscribe\/\h{64}/)
        expect(subject.html_part.body.to_s).to include("New Users")
      end

      it "doesn't include new user count if digest_after_minutes is low" do
        user.user_option.digest_after_minutes = 60
        expect(subject.html_part.body.to_s).to_not include("New Users")
      end

      it "works with min_date string" do
        digest = UserNotifications.digest(user, since: 1.month.ago.to_date.to_s)
        expect(digest.html_part.body.to_s).to be_present
        expect(digest.text_part.body.to_s).to be_present
        expect(digest.html_part.body.to_s).to include("New Users")
      end

      it "includes email_prefix in email subject instead of site title" do
        SiteSetting.email_prefix = "Try Discourse"
        SiteSetting.title = "Discourse Meta"

        expect(subject.subject).to match(/Try Discourse/)
        expect(subject.subject).not_to match(/Discourse Meta/)
      end

      it "excludes deleted topics and their posts" do
        deleted =
          Fabricate(
            :topic,
            user: Fabricate(:user),
            title: "Delete this topic plz",
            created_at: 1.hour.ago,
          )
        post =
          Fabricate(
            :post,
            topic: deleted,
            score: 100.0,
            post_number: 2,
            raw: "Your wish is my command",
            created_at: 1.hour.ago,
          )
        deleted.trash!
        html = subject.html_part.body.to_s
        expect(html).to_not include deleted.title
        expect(html).to_not include post.raw
      end

      it "excludes shared drafts" do
        cat = Fabricate(:category)
        SiteSetting.shared_drafts_category = cat.id
        topic =
          Fabricate(:topic, title: "This is a draft", category_id: cat.id, created_at: 1.hour.ago)
        post =
          Fabricate(
            :post,
            topic: topic,
            score: 100.0,
            post_number: 2,
            raw: "secret draft content",
            created_at: 1.hour.ago,
          )
        html = subject.html_part.body.to_s
        expect(html).to_not include topic.title
        expect(html).to_not include post.raw
      end

      it "excludes whispers and other post types that don't belong" do
        t =
          Fabricate(
            :topic,
            user: Fabricate(:user),
            title: "Who likes the same stuff I like?",
            created_at: 1.hour.ago,
          )
        whisper =
          Fabricate(
            :post,
            topic: t,
            score: 100.0,
            post_number: 2,
            raw: "You like weird stuff",
            post_type: Post.types[:whisper],
            created_at: 1.hour.ago,
          )
        mod_action =
          Fabricate(
            :post,
            topic: t,
            score: 100.0,
            post_number: 3,
            raw: "This topic unlisted",
            post_type: Post.types[:moderator_action],
            created_at: 1.hour.ago,
          )
        small_action =
          Fabricate(
            :post,
            topic: t,
            score: 100.0,
            post_number: 4,
            raw: "A small action",
            post_type: Post.types[:small_action],
            created_at: 1.hour.ago,
          )
        html = subject.html_part.body.to_s
        expect(html).to_not include whisper.raw
        expect(html).to_not include mod_action.raw
        expect(html).to_not include small_action.raw
      end

      it "excludes deleted and hidden posts" do
        t =
          Fabricate(
            :topic,
            user: Fabricate(:user),
            title: "Post objectionable stuff here",
            created_at: 1.hour.ago,
          )
        deleted =
          Fabricate(
            :post,
            topic: t,
            score: 100.0,
            post_number: 2,
            raw: "This post is uncalled for",
            deleted_at: 5.minutes.ago,
            created_at: 1.hour.ago,
          )
        hidden =
          Fabricate(
            :post,
            topic: t,
            score: 100.0,
            post_number: 3,
            raw: "Try to find this post",
            hidden: true,
            hidden_at: 5.minutes.ago,
            hidden_reason_id: Post.hidden_reasons[:flagged_by_tl3_user],
            created_at: 1.hour.ago,
          )
        user_deleted =
          Fabricate(
            :post,
            topic: t,
            score: 100.0,
            post_number: 4,
            raw: "I regret this post",
            user_deleted: true,
            created_at: 1.hour.ago,
          )
        html = subject.html_part.body.to_s
        expect(html).to_not include deleted.raw
        expect(html).to_not include hidden.raw
        expect(html).to_not include user_deleted.raw
      end

      it "excludes posts that are newer than editing grace period" do
        SiteSetting.editing_grace_period = 5.minutes
        too_new =
          Fabricate(
            :topic,
            user: Fabricate(:user),
            title: "Oops I need to edit this",
            created_at: 1.minute.ago,
          )
        _too_new_post =
          Fabricate(
            :post,
            user: too_new.user,
            topic: too_new,
            score: 100.0,
            post_number: 1,
            created_at: 1.minute.ago,
          )
        html = subject.html_part.body.to_s
        expect(html).to_not include too_new.title
      end

      it "uses theme color" do
        cs =
          Fabricate(
            :color_scheme,
            name: "Fancy",
            color_scheme_colors: [
              Fabricate(:color_scheme_color, name: "header_primary", hex: "F0F0F0"),
              Fabricate(:color_scheme_color, name: "header_background", hex: "1E1E1E"),
            ],
          )
        theme =
          Fabricate(:theme, user_selectable: true, user: Fabricate(:admin), color_scheme_id: cs.id)

        theme.set_default!

        html = subject.html_part.body.to_s
        expect(html).to include "F0F0F0"
        expect(html).to include "1E1E1E"
      end

      it "supports subfolder" do
        set_subfolder "/forum"
        html = subject.html_part.body.to_s
        text = subject.text_part.body.to_s
        expect(html).to be_present
        expect(text).to be_present
        expect(html).to_not include("/forum/forum")
        expect(text).to_not include("/forum/forum")
        expect(subject.header["List-Unsubscribe"].to_s).to match(
          /http:\/\/test.localhost\/forum\/email\/unsubscribe\/\h{64}/,
        )

        topic_url = "http://test.localhost/forum/t/#{popular_topic.slug}/#{popular_topic.id}"
        expect(html).to include(topic_url)
        expect(text).to include(topic_url)
      end

      it "applies lang/xml:lang html attributes" do
        SiteSetting.default_locale = "pl_PL"
        html = subject.html_part.to_s

        expect(html).to match(' lang="pl-PL"')
        expect(html).to match(' xml:lang="pl-PL"')
      end
    end
  end

  describe ".user_replied" do
    let(:response_by_user) { Fabricate(:user, name: "John Doe") }
<<<<<<< HEAD
    let(:category) { Fabricate(:category, name: 'India') }
    let(:tag1) { Fabricate(:tag, name: 'Taggo') }
    let(:tag2) { Fabricate(:tag, name: 'Taggie') }
=======
    let(:category) { Fabricate(:category, name: "India") }
    let(:tag1) { Fabricate(:tag, name: "Taggo") }
    let(:tag2) { Fabricate(:tag, name: "Taggie") }
>>>>>>> 3ee0a492

    let(:hidden_tag) { Fabricate(:tag, name: "hidden") }
    let!(:hidden_tag_group) do
      Fabricate(:tag_group, permissions: { "staff" => 1 }, tag_names: [hidden_tag.name])
    end

<<<<<<< HEAD
    let(:topic) { Fabricate(:topic, category: category, tags: [tag1, tag2, hidden_tag], title: "Super cool topic") }
    let(:post) { Fabricate(:post, topic: topic, raw: 'This is My super duper cool topic') }
=======
    let(:topic) do
      Fabricate(
        :topic,
        category: category,
        tags: [tag1, tag2, hidden_tag],
        title: "Super cool topic",
      )
    end
    let(:post) { Fabricate(:post, topic: topic, raw: "This is My super duper cool topic") }
>>>>>>> 3ee0a492
    let(:response) { Fabricate(:basic_reply, topic: post.topic, user: response_by_user) }
    let(:user) { Fabricate(:user) }
    let(:notification) { Fabricate(:replied_notification, user: user, post: response) }

    it "generates a correct email" do
      SiteSetting.default_email_in_reply_to = true

      # Fabricator is not fabricating this ...
      SiteSetting.email_subject =
        "[%{site_name}] %{optional_pm}%{optional_cat}%{optional_tags}%{topic_title}"
      SiteSetting.enable_names = true
      SiteSetting.display_name_on_posts = true
      mail =
        UserNotifications.user_replied(
          user,
          post: response,
          notification_type: notification.notification_type,
          notification_data_hash: notification.data_hash,
        )

      # from should include full user name
      expect(mail[:from].display_names).to eql(["John Doe via Discourse"])

      # subject should include category name
      expect(mail.subject).to match(/India/)

      # subject should include tag names
      expect(mail.subject).to match(/Taggo/)
      expect(mail.subject).to match(/Taggie/)

      mail_html = mail.html_part.body.to_s

      expect(mail_html.scan(/My super duper cool topic/).count).to eq(1)
      expect(mail_html.scan(/In Reply To/).count).to eq(1)

      # 2 "visit topic" link
      expect(mail_html.scan(/Visit Topic/).count).to eq(2)

      # 2 respond to links cause we have 1 context post
      expect(mail_html.scan(/to respond/).count).to eq(2)

      # 1 unsubscribe
      expect(mail_html.scan(/To unsubscribe/).count).to eq(1)

      # side effect, topic user is updated with post number
      tu = TopicUser.get(post.topic_id, user)
      expect(tu.last_emailed_post_number).to eq(response.post_number)

      # no In Reply To if user opts out
      user.user_option.email_in_reply_to = false
      mail =
        UserNotifications.user_replied(
          user,
          post: response,
          notification_type: notification.notification_type,
          notification_data_hash: notification.data_hash,
        )

      expect(mail.html_part.body.to_s.scan(/In Reply To/).count).to eq(0)

      SiteSetting.enable_names = true
      SiteSetting.display_name_on_posts = true
      SiteSetting.prioritize_username_in_ux = false

      response.user.username = "bobmarley"
      response.user.name = "Bob Marley"
      response.user.save

      mail =
        UserNotifications.user_replied(
          user,
          post: response,
          notification_type: notification.notification_type,
          notification_data_hash: notification.data_hash,
        )

      mail_html = mail.html_part.body.to_s
      expect(mail_html.scan(/>Bob Marley/).count).to eq(1)
      expect(mail_html.scan(/>bobmarley/).count).to eq(0)

      expect(mail.subject.scan(/#{tag1.name}/).count).to eq(1)
      expect(mail.subject.scan(/#{hidden_tag.name}/).count).to eq(0)

      SiteSetting.prioritize_username_in_ux = true

      mail =
        UserNotifications.user_replied(
          user,
          post: response,
          notification_type: notification.notification_type,
          notification_data_hash: notification.data_hash,
        )

      mail_html = mail.html_part.body.to_s
      expect(mail_html.scan(/>Bob Marley/).count).to eq(0)
      expect(mail_html.scan(/>bobmarley/).count).to eq(1)
    end

    it "the number of tags shown in subject should match max_tags_per_topic" do
      SiteSetting.email_subject =
        "[%{site_name}] %{optional_pm}%{optional_cat}%{optional_tags}%{topic_title}"
      SiteSetting.max_tags_per_topic = 1
      mail =
        UserNotifications.user_replied(
          user,
          post: response,
          notification_type: notification.notification_type,
          notification_data_hash: notification.data_hash,
        )
      expect(mail.subject).to match(/Taggo/)
      expect(mail.subject).not_to match(/Taggie/)
    end

    it "doesn't include details when private_email is enabled" do
      SiteSetting.private_email = true
      mail =
        UserNotifications.user_replied(
          user,
          post: response,
          notification_type: notification.notification_type,
          notification_data_hash: notification.data_hash,
        )

      expect(mail.html_part.body.to_s).to_not include(response.raw)
      expect(mail.html_part.body.to_s).to_not include(topic.url)
      expect(mail.text_part.to_s).to_not include(response.raw)
      expect(mail.text_part.to_s).to_not include(topic.url)
    end

    it "includes excerpt when post_excerpts_in_emails is enabled" do
      paragraphs = [
        "This is the first paragraph, but you should read more.",
        "And here is its friend, the second paragraph.",
      ]
      SiteSetting.post_excerpts_in_emails = true
      SiteSetting.post_excerpt_maxlength = paragraphs.first.length
      response.update!(raw: paragraphs.join("\n\n"))
      mail =
        UserNotifications.user_replied(
          user,
          post: response,
          notification_type: notification.notification_type,
          notification_data_hash: notification.data_hash,
        )
      mail_html = mail.html_part.body.to_s
      expect(mail_html.scan(/#{paragraphs[0]}/).count).to eq(1)
      expect(mail_html.scan(/#{paragraphs[1]}/).count).to eq(0)
    end
  end

  describe ".user_posted" do
    let(:response_by_user) { Fabricate(:user, name: "John Doe", username: "john") }
    let(:topic) { Fabricate(:topic, title: "Super cool topic") }
    let(:post) { Fabricate(:post, topic: topic) }
    let(:response) { Fabricate(:post, topic: topic, user: response_by_user) }
    let(:user) { Fabricate(:user) }
    let(:notification) { Fabricate(:posted_notification, user: user, post: response) }

    it "generates a correct email" do
      SiteSetting.enable_names = false
      mail =
        UserNotifications.user_posted(
          user,
          post: response,
          notification_type: notification.notification_type,
          notification_data_hash: notification.data_hash,
        )

      # from should not include full user name if "show user full names" is disabled
      expect(mail[:from].display_names).to_not eql(["John Doe"])

      # from should include username if "show user full names" is disabled
      expect(mail[:from].display_names).to eql(["john via Discourse"])

      # subject should not include category name
      expect(mail.subject).not_to match(/Uncategorized/)

      # 1 respond to links as no context by default
      expect(mail.html_part.body.to_s.scan(/to respond/).count).to eq(1)

      # 1 unsubscribe link
      expect(mail.html_part.body.to_s.scan(/To unsubscribe/).count).to eq(1)

      # side effect, topic user is updated with post number
      tu = TopicUser.get(post.topic_id, user)
      expect(tu.last_emailed_post_number).to eq(response.post_number)
    end

    it "doesn't include details when private_email is enabled" do
      SiteSetting.private_email = true
      mail =
        UserNotifications.user_posted(
          user,
          post: response,
          notification_type: notification.notification_type,
          notification_data_hash: notification.data_hash,
        )

      expect(mail.html_part.body.to_s).to_not include(response.raw)
      expect(mail.text_part.to_s).to_not include(response.raw)
    end

    it "uses the original subject for staged users" do
      incoming_email =
        Fabricate(
          :incoming_email,
          subject: "Original Subject",
          post: post,
          topic: post.topic,
          user: user,
        )

      mail =
        UserNotifications.user_posted(
          user,
          post: response,
          notification_type: notification.notification_type,
          notification_data_hash: notification.data_hash,
        )
      expect(mail.subject).to match(/Super cool topic/)

      user.update!(staged: true)
      mail =
        UserNotifications.user_posted(
          user,
          post: response,
          notification_type: notification.notification_type,
          notification_data_hash: notification.data_hash,
        )
      expect(mail.subject).to eq("Re: Original Subject")

      another_post = Fabricate(:post, topic: topic)
      incoming_email.update!(post_id: another_post.id)

      mail =
        UserNotifications.user_private_message(
          user,
          post: response,
          notification_type: notification.notification_type,
          notification_data_hash: notification.data_hash,
        )
      expect(mail.subject).to match(/Super cool topic/)
    end
  end

  describe ".user_private_message" do
    let(:response_by_user) { Fabricate(:user, name: "", username: "john") }
    let(:topic) { Fabricate(:private_message_topic, title: "Super cool topic") }
    let(:post) { Fabricate(:post, topic: topic) }
    let(:response) { Fabricate(:post, topic: topic, user: response_by_user) }
    let(:user) { Fabricate(:user) }
    let(:notification) { Fabricate(:private_message_notification, user: user, post: response) }

    it "generates a correct email" do
      SiteSetting.enable_names = true
      mail =
        UserNotifications.user_private_message(
          user,
          post: response,
          notification_type: notification.notification_type,
          notification_data_hash: notification.data_hash,
        )

      # from should include username if full user name is not provided
      expect(mail[:from].display_names).to eql(["john via Discourse"])

      # subject should include "[PM]"
      expect(mail.subject).to include("[PM] ")

      # 1 "visit message" link
      expect(mail.html_part.body.to_s.scan(/Visit Message/).count).to eq(1)

      # 1 respond to link
      expect(mail.html_part.body.to_s.scan(/to respond/).count).to eq(1)

      # 1 unsubscribe link
      expect(mail.html_part.body.to_s.scan(/To unsubscribe/).count).to eq(1)

      # side effect, topic user is updated with post number
      tu = TopicUser.get(topic.id, user)
      expect(tu.last_emailed_post_number).to eq(response.post_number)
    end

    it "doesn't include details when private_email is enabled" do
      SiteSetting.private_email = true
      mail =
        UserNotifications.user_private_message(
          user,
          post: response,
          notification_type: notification.notification_type,
          notification_data_hash: notification.data_hash,
        )

      expect(mail.html_part.body.to_s).to_not include(response.raw)
      expect(mail.html_part.body.to_s).to_not include(topic.url)
      expect(mail.text_part.to_s).to_not include(response.raw)
      expect(mail.text_part.to_s).to_not include(topic.url)
    end

    it "doesn't include group name in subject" do
      group = Fabricate(:group)
      topic.allowed_groups = [group]
      mail =
        UserNotifications.user_private_message(
          user,
          post: response,
          notification_type: notification.notification_type,
          notification_data_hash: notification.data_hash,
        )

      expect(mail.subject).to include("[PM] ")
    end

    it "includes a list of participants (except for the destination user), groups first with member lists" do
      group1 = Fabricate(:group, name: "group1")
      group2 = Fabricate(:group, name: "group2")

      user1 = Fabricate(:user, username: "one", groups: [group1, group2])
      user2 = Fabricate(:user, username: "two", groups: [group1], staged: true)

      topic.allowed_users = [user, user1, user2]
      topic.allowed_groups = [group1, group2]

      mail =
        UserNotifications.user_private_message(
          user,
          post: response,
          notification_type: notification.notification_type,
          notification_data_hash: notification.data_hash,
        )

      expect(mail.body).to include(
        "[group1 (2)](http://test.localhost/g/group1), [group2 (1)](http://test.localhost/g/group2), [one](http://test.localhost/u/one), [two](http://test.localhost/u/two)",
      )
    end

    context "when SiteSetting.group_name_in_subject is true" do
      before { SiteSetting.group_in_subject = true }

      let(:group) { Fabricate(:group, name: "my_group") }
      let(:mail) do
        UserNotifications.user_private_message(
          user,
          post: response,
          notification_type: notification.notification_type,
          notification_data_hash: notification.data_hash,
        )
      end

      shared_examples "includes first group name" do
        it "includes first group name in subject" do
          expect(mail.subject).to include("[my_group] ")
        end

        context "when first group has full name" do
          it "includes full name in subject" do
            group.full_name = "My Group"
            group.save
            expect(mail.subject).to include("[My Group] ")
          end
        end
      end

      context "with one group in pm" do
        before { topic.allowed_groups = [group] }

        include_examples "includes first group name"
      end

      context "with multiple groups in pm" do
        let(:group2) { Fabricate(:group) }

        before { topic.allowed_groups = [group, group2] }

        include_examples "includes first group name"
      end

      context "with no groups in pm" do
        it "includes %{optional_pm} in subject" do
          expect(mail.subject).to include("[PM] ")
        end
      end
    end

    it "uses the original subject for staged users when topic was started via email" do
      incoming_email =
        Fabricate(
          :incoming_email,
          subject: "Original Subject",
          post: post,
          topic: topic,
          user: user,
        )

      mail =
        UserNotifications.user_private_message(
          user,
          post: response,
          notification_type: notification.notification_type,
          notification_data_hash: notification.data_hash,
        )
      expect(mail.subject).to match(/Super cool topic/)

      user.update!(staged: true)
      mail =
        UserNotifications.user_private_message(
          user,
          post: response,
          notification_type: notification.notification_type,
          notification_data_hash: notification.data_hash,
        )
      expect(mail.subject).to eq("Re: Original Subject")

      another_post = Fabricate(:post, topic: topic)
      incoming_email.update!(post_id: another_post.id)

      mail =
        UserNotifications.user_private_message(
          user,
          post: response,
          notification_type: notification.notification_type,
          notification_data_hash: notification.data_hash,
        )
      expect(mail.subject).to match(/Super cool topic/)
    end
  end

  it "adds a warning when mail limit is reached" do
    SiteSetting.max_emails_per_day_per_user = 2
    user = Fabricate(:user)

    user.email_logs.create!(email_type: "blah", to_address: user.email, user_id: user.id)

    post = Fabricate(:post)
    reply = Fabricate(:post, topic_id: post.topic_id)

    notification =
      Fabricate(
        :notification,
        topic_id: post.topic_id,
        post_number: reply.post_number,
        user: post.user,
        data: { original_username: "bob" }.to_json,
      )

    mail =
      UserNotifications.user_replied(
        user,
        post: reply,
        notification_type: notification.notification_type,
        notification_data_hash: notification.data_hash,
      )

    # WARNING: you reached the limit of 100 email notifications per day. Further emails will be suppressed.
    # Consider watching less topics or disabling mailing list mode.
    expect(mail.html_part.body.to_s).to match(I18n.t("user_notifications.reached_limit", count: 2))
    expect(mail.body.to_s).to match(I18n.t("user_notifications.reached_limit", count: 2))
  end

  def expects_build_with(condition)
    UserNotifications.any_instance.expects(:build_email).with(user.email, condition)
    mailer =
      UserNotifications.public_send(
        mail_type,
        user,
        notification_type: Notification.types[notification.notification_type],
        notification_data_hash: notification.data_hash,
        post: notification.post,
      )

    mailer.message
  end

  shared_examples "supports reply by email" do
    context "with reply_by_email" do
      it "should have allow_reply_by_email set when that feature is enabled" do
        expects_build_with(has_entry(:allow_reply_by_email, true))
      end
    end
  end

  shared_examples "no reply by email" do
    context "with reply_by_email" do
      it "doesn't support reply by email" do
        expects_build_with(Not(has_entry(:allow_reply_by_email, true)))
      end
    end
  end

  shared_examples "respect for private_email" do
    context "with private_email" do
      it "doesn't support reply by email" do
        SiteSetting.private_email = true

        mailer =
          UserNotifications.public_send(
            mail_type,
            user,
            notification_type: Notification.types[notification.notification_type],
            notification_data_hash: notification.data_hash,
            post: notification.post,
          )
        message = mailer.message

        topic = notification.post.topic
        expect(message.html_part.body.to_s).not_to include(topic.title)
        expect(message.html_part.body.to_s).not_to include(topic.slug)
        expect(message.text_part.body.to_s).not_to include(topic.title)
        expect(message.text_part.body.to_s).not_to include(topic.slug)
      end
    end
  end

  # The parts of emails that are derived from templates are translated
  shared_examples "sets user locale" do
    context "with set locale for translating templates" do
      it "sets the locale" do
        expects_build_with(has_key(:locale))
      end
    end
  end

  shared_examples "notification email building" do
    let(:post) { Fabricate(:post, user: user) }
    let(:mail_type) { "user_#{notification_type}" }
    let(:mail_template) { "user_notifications.#{mail_type}" }
    let(:username) { "walterwhite" }
    let(:notification) do
      Fabricate(
        :notification,
        user: user,
        topic: post.topic,
        notification_type: Notification.types[notification_type],
        post_number: post.post_number,
        data: { original_username: username }.to_json,
      )
    end

    describe "email building" do
      it "has a username" do
        expects_build_with(has_entry(:username, username))
      end

      it "has a url" do
        expects_build_with(has_key(:url))
      end

      it "has a template" do
        expects_build_with(has_entry(:template, mail_template))
      end

      it "overrides the html part" do
        expects_build_with(has_key(:html_override))
      end

      it "has a message" do
        expects_build_with(has_key(:message))
      end

      it "has a context" do
        expects_build_with(has_key(:context))
      end

      it "has an unsubscribe link" do
        expects_build_with(has_key(:add_unsubscribe_link))
      end

      it "has an post_id" do
        expects_build_with(has_key(:post_id))
      end

      it "has an topic_id" do
        expects_build_with(has_key(:topic_id))
      end

      it "should have user name as from_alias" do
        SiteSetting.enable_names = true
        SiteSetting.display_name_on_posts = true
        expects_build_with(has_entry(:from_alias, "#{user.name} via Discourse"))
      end

      it "should not have user name as from_alias if display_name_on_posts is disabled" do
        SiteSetting.enable_names = false
        SiteSetting.display_name_on_posts = false
        expects_build_with(has_entry(:from_alias, "walterwhite via Discourse"))
      end

      it "should explain how to respond" do
        expects_build_with(Not(has_entry(:include_respond_instructions, false)))
      end

      it "should not explain how to respond if the user is suspended" do
        User.any_instance.stubs(:suspended?).returns(true)
        expects_build_with(has_entry(:include_respond_instructions, false))
      end

      context "when customized" do
        let(:custom_body) do
          body = +<<~BODY
            You are now officially notified.
            %{header_instructions}
            %{message} %{respond_instructions}
            %{topic_title_url_encoded}
            %{site_title_url_encoded}
          BODY

          body << "%{context}" if notification_type != :invited_to_topic
          body
        end

        before do
          TranslationOverride.upsert!(
            SiteSetting.default_locale,
            "#{mail_template}.text_body_template",
            custom_body,
          )
        end

        it "shouldn't use the default html_override" do
          expects_build_with(Not(has_key(:html_override)))
        end
      end
    end
  end

  describe "user mentioned email" do
    include_examples "notification email building" do
      let(:notification_type) { :mentioned }
      include_examples "respect for private_email"
      include_examples "supports reply by email"
      include_examples "sets user locale"
    end
  end

  describe "group mentioned email" do
    include_examples "notification email building" do
      let(:notification_type) { :group_mentioned }
      let(:post) { Fabricate(:private_message_post) }
      let(:user) { post.user }
      let(:mail_type) { "group_mentioned" }
      let(:mail_template) { "user_notifications.user_#{notification_type}_pm" }

      include_examples "respect for private_email"
      include_examples "supports reply by email"
      include_examples "sets user locale"
    end
  end

  describe "user replied" do
    include_examples "notification email building" do
      let(:notification_type) { :replied }
      include_examples "respect for private_email"
      include_examples "supports reply by email"
      include_examples "sets user locale"
    end
  end

  describe "user quoted" do
    include_examples "notification email building" do
      let(:notification_type) { :quoted }
      include_examples "respect for private_email"
      include_examples "supports reply by email"
      include_examples "sets user locale"
    end
  end

  describe "user posted" do
    include_examples "notification email building" do
      let(:notification_type) { :posted }
      include_examples "respect for private_email"
      include_examples "supports reply by email"
      include_examples "sets user locale"
    end
  end

  describe "user invited to a private message" do
    include_examples "notification email building" do
      let(:notification_type) { :invited_to_private_message }
      let(:post) { Fabricate(:private_message_post) }
      let(:user) { post.user }
      let(:mail_template) { "user_notifications.user_#{notification_type}_pm" }

      include_examples "respect for private_email"
      include_examples "no reply by email"
      include_examples "sets user locale"
    end
  end

  describe "group invited to a private message" do
    include_examples "notification email building" do
      let(:notification_type) { :invited_to_private_message }
      let(:post) { Fabricate(:private_message_post) }
      let(:user) { post.user }
      let(:group) { Fabricate(:group) }
      let(:mail_template) { "user_notifications.user_#{notification_type}_pm_group" }

      before do
        notification.data_hash[:group_id] = group.id
        notification.save!
      end

      it "should include the group name" do
        expects_build_with(has_entry(:group_name, group.name))
      end

      include_examples "respect for private_email"
      include_examples "no reply by email"
      include_examples "sets user locale"
    end
  end

  describe "user invited to a topic" do
    let(:notification_type) { :invited_to_topic }

    include_examples "notification email building" do
      include_examples "respect for private_email"
      include_examples "no reply by email"
      include_examples "sets user locale"
    end

    context "when showing the right name in 'From' field" do
      let(:inviter) { Fabricate(:user) }
      let(:invitee) { Fabricate(:user) }

      let(:notification) do
        Fabricate(
          :notification,
          notification_type: Notification.types[:invited_to_topic],
          user: invitee,
          topic: post.topic,
          post_number: post.post_number,
          data: {
            topic_title: post.topic.title,
            display_username: inviter.username,
            original_user_id: inviter.id,
            original_username: inviter.username,
          }.to_json,
        )
      end

      let(:mailer) do
        UserNotifications.public_send(
          "user_invited_to_topic",
          invitee,
          notification_type: Notification.types[notification.notification_type],
          notification_data_hash: notification.data_hash,
          post: notification.post,
        )
      end

      it "sends the email as the inviter" do
        SiteSetting.enable_names = false

        expect(mailer.message.to_s).to include(
          "From: #{inviter.username} via #{SiteSetting.title} <#{SiteSetting.notification_email}>",
        )
      end

      it "sends the email as the inviter" do
        expect(mailer.message.to_s).to include(
          "From: #{inviter.name} via #{SiteSetting.title} <#{SiteSetting.notification_email}>",
        )
      end
    end
  end

  describe "watching first post" do
    include_examples "notification email building" do
      let(:notification_type) { :invited_to_topic }
      include_examples "respect for private_email"
      include_examples "no reply by email"
      include_examples "sets user locale"
    end
  end

  # notification emails derived from templates are translated into the user's locale
  shared_context "with notification derived from template" do
    let(:user) { Fabricate(:user, locale: locale) }
    let(:mail_type) { mail_type }
    let(:notification) { Fabricate(:notification, user: user) }
  end

  describe "notifications from template" do
    context "when user locale is allowed" do
      before { SiteSetting.allow_user_locale = true }

      %w[
        signup
        signup_after_approval
        confirm_old_email
        notify_old_email
        confirm_new_email
        forgot_password
        admin_login
        account_created
      ].each do |mail_type|
        include_examples "with notification derived from template" do
          let(:locale) { "fr" }
          let(:mail_type) { mail_type }
          it "sets the locale" do
            expects_build_with(has_entry(:locale, "fr"))
          end
        end
      end
    end

    context "when user locale is not allowed" do
      before { SiteSetting.allow_user_locale = false }

      %w[
        signup
        signup_after_approval
        notify_old_email
        confirm_old_email
        confirm_new_email
        forgot_password
        admin_login
        account_created
      ].each do |mail_type|
        include_examples "with notification derived from template" do
          let(:locale) { "fr" }
          let(:mail_type) { mail_type }
          it "sets the locale" do
            expects_build_with(has_entry(:locale, "en"))
          end
        end
      end
    end
  end

  describe "#participants" do
    fab!(:group1) { Fabricate(:group, name: "group1") }
    fab!(:group2) { Fabricate(:group, name: "group2") }
    fab!(:group3) { Fabricate(:group, name: "group3") }
    fab!(:user1) { Fabricate(:user, username: "one", name: nil, groups: [group1, group2]) }
    fab!(:user2) { Fabricate(:user, username: "two", name: nil, groups: [group1]) }
    fab!(:user3) { Fabricate(:user, username: "three", name: nil, groups: [group3]) }
    fab!(:user4) { Fabricate(:user, username: "four", name: nil, groups: [group1, group3]) }
    fab!(:admin) { Fabricate(:admin, username: "admin", name: nil) }

    fab!(:topic) do
      t = Fabricate(:private_message_topic, title: "Super cool topic")
      t.allowed_users = [user1, user2, user3, user4, admin]
      t.allowed_groups = [group1]
      t
    end
    fab!(:posts) do
      [
        Fabricate(:post, topic: topic, post_number: 1, user: user2),
        Fabricate(:post, topic: topic, post_number: 2, user: user1),
        Fabricate(:post, topic: topic, post_number: 3, user: user2),
        Fabricate(:small_action, topic: topic, post_number: 4, user: admin),
        Fabricate(:post, topic: topic, post_number: 5, user: user4),
        Fabricate(:post, topic: topic, post_number: 6, user: user3),
        Fabricate(:post, topic: topic, post_number: 7, user: user4),
      ]
    end

    it "returns a list of participants (except for the recipient), groups first, followed by users in order of their last reply" do
      expect(UserNotifications.participants(posts.last, user3)).to eq(
        "[group1 (3)](http://test.localhost/g/group1), " \
          "[four](http://test.localhost/u/four), [two](http://test.localhost/u/two), [one](http://test.localhost/u/one), " \
          "[admin](http://test.localhost/u/admin)",
      )
    end

    it "caps the list according to site setting" do
      SiteSetting.max_participant_names = 3
      list =
        "[group1 (3)](http://test.localhost/g/group1), [four](http://test.localhost/u/four), [two](http://test.localhost/u/two)"
      expect(UserNotifications.participants(posts.last, user3)).to eq(
        I18n.t("user_notifications.more_pm_participants", participants: list, count: 2),
      )
    end

    it "orders groups by user count" do
      SiteSetting.max_participant_names = 3
      topic.allowed_groups = [group1, group2, group3]

      list =
        "[group1 (3)](http://test.localhost/g/group1), [group3 (2)](http://test.localhost/g/group3), [group2 (1)](http://test.localhost/g/group2)"
      expect(UserNotifications.participants(posts.last, user3)).to eq(
        I18n.t("user_notifications.more_pm_participants", participants: list, count: 4),
      )
    end

    it "orders users by their last reply and user id" do
      expect(UserNotifications.participants(posts[-3], user4)).to eq(
        "[group1 (3)](http://test.localhost/g/group1), " \
          "[two](http://test.localhost/u/two), [one](http://test.localhost/u/one), [three](http://test.localhost/u/three), " \
          "[admin](http://test.localhost/u/admin)",
      )
    end

    it "prefers full group names when available" do
      SiteSetting.max_participant_names = 2
      topic.allowed_groups = [group1, group2]

      group2.update!(full_name: "Awesome Group")

      list =
        "[group1 (3)](http://test.localhost/g/group1), [Awesome Group (1)](http://test.localhost/g/group2)"
      expect(UserNotifications.participants(posts.last, user3)).to eq(
        I18n.t("user_notifications.more_pm_participants", participants: list, count: 4),
      )
    end

    it "always uses usernames when prioritize_username_in_ux is enabled" do
      user4.update!(name: "James Bond")
      user1.update!(name: "Indiana Jones")

      SiteSetting.prioritize_username_in_ux = true
      expect(UserNotifications.participants(posts.last, user3)).to eq(
        "[group1 (3)](http://test.localhost/g/group1), " \
          "[four](http://test.localhost/u/four), [two](http://test.localhost/u/two), [one](http://test.localhost/u/one), " \
          "[admin](http://test.localhost/u/admin)",
      )

      SiteSetting.prioritize_username_in_ux = false
      expect(UserNotifications.participants(posts.last, user3)).to eq(
        "[group1 (3)](http://test.localhost/g/group1), " \
          "[James Bond](http://test.localhost/u/four), [two](http://test.localhost/u/two), [Indiana Jones](http://test.localhost/u/one), " \
          "[admin](http://test.localhost/u/admin)",
      )
    end

    it "reveals the email address of staged users if enabled" do
      user4.update!(staged: true, email: "james.bond@mi6.invalid")
      user1.update!(staged: true, email: "indiana.jones@example.com")

      SiteSetting.prioritize_username_in_ux = true
      expect(UserNotifications.participants(posts.last, user3, reveal_staged_email: true)).to eq(
        "[group1 (3)](http://test.localhost/g/group1), james.bond@mi6.invalid, [two](http://test.localhost/u/two), " \
          "indiana.jones@example.com, [admin](http://test.localhost/u/admin)",
      )
    end

    it "does only include human users" do
      topic.allowed_users << Discourse.system_user

      expect(UserNotifications.participants(posts.last, user3)).to eq(
        "[group1 (3)](http://test.localhost/g/group1), " \
          "[four](http://test.localhost/u/four), [two](http://test.localhost/u/two), [one](http://test.localhost/u/one), " \
          "[admin](http://test.localhost/u/admin)",
      )
    end
  end

  describe ".account_silenced" do
    fab!(:user_history) { Fabricate(:user_history, action: UserHistory.actions[:silence_user]) }

    it "adds the silenced_till date in user's timezone" do
      user.user_option.timezone = "Asia/Tbilisi" # GMT+4
      user.silenced_till = DateTime.parse("May 25, 2020, 12:00pm")

      mail = UserNotifications.account_silenced(user, { user_history: user_history })

      expect(mail.body).to include("May 25, 2020,  4:00pm")
    end

    context "when user doesn't have timezone set" do
      before { user.user_option.timezone = nil }

      it "doesn't raise error" do
        expect { UserNotifications.account_silenced(user) }.not_to raise_error
      end

      it "adds the silenced_till date in UTC" do
        date = "May 25, 2020, 12:00pm"
        user.silenced_till = DateTime.parse(date)

        mail = UserNotifications.account_silenced(user, { user_history: user_history })

        expect(mail.body).to include(date)
      end
    end
  end

  describe ".account_suspended" do
    fab!(:user_history) { Fabricate(:user_history, action: UserHistory.actions[:suspend_user]) }

    it "adds the suspended_till date in user's timezone" do
      user.user_option.timezone = "Asia/Tbilisi" # GMT+4
      user.suspended_till = DateTime.parse("May 25, 2020, 12:00pm")

      mail = UserNotifications.account_suspended(user, { user_history: user_history })

      expect(mail.body).to include("May 25, 2020,  4:00pm")
    end

    context "when user doesn't have timezone set" do
      before { user.user_option.timezone = nil }

      it "doesn't raise error" do
        expect { UserNotifications.account_suspended(user) }.not_to raise_error
      end

      it "adds the suspended_till date in UTC" do
        date = "May 25, 2020, 12:00pm"
        user.suspended_till = DateTime.parse(date)

        mail = UserNotifications.account_suspended(user, { user_history: user_history })

        expect(mail.body).to include(date)
      end
    end
  end
end<|MERGE_RESOLUTION|>--- conflicted
+++ resolved
@@ -417,25 +417,15 @@
 
   describe ".user_replied" do
     let(:response_by_user) { Fabricate(:user, name: "John Doe") }
-<<<<<<< HEAD
-    let(:category) { Fabricate(:category, name: 'India') }
-    let(:tag1) { Fabricate(:tag, name: 'Taggo') }
-    let(:tag2) { Fabricate(:tag, name: 'Taggie') }
-=======
     let(:category) { Fabricate(:category, name: "India") }
     let(:tag1) { Fabricate(:tag, name: "Taggo") }
     let(:tag2) { Fabricate(:tag, name: "Taggie") }
->>>>>>> 3ee0a492
 
     let(:hidden_tag) { Fabricate(:tag, name: "hidden") }
     let!(:hidden_tag_group) do
       Fabricate(:tag_group, permissions: { "staff" => 1 }, tag_names: [hidden_tag.name])
     end
 
-<<<<<<< HEAD
-    let(:topic) { Fabricate(:topic, category: category, tags: [tag1, tag2, hidden_tag], title: "Super cool topic") }
-    let(:post) { Fabricate(:post, topic: topic, raw: 'This is My super duper cool topic') }
-=======
     let(:topic) do
       Fabricate(
         :topic,
@@ -445,7 +435,6 @@
       )
     end
     let(:post) { Fabricate(:post, topic: topic, raw: "This is My super duper cool topic") }
->>>>>>> 3ee0a492
     let(:response) { Fabricate(:basic_reply, topic: post.topic, user: response_by_user) }
     let(:user) { Fabricate(:user) }
     let(:notification) { Fabricate(:replied_notification, user: user, post: response) }
