--- conflicted
+++ resolved
@@ -213,8 +213,6 @@
         ips.map { |ip| Addrinfo.new([IPAddr.new(ip).ipv6? ? "AF_INET6" : "AF_INET", 80, nil, ip]) },
       )
   end
-<<<<<<< HEAD
-=======
 
   def with_search_indexer_enabled
     SearchIndexer.enable
@@ -222,5 +220,4 @@
   ensure
     SearchIndexer.disable
   end
->>>>>>> 9b339bcd
 end