--- conflicted
+++ resolved
@@ -18,11 +18,7 @@
   # this allows us to include the bits of rails we use without pieces we do not.
   #
   # To issue a rails update bump the version number here
-<<<<<<< HEAD
-  rails_version = "7.0.4.3"
-=======
   rails_version = "7.0.5.1"
->>>>>>> 9b339bcd
   gem "actionmailer", rails_version
   gem "actionpack", rails_version
   gem "actionview", rails_version
